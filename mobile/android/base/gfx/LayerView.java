--- conflicted
+++ resolved
@@ -43,11 +43,8 @@
 import org.mozilla.gecko.gfx.FloatSize;
 import org.mozilla.gecko.gfx.InputConnectionHandler;
 import org.mozilla.gecko.gfx.LayerController;
-<<<<<<< HEAD
 import org.mozilla.gecko.GeckoInputConnection;
-=======
 import org.mozilla.gecko.ui.SimpleScaleGestureDetector;
->>>>>>> 6b8a4275
 import android.content.Context;
 import android.opengl.GLSurfaceView;
 import android.view.View;
@@ -56,17 +53,14 @@
 import android.view.MotionEvent;
 import android.view.inputmethod.EditorInfo;
 import android.view.inputmethod.InputConnection;
-<<<<<<< HEAD
 import android.view.ScaleGestureDetector;
 import android.widget.RelativeLayout;
-=======
 import android.util.Log;
 import java.util.LinkedList;
 
 import org.json.JSONArray;
 import org.json.JSONException;
 import org.json.JSONObject;
->>>>>>> 6b8a4275
 
 /**
  * A view rendered by the layer compositor.
@@ -74,12 +68,8 @@
  * This view delegates to LayerRenderer to actually do the drawing. Its role is largely that of a
  * mediator between the LayerRenderer and the LayerController.
  */
-<<<<<<< HEAD
-public class LayerView extends GLSurfaceView implements AbstractLayerView {
-=======
 public class LayerView extends GLSurfaceView
-    implements GeckoEventListener {
->>>>>>> 6b8a4275
+    implements AbstractLayerView {
     private Context mContext;
     private LayerController mController;
     private InputConnectionHandler mInputConnectionHandler;
