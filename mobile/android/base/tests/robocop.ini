# [test_bug720538] # disabled on fig - bug 897072
[testAboutPage]
# disabled on Android 2.3; bug 975187
skip-if = android_version == "10"
[testAddonManager]
# disabled on x86 only; bug 936216
skip-if = processor == "x86"
[testAddSearchEngine]
# disabled on Android 2.3; bug 979552
skip-if = android_version == "10"
[testAdobeFlash]
skip-if = processor == "x86"
[testANRReporter]
[testAwesomebar]
[testAxisLocking]
# disabled on x86 only; bug 927476
skip-if = processor == "x86"
# [testBookmark] # see bug 915350
[testBookmarksPanel]
# disabled on 2.3; bug 979615
skip-if = android_version == "10"
[testBookmarkFolders]
# disabled on Android 2.3; bug 979552
skip-if = android_version == "10"
# [testBookmarklets] # see bug 915350
# [testBookmarkKeyword] # see bug 915350
[testBrowserProvider]
[testBrowserSearchVisibility]
[testClearPrivateData]
# disabled on x86 and 2.3; bug 948591
skip-if = android_version == "10" || processor == "x86"
[testDistribution]
[testDoorHanger]
# disabled on 2.3; bug 1028929
skip-if = android_version == "10"
[testFilterOpenTab]
# [testFindInPage] # see bug 975155, bug 1014708
[testFlingCorrectness]
# disabled on x86 only; bug 927476
skip-if = processor == "x86"
[testFormHistory]
[testGetUserMedia]
# [testHistory] # see bug 915350
[testHomeBanner]
# disabled on x86 only; bug 957185
skip-if = processor == "x86"
[testImportFromAndroid]
# disabled on x86 and 2.3; bug 900664, 979552
skip-if = android_version == "10" || processor == "x86"
[testInputUrlBar]
[testJarReader]
[testLinkContextMenu]
# [testHomeListsProvider] # see bug 952310
[testHomeProvider]
[testLoad]
[testMailToContextMenu]
[testMasterPassword]
# disabled on 2.3; bug 979603
# disabled on 4.0; bug 1006242
skip-if = android_version == "10" || android_version == "15"
[testNewTab]
[testOverscroll]
# disabled on 2.3; bug 836818
skip-if = android_version == "10"
[testPanCorrectness]
# disabled on x86 only; bug 927476
skip-if = processor == "x86"
# [testPasswordEncrypt] # see bug 824067
[testPasswordProvider]
# [testPermissions] # see bug 757475
[testPictureLinkContextMenu]
[testPrefsObserver]
[testPrivateBrowsing]
[testPromptGridInput]
# disabled on x86 only; bug 957185
skip-if = processor == "x86"
# [testReaderMode] # see bug 913254, 936224
[testReadingListProvider]
[testSearchSuggestions]
# disabled on x86; bug 907768
skip-if = processor == "x86"
[testSessionOOMSave]
<<<<<<< HEAD
# disabled on x86 and 2.3; bug 945395
skip-if = android_version == "10" || processor == "x86"
#[testSessionOOMRestore] # see bug 946957
# disabled on Android 2.3; bug 979600
#skip-if = android_version == "10"
=======
# disabled on x86; bug 945395
skip-if = processor == "x86"
[testSessionOOMRestore]
>>>>>>> 7670ed6f
[testSettingsMenuItems]
# disabled on Android 2.3; bug 979552
skip-if = android_version == "10"
# [testShareLink] # see bug 915897
[testSystemPages]
# disabled on x86 and 2.3; bug 907383, 979603
skip-if = android_version == "10" || processor == "x86"
# [testThumbnails] # see bug 813107
[testTitleBar]
# disabled on Android 2.3; bug 979552
skip-if = android_version == "10"
# [testVkbOverlap] # see bug 907274

# Using JavascriptTest
[testAccounts]
[testAndroidLog]
[testBrowserDiscovery]
[testDebuggerServer]
[testDeviceSearchEngine]
[testJNI]
# [testMozPay] # see bug 945675
[testOrderedBroadcast]
[testSharedPreferences]
[testSimpleDiscovery]
[testUITelemetry]
[testVideoDiscovery]

# Used for Talos, please don't use in mochitest
#[testPan]
#[testCheck]
#[testCheck2]
#[testBrowserProviderPerf]

# Using UITest
#[testAboutHomePageNavigation] # see bug 947550, bug 979038 and bug 977952
[testAboutHomeVisibility]
# disabled on Android 2.3; bug 946656
skip-if = android_version == "10"
[testEventDispatcher]
[testInputConnection]
# disabled on Android 2.3; bug 1025968
skip-if = android_version == "10"
[testJavascriptBridge]
[testNativeCrypto]
[testSessionHistory]

# testSelectionHandler disabled on Android 2.3 by trailing skip-if, due to bug 980074
[testSelectionHandler]
skip-if = android_version == "10"<|MERGE_RESOLUTION|>--- conflicted
+++ resolved
@@ -80,17 +80,9 @@
 # disabled on x86; bug 907768
 skip-if = processor == "x86"
 [testSessionOOMSave]
-<<<<<<< HEAD
 # disabled on x86 and 2.3; bug 945395
 skip-if = android_version == "10" || processor == "x86"
-#[testSessionOOMRestore] # see bug 946957
-# disabled on Android 2.3; bug 979600
-#skip-if = android_version == "10"
-=======
-# disabled on x86; bug 945395
-skip-if = processor == "x86"
 [testSessionOOMRestore]
->>>>>>> 7670ed6f
 [testSettingsMenuItems]
 # disabled on Android 2.3; bug 979552
 skip-if = android_version == "10"
