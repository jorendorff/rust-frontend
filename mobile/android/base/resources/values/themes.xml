<?xml version="1.0" encoding="utf-8"?>
<!-- This Source Code Form is subject to the terms of the Mozilla Public
   - License, v. 2.0. If a copy of the MPL was not distributed with this
   - file, You can obtain one at http://mozilla.org/MPL/2.0/. -->

<resources>

    <!--
        Base application theme. This could be overridden by GeckoBaseTheme
        in other res/values-XXX/themes.xml.
    -->
    <style name="GeckoBase" parent="@android:style/Theme.Light">
        <item name="android:windowNoTitle">true</item>
        <item name="android:windowContentOverlay">@null</item>
        <item name="arrowPopupWidth">fill_parent</item>
    </style>

    <style name="GeckoDialogBase" parent="@android:style/Theme.Dialog">
        <item name="android:windowNoTitle">true</item>
        <item name="android:windowContentOverlay">@null</item>
    </style>

    <style name="GeckoPreferencesBase" parent="GeckoBase">
        <item name="android:windowNoTitle">false</item>
    </style>

    <!--
        Application Theme. All customizations that are not specific
        to a particular API level can go here.
    -->
    <style name="Gecko" parent="GeckoBase">
        <!-- Default colors -->
        <item name="android:textColorPrimary">@color/primary_text</item>
        <item name="android:textColorSecondary">@color/secondary_text</item>
        <item name="android:textColorTertiary">@color/tertiary_text</item>

        <!-- Default inverse colors -->
        <item name="android:textColorPrimaryInverse">@color/primary_text</item>
        <item name="android:textColorSecondaryInverse">@color/secondary_text</item>
        <item name="android:textColorTertiaryInverse">@color/tertiary_text</item>

        <!-- Disabled colors -->
        <item name="android:textColorPrimaryDisableOnly">@color/text_color_primary_disable_only</item>

        <!-- Hint colors -->
        <item name="android:textColorHint">@color/text_color_hint</item>
        <item name="android:textColorHintInverse">@color/text_color_hint_inverse</item>

        <!-- Highlight colors -->
        <item name="android:textColorHighlight">@color/text_color_highlight</item>
        <item name="android:textColorHighlightInverse">@color/text_color_highlight_inverse</item>

        <!-- Link colors -->
        <item name="android:textColorLink">@color/text_color_link</item>

        <!-- TextAppearances -->
        <item name="android:textAppearance">@style/TextAppearance</item>
        <item name="android:textAppearanceInverse">@style/TextAppearance.Inverse</item>
        <item name="android:textAppearanceLarge">@style/TextAppearance.Large</item>
        <item name="android:textAppearanceMedium">@style/TextAppearance.Medium</item>
        <item name="android:textAppearanceSmall">@style/TextAppearance.Small</item>
        <item name="android:textAppearanceLargeInverse">@style/TextAppearance.Large.Inverse</item>
        <item name="android:textAppearanceMediumInverse">@style/TextAppearance.Medium.Inverse</item>
        <item name="android:textAppearanceSmallInverse">@style/TextAppearance.Small.Inverse</item>
    </style>

    <style name="Gecko.Dialog" parent="GeckoDialogBase"/>

    <!--
        Activity based themes.
    -->
    <style name="Gecko.App">
        <item name="android:windowBackground">@android:color/white</item>
        <item name="android:buttonStyle">@style/Widget.Button</item>
        <item name="android:dropDownItemStyle">@style/Widget.DropDownItem</item>
        <item name="android:editTextStyle">@style/Widget.EditText</item>
        <item name="android:gridViewStyle">@style/Widget.GridView</item>
        <item name="android:textViewStyle">@style/Widget.TextView</item>
        <item name="android:spinnerStyle">@style/Widget.Spinner</item>
<<<<<<< HEAD
        <item name="android:spinnerItemStyle">@style/Widget.TextView.SpinnerItem</item>
        <item name="bookmarkThumbnailViewStyle">@style/Widget.BookmarkThumbnailView</item>
        <item name="topBookmarkItemViewStyle">@style/Widget.TopBookmarkItemView</item>
        <item name="topBookmarksViewStyle">@style/Widget.TopBookmarksView</item>
=======
    </style>

    <style name="Gecko.AwesomeBar" parent="GeckoAwesomeBarBase">
        <item name="android:listViewStyle">@style/Widget.ListView</item>
        <item name="android:expandableListViewStyle">@style/Widget.ExpandableListView</item>
>>>>>>> 634832f5
    </style>

    <style name="Gecko.Preferences" parent="GeckoPreferencesBase"/>

</resources><|MERGE_RESOLUTION|>--- conflicted
+++ resolved
@@ -77,18 +77,9 @@
         <item name="android:gridViewStyle">@style/Widget.GridView</item>
         <item name="android:textViewStyle">@style/Widget.TextView</item>
         <item name="android:spinnerStyle">@style/Widget.Spinner</item>
-<<<<<<< HEAD
-        <item name="android:spinnerItemStyle">@style/Widget.TextView.SpinnerItem</item>
         <item name="bookmarkThumbnailViewStyle">@style/Widget.BookmarkThumbnailView</item>
         <item name="topBookmarkItemViewStyle">@style/Widget.TopBookmarkItemView</item>
         <item name="topBookmarksViewStyle">@style/Widget.TopBookmarksView</item>
-=======
-    </style>
-
-    <style name="Gecko.AwesomeBar" parent="GeckoAwesomeBarBase">
-        <item name="android:listViewStyle">@style/Widget.ListView</item>
-        <item name="android:expandableListViewStyle">@style/Widget.ExpandableListView</item>
->>>>>>> 634832f5
     </style>
 
     <style name="Gecko.Preferences" parent="GeckoPreferencesBase"/>
