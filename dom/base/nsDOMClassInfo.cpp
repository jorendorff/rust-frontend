/* -*- Mode: C++; tab-width: 2; indent-tabs-mode: nil; c-basic-offset: 2 -*- */
/* vim: set ts=2 sw=2 et tw=78: */
/* ***** BEGIN LICENSE BLOCK *****
 * Version: MPL 1.1/GPL 2.0/LGPL 2.1
 *
 * The contents of this file are subject to the Mozilla Public License Version
 * 1.1 (the "License"); you may not use this file except in compliance with
 * the License. You may obtain a copy of the License at
 * http://www.mozilla.org/MPL/
 *
 * Software distributed under the License is distributed on an "AS IS" basis,
 * WITHOUT WARRANTY OF ANY KIND, either express or implied. See the License
 * for the specific language governing rights and limitations under the
 * License.
 *
 * The Original Code is mozilla.org code.
 *
 * The Initial Developer of the Original Code is
 * Netscape Communications Corporation.
 * Portions created by the Initial Developer are Copyright (C) 2000
 * the Initial Developer. All Rights Reserved.
 *
 * Contributor(s):
 *   Johnny Stenback <jst@netscape.com> (original author)
 *
 * Alternatively, the contents of this file may be used under the terms of
 * either of the GNU General Public License Version 2 or later (the "GPL"),
 * or the GNU Lesser General Public License Version 2.1 or later (the "LGPL"),
 * in which case the provisions of the GPL or the LGPL are applicable instead
 * of those above. If you wish to allow use of your version of this file only
 * under the terms of either the GPL or the LGPL, and not to allow others to
 * use your version of this file under the terms of the MPL, indicate your
 * decision by deleting the provisions above and replace them with the notice
 * and other provisions required by the GPL or the LGPL. If you do not delete
 * the provisions above, a recipient may use your version of this file under
 * the terms of any one of the MPL, the GPL or the LGPL.
 *
 * ***** END LICENSE BLOCK ***** */

#include "nscore.h"
#include "nsDOMClassInfo.h"
#include "nsCRT.h"
#include "nsCRTGlue.h"
#include "nsIServiceManager.h"
#include "nsICategoryManager.h"
#include "nsIComponentRegistrar.h"
#include "nsXPCOM.h"
#include "nsISupportsPrimitives.h"
#include "nsIXPConnect.h"
#include "nsIJSContextStack.h"
#include "nsIXPCSecurityManager.h"
#include "nsIStringBundle.h"
#include "nsIConsoleService.h"
#include "nsIScriptError.h"
#include "nsXPIDLString.h"
#include "nsReadableUtils.h"
#include "nsUnicharUtils.h"
#include "xptcall.h"
#include "prprf.h"
#include "nsTArray.h"
#include "nsCSSValue.h"
#include "nsIRunnable.h"
#include "nsThreadUtils.h"

// JavaScript includes
#include "jsapi.h"
#include "jsprvtd.h"    // we are using private JS typedefs...
#include "jscntxt.h"
#include "jsdbgapi.h"
#include "jsnum.h"

// General helper includes
#include "nsGlobalWindow.h"
#include "nsIContent.h"
#include "nsIAttribute.h"
#include "nsIDocument.h"
#include "nsIDOMDocument.h"
#include "nsIDOM3Document.h"
#include "nsIDOMXMLDocument.h"
#include "nsIDOMNSDocument.h"
#include "nsIDOMEvent.h"
#include "nsIDOMNSEvent.h"
#include "nsIDOMKeyEvent.h"
#include "nsIDOMEventListener.h"
#include "nsIDOMPopStateEvent.h"
#include "nsContentUtils.h"
#include "nsDOMWindowUtils.h"

// Window scriptable helper includes
#include "nsIDocShell.h"
#include "nsIDocShellTreeItem.h"
#include "nsIDocShellTreeNode.h"
#include "nsIScriptExternalNameSet.h"
#include "nsJSUtils.h"
#include "nsIInterfaceRequestor.h"
#include "nsIInterfaceRequestorUtils.h"
#include "nsScriptNameSpaceManager.h"
#include "nsIScriptObjectOwner.h"
#include "nsIJSNativeInitializer.h"
#include "nsJSEnvironment.h"

// DOM base includes
#include "nsIDOMPluginArray.h"
#include "nsIDOMPlugin.h"
#include "nsIDOMMimeTypeArray.h"
#include "nsIDOMMimeType.h"
#include "nsIDOMLocation.h"
#include "nsIDOMWindowInternal.h"
#include "nsPIDOMWindow.h"
#include "nsIDOMJSWindow.h"
#include "nsIDOMWindowCollection.h"
#include "nsIDOMHistory.h"
#include "nsIDOMMediaList.h"
#include "nsIDOMChromeWindow.h"
#include "nsIDOMConstructor.h"
#include "nsClientRect.h"

// DOM core includes
#include "nsDOMError.h"
#include "nsIDOMDOMException.h"
#include "nsIDOMNode.h"
#include "nsIDOM3Node.h"
#include "nsIDOM3Attr.h"
#include "nsIDOMNodeList.h"
#include "nsIDOMNamedNodeMap.h"
#include "nsIDOMDOMStringList.h"
#include "nsIDOMDOMTokenList.h"
#include "nsIDOMNameList.h"
#include "nsIDOMNSElement.h"

// HTMLFormElement helper includes
#include "nsIForm.h"
#include "nsIFormControl.h"
#include "nsIDOMHTMLFormElement.h"
#include "nsIDOMNSHTMLFormControlList.h"
#include "nsIDOMHTMLCollection.h"
#include "nsIHTMLCollection.h"
#include "nsHTMLDocument.h"

// HTMLSelectElement helper includes
#include "nsIDOMHTMLSelectElement.h"

// HTMLEmbed/ObjectElement helper includes
#include "nsIPluginInstance.h"
#include "nsIObjectFrame.h"
#include "nsIObjectLoadingContent.h"
#include "nsIPluginHost.h"

// Oh, did I mention that I hate Microsoft for doing this to me?
#ifdef XP_WIN
#undef GetClassName
#endif

// HTMLOptionsCollection includes
#include "nsIDOMHTMLOptionElement.h"
#include "nsIDOMNSHTMLOptionElement.h"
#include "nsIDOMHTMLOptionsCollection.h"
#include "nsIDOMNSHTMLOptionCollectn.h"

// ContentList includes
#include "nsContentList.h"
#include "nsGenericElement.h"

// Event related includes
#include "nsIEventListenerManager.h"
#include "nsIDOMEventTarget.h"
#include "nsIDOMNSEventTarget.h"

// CSS related includes
#include "nsIDOMStyleSheet.h"
#include "nsIDOMStyleSheetList.h"
#include "nsIDOMCSSStyleDeclaration.h"
#include "nsIDOMCSSRule.h"
#include "nsICSSRule.h"
#include "nsICSSRuleList.h"
#include "nsIDOMRect.h"
#include "nsIDOMRGBColor.h"
#include "nsIDOMNSRGBAColor.h"
#include "nsDOMCSSAttrDeclaration.h"

// XBL related includes.
#include "nsIXBLService.h"
#include "nsXBLBinding.h"
#include "nsBindingManager.h"
#include "nsIFrame.h"
#include "nsIPresShell.h"
#include "nsIDOMViewCSS.h"
#include "nsIDOMElement.h"
#include "nsIDOMCSSStyleDeclaration.h"
#include "nsStyleSet.h"
#include "nsStyleContext.h"
#include "nsAutoPtr.h"
#include "nsMemory.h"

// Tranformiix
#include "nsIDOMXPathEvaluator.h"
#include "nsIXSLTProcessor.h"
#include "nsIXSLTProcessorObsolete.h"
#include "nsIXSLTProcessorPrivate.h"

#include "nsIDOMLSProgressEvent.h"
#include "nsIDOMParser.h"
#include "nsIDOMSerializer.h"
#include "nsXMLHttpRequest.h"

// includes needed for the prototype chain interfaces
#include "nsIDOMNavigator.h"
#include "nsIDOMBarProp.h"
#include "nsIDOMScreen.h"
#include "nsIDOMDocumentType.h"
#include "nsIDOMDOMImplementation.h"
#include "nsIDOMDocumentFragment.h"
#include "nsIDOMDocumentEvent.h"
#include "nsIDOMAttr.h"
#include "nsIDOMText.h"
#include "nsIDOM3Text.h"
#include "nsIDOMComment.h"
#include "nsIDOMCDATASection.h"
#include "nsIDOMProcessingInstruction.h"
#include "nsIDOMNotation.h"
#include "nsIDOMNSEvent.h"
#include "nsIDOMDataContainerEvent.h"
#include "nsIDOMKeyEvent.h"
#include "nsIDOMMouseEvent.h"
#include "nsIDOMMouseScrollEvent.h"
#include "nsIDOMDragEvent.h"
#include "nsIDOMCommandEvent.h"
#include "nsIDOMPopupBlockedEvent.h"
#include "nsIDOMBeforeUnloadEvent.h"
#include "nsIDOMMutationEvent.h"
#include "nsIDOMSmartCardEvent.h"
#include "nsIDOMXULCommandEvent.h"
#include "nsIDOMPageTransitionEvent.h"
#include "nsIDOMMessageEvent.h"
#include "nsPaintRequest.h"
#include "nsIDOMNotifyPaintEvent.h"
#include "nsIDOMScrollAreaEvent.h"
#include "nsIDOMTransitionEvent.h"
#include "nsIDOMNSDocumentStyle.h"
#include "nsIDOMDocumentRange.h"
#include "nsIDOMDocumentTraversal.h"
#include "nsIDOMDocumentXBL.h"
#include "nsIDOMDocumentView.h"
#include "nsIDOMElementCSSInlineStyle.h"
#include "nsIDOMLinkStyle.h"
#include "nsIDOMHTMLDocument.h"
#include "nsIDOMNSHTMLDocument.h"
#include "nsIDOMNSHTMLElement.h"
#include "nsIDOMHTMLAnchorElement.h"
#include "nsIDOMNSHTMLAnchorElement2.h"
#include "nsIDOMHTMLAppletElement.h"
#include "nsIDOMHTMLAreaElement.h"
#include "nsIDOMNSHTMLAreaElement2.h"
#include "nsIDOMHTMLBRElement.h"
#include "nsIDOMHTMLBaseElement.h"
#include "nsIDOMHTMLBaseFontElement.h"
#include "nsIDOMHTMLBodyElement.h"
#include "nsIDOMHTMLButtonElement.h"
#include "nsIDOMNSHTMLButtonElement.h"
#include "nsIDOMHTMLCanvasElement.h"
#include "nsIDOMHTMLDListElement.h"
#include "nsIDOMHTMLDirectoryElement.h"
#include "nsIDOMHTMLDivElement.h"
#include "nsIDOMHTMLEmbedElement.h"
#include "nsIDOMHTMLFieldSetElement.h"
#include "nsIDOMHTMLFontElement.h"
#include "nsIDOMNSHTMLFormElement.h"
#include "nsIDOMHTMLFrameElement.h"
#include "nsIDOMHTMLFrameSetElement.h"
#include "nsIDOMNSHTMLFrameElement.h"
#include "nsIDOMHTMLHRElement.h"
#include "nsIDOMNSHTMLHRElement.h"
#include "nsIDOMHTMLHeadElement.h"
#include "nsIDOMHTMLHeadingElement.h"
#include "nsIDOMHTMLHtmlElement.h"
#include "nsIDOMHTMLIFrameElement.h"
#include "nsIDOMHTMLImageElement.h"
#include "nsIDOMNSHTMLImageElement.h"
#include "nsIDOMHTMLInputElement.h"
#include "nsIDOMNSHTMLInputElement.h"
#include "nsIDOMHTMLIsIndexElement.h"
#include "nsIDOMHTMLLIElement.h"
#include "nsIDOMHTMLLabelElement.h"
#include "nsIDOMHTMLLegendElement.h"
#include "nsIDOMHTMLLinkElement.h"
#include "nsIDOMHTMLMapElement.h"
#include "nsIDOMHTMLMenuElement.h"
#include "nsIDOMHTMLMetaElement.h"
#include "nsIDOMHTMLModElement.h"
#include "nsIDOMHTMLOListElement.h"
#include "nsIDOMHTMLObjectElement.h"
#include "nsIDOMHTMLOptGroupElement.h"
#include "nsIDOMHTMLParagraphElement.h"
#include "nsIDOMHTMLParamElement.h"
#include "nsIDOMHTMLPreElement.h"
#include "nsIDOMHTMLQuoteElement.h"
#include "nsIDOMHTMLScriptElement.h"
#include "nsIDOMNSHTMLScriptElement.h"
#include "nsIDOMNSHTMLSelectElement.h"
#include "nsIDOMHTMLStyleElement.h"
#include "nsIDOMHTMLTableCaptionElem.h"
#include "nsIDOMHTMLTableCellElement.h"
#include "nsIDOMHTMLTableColElement.h"
#include "nsIDOMHTMLTableElement.h"
#include "nsIDOMHTMLTableRowElement.h"
#include "nsIDOMHTMLTableSectionElem.h"
#include "nsIDOMHTMLTextAreaElement.h"
#include "nsIDOMNSHTMLTextAreaElement.h"
#include "nsIDOMHTMLTitleElement.h"
#include "nsIDOMHTMLUListElement.h"
#include "nsIDOMHTMLMediaError.h"
#include "nsIDOMHTMLSourceElement.h"
#include "nsIDOMHTMLVideoElement.h"
#include "nsIDOMHTMLAudioElement.h"
#include "nsIDOMProgressEvent.h"
#include "nsIDOMNSUIEvent.h"
#include "nsIDOMNSCSS2Properties.h"
#include "nsIDOMCSSCharsetRule.h"
#include "nsIDOMCSSImportRule.h"
#include "nsIDOMCSSMediaRule.h"
#include "nsIDOMCSSFontFaceRule.h"
#include "nsIDOMCSSMozDocumentRule.h"
#include "nsIDOMCSSPrimitiveValue.h"
#include "nsIDOMCSSStyleRule.h"
#include "nsIDOMCSSStyleSheet.h"
#include "nsDOMCSSValueList.h"
#include "nsIDOMOrientationEvent.h"
#include "nsIDOMRange.h"
#include "nsIDOMNSRange.h"
#include "nsIDOMRangeException.h"
#include "nsIDOMNodeIterator.h"
#include "nsIDOMTreeWalker.h"
#include "nsIDOMXULDocument.h"
#include "nsIDOMXULElement.h"
#include "nsIDOMXULCommandDispatcher.h"
#include "nsIDOMCrypto.h"
#include "nsIDOMCRMFObject.h"
#include "nsIControllers.h"
#include "nsISelection.h"
#include "nsIBoxObject.h"
#ifdef MOZ_XUL
#include "nsITreeSelection.h"
#include "nsITreeContentView.h"
#include "nsITreeView.h"
#include "nsIXULTemplateBuilder.h"
#include "nsTreeColumns.h"
#endif
#include "nsIDOMXPathException.h"
#include "nsIDOMXPathExpression.h"
#include "nsIDOMNSXPathExpression.h"
#include "nsIDOMXPathNSResolver.h"
#include "nsIDOMXPathResult.h"

#ifdef MOZ_SVG
#include "nsIDOMGetSVGDocument.h"
#include "nsIDOMSVGAElement.h"
#include "nsIDOMSVGAngle.h"
#include "nsIDOMSVGAnimatedAngle.h"
#include "nsIDOMSVGAnimatedBoolean.h"
#include "nsIDOMSVGAnimatedEnum.h"
#include "nsIDOMSVGAnimatedInteger.h"
#include "nsIDOMSVGAnimatedLength.h"
#include "nsIDOMSVGAnimatedLengthList.h"
#include "nsIDOMSVGAnimatedNumber.h"
#include "nsIDOMSVGAnimatedNumberList.h"
#include "nsIDOMSVGAnimatedPathData.h"
#include "nsIDOMSVGAnimatedPoints.h"
#include "nsIDOMSVGAnimPresAspRatio.h"
#include "nsIDOMSVGAnimatedRect.h"
#include "nsIDOMSVGAnimatedString.h"
#ifdef MOZ_SMIL
#include "nsIDOMSVGAnimateElement.h"
#include "nsIDOMSVGAnimateTransformElement.h"
#include "nsIDOMSVGSetElement.h"
#include "nsIDOMSVGAnimationElement.h"
#include "nsIDOMElementTimeControl.h"
#endif // MOZ_SMIL
#include "nsIDOMSVGAnimTransformList.h"
#include "nsIDOMSVGCircleElement.h"
#include "nsIDOMSVGClipPathElement.h"
#include "nsIDOMSVGDefsElement.h"
#include "nsIDOMSVGDescElement.h"
#include "nsIDOMSVGDocument.h"
#include "nsIDOMSVGElement.h"
#include "nsIDOMSVGEllipseElement.h"
#include "nsIDOMSVGEvent.h"
#include "nsIDOMSVGException.h"
#include "nsIDOMSVGFilterElement.h"
#include "nsIDOMSVGFilters.h"
#include "nsIDOMSVGFitToViewBox.h"
#include "nsIDOMSVGForeignObjectElem.h"
#include "nsIDOMSVGGElement.h"
#include "nsIDOMSVGGradientElement.h"
#include "nsIDOMSVGImageElement.h"
#include "nsIDOMSVGLength.h"
#include "nsIDOMSVGLengthList.h"
#include "nsIDOMSVGLineElement.h"
#include "nsIDOMSVGLocatable.h"
#include "nsIDOMSVGMarkerElement.h"
#include "nsIDOMSVGMaskElement.h"
#include "nsIDOMSVGMatrix.h"
#include "nsIDOMSVGMetadataElement.h"
#include "nsIDOMSVGNumber.h"
#include "nsIDOMSVGNumberList.h"
#include "nsIDOMSVGPathElement.h"
#include "nsIDOMSVGPathSeg.h"
#include "nsIDOMSVGPathSegList.h"
#include "nsIDOMSVGPatternElement.h"
#include "nsIDOMSVGPoint.h"
#include "nsIDOMSVGPointList.h"
#include "nsIDOMSVGPolygonElement.h"
#include "nsIDOMSVGPolylineElement.h"
#include "nsIDOMSVGPresAspectRatio.h"
#include "nsIDOMSVGRect.h"
#include "nsIDOMSVGRectElement.h"
#include "nsIDOMSVGScriptElement.h"
#include "nsIDOMSVGStopElement.h"
#include "nsIDOMSVGStylable.h"
#include "nsIDOMSVGStyleElement.h"
#include "nsIDOMSVGSVGElement.h"
#include "nsIDOMSVGSwitchElement.h"
#include "nsIDOMSVGSymbolElement.h"
#include "nsIDOMSVGTextElement.h"
#include "nsIDOMSVGTextPathElement.h"
#include "nsIDOMSVGTitleElement.h"
#include "nsIDOMSVGTransform.h"
#include "nsIDOMSVGTransformable.h"
#include "nsIDOMSVGTransformList.h"
#include "nsIDOMSVGTSpanElement.h"
#include "nsIDOMSVGURIReference.h"
#include "nsIDOMSVGUseElement.h"
#include "nsIDOMSVGUnitTypes.h"
#include "nsIDOMSVGZoomAndPan.h"
#include "nsIDOMSVGZoomEvent.h"
#endif // MOZ_SVG

#include "nsIDOMCanvasRenderingContext2D.h"
#include "nsICanvasRenderingContextWebGL.h"

#include "nsIImageDocument.h"

// Storage includes
#include "nsDOMStorage.h"

// Drag and drop
#include "nsIDOMDataTransfer.h"

// Geolocation
#include "nsIDOMGeoGeolocation.h"
#include "nsIDOMGeoPosition.h"
#include "nsIDOMGeoPositionCoords.h"
#include "nsIDOMGeoPositionError.h"

// Workers
#include "nsDOMWorker.h"

#include "nsDOMFile.h"
#include "nsDOMFileReader.h"
#include "nsIDOMFileException.h"
#include "nsIDOMFileError.h"
#include "nsIDOMFormData.h"

// Simple gestures include
#include "nsIDOMSimpleGestureEvent.h"

#include "nsIDOMNSMouseEvent.h"

#include "nsIEventListenerService.h"
#include "nsIFrameMessageManager.h"

static NS_DEFINE_CID(kDOMSOF_CID, NS_DOM_SCRIPT_OBJECT_FACTORY_CID);

static const char kDOMStringBundleURL[] =
  "chrome://global/locale/dom/dom.properties";

// NOTE: DEFAULT_SCRIPTABLE_FLAGS and DOM_DEFAULT_SCRIPTABLE_FLAGS
//       are defined in nsIDOMClassInfo.h.

#define WINDOW_SCRIPTABLE_FLAGS                                               \
 (nsIXPCScriptable::WANT_GETPROPERTY |                                        \
  nsIXPCScriptable::WANT_SETPROPERTY |                                        \
  nsIXPCScriptable::WANT_PRECREATE |                                          \
  nsIXPCScriptable::WANT_ADDPROPERTY |                                        \
  nsIXPCScriptable::WANT_DELPROPERTY |                                        \
  nsIXPCScriptable::WANT_NEWENUMERATE |                                       \
  nsIXPCScriptable::WANT_FINALIZE |                                           \
  nsIXPCScriptable::WANT_EQUALITY |                                           \
  nsIXPCScriptable::WANT_OUTER_OBJECT |                                       \
  nsIXPCScriptable::WANT_INNER_OBJECT |                                       \
  nsIXPCScriptable::DONT_ENUM_QUERY_INTERFACE)

#define NODE_SCRIPTABLE_FLAGS                                                 \
 ((DOM_DEFAULT_SCRIPTABLE_FLAGS |                                             \
   nsIXPCScriptable::WANT_GETPROPERTY |                                       \
   nsIXPCScriptable::WANT_ADDPROPERTY |                                       \
   nsIXPCScriptable::WANT_SETPROPERTY) &                                      \
  ~nsIXPCScriptable::USE_JSSTUB_FOR_ADDPROPERTY)

// We need to let JavaScript QI elements to interfaces that are not in
// the classinfo since XBL can be used to dynamically implement new
// unknown interfaces on elements, accessibility relies on this being
// possible.

#define ELEMENT_SCRIPTABLE_FLAGS                                              \
  ((NODE_SCRIPTABLE_FLAGS & ~nsIXPCScriptable::CLASSINFO_INTERFACES_ONLY) |   \
   nsIXPCScriptable::WANT_POSTCREATE |                                        \
   nsIXPCScriptable::WANT_ENUMERATE)

#define EXTERNAL_OBJ_SCRIPTABLE_FLAGS                                         \
  ((ELEMENT_SCRIPTABLE_FLAGS &                                                \
    ~nsIXPCScriptable::USE_JSSTUB_FOR_SETPROPERTY) |                          \
   nsIXPCScriptable::WANT_POSTCREATE |                                        \
   nsIXPCScriptable::WANT_GETPROPERTY |                                       \
   nsIXPCScriptable::WANT_SETPROPERTY |                                       \
   nsIXPCScriptable::WANT_CALL)

#define DOCUMENT_SCRIPTABLE_FLAGS                                             \
  (NODE_SCRIPTABLE_FLAGS |                                                    \
   nsIXPCScriptable::WANT_POSTCREATE |                                        \
   nsIXPCScriptable::WANT_ADDPROPERTY |                                       \
   nsIXPCScriptable::WANT_GETPROPERTY |                                       \
   nsIXPCScriptable::WANT_ENUMERATE)

#define ARRAY_SCRIPTABLE_FLAGS                                                \
  (DOM_DEFAULT_SCRIPTABLE_FLAGS       |                                       \
   nsIXPCScriptable::WANT_GETPROPERTY |                                       \
   nsIXPCScriptable::WANT_ENUMERATE)

#define EVENTTARGET_SCRIPTABLE_FLAGS                                          \
  (DOM_DEFAULT_SCRIPTABLE_FLAGS       |                                       \
   nsIXPCScriptable::WANT_ADDPROPERTY)

#define DOMCLASSINFO_STANDARD_FLAGS                                           \
  (nsIClassInfo::MAIN_THREAD_ONLY | nsIClassInfo::DOM_OBJECT)


#ifdef NS_DEBUG
#define NS_DEFINE_CLASSINFO_DATA_DEBUG(_class)                                \
    eDOMClassInfo_##_class##_id,
#else
#define NS_DEFINE_CLASSINFO_DATA_DEBUG(_class)                                \
  // nothing
#endif


#define NS_DEFINE_CLASSINFO_DATA_WITH_NAME(_class, _name, _helper,            \
                                           _flags)                            \
  { #_name,                                                                   \
    nsnull,                                                                   \
    { _helper::doCreate },                                                    \
    nsnull,                                                                   \
    nsnull,                                                                   \
    nsnull,                                                                   \
    _flags,                                                                   \
    PR_TRUE,                                                                  \
    NS_DEFINE_CLASSINFO_DATA_DEBUG(_class)                                    \
  },

#define NS_DEFINE_CLASSINFO_DATA(_class, _helper, _flags)                     \
  NS_DEFINE_CLASSINFO_DATA_WITH_NAME(_class, _class, _helper, _flags)


// This list of NS_DEFINE_CLASSINFO_DATA macros is what gives the DOM
// classes their correct behavior when used through XPConnect. The
// arguments that are passed to NS_DEFINE_CLASSINFO_DATA are
//
// 1. Class name as it should appear in JavaScript, this name is also
//    used to find the id of the class in nsDOMClassInfo
//    (i.e. e<classname>_id)
// 2. Scriptable helper class
// 3. nsIClassInfo/nsIXPCScriptable flags (i.e. for GetScriptableFlags)

static nsDOMClassInfoData sClassInfoData[] = {
  // Base classes

  // The Window class lets you QI into interfaces that are not in the
  // flattened set (i.e. nsIXPCScriptable::CLASSINFO_INTERFACES_ONLY
  // is not set), because of this make sure all scriptable interfaces
  // that are implemented by nsGlobalWindow can securely be exposed
  // to JS.


  NS_DEFINE_CLASSINFO_DATA(Window, nsWindowSH,
                           DEFAULT_SCRIPTABLE_FLAGS |
                           WINDOW_SCRIPTABLE_FLAGS)

  NS_DEFINE_CLASSINFO_DATA(Location, nsLocationSH,
                           DOM_DEFAULT_SCRIPTABLE_FLAGS)

  NS_DEFINE_CLASSINFO_DATA(Navigator, nsNavigatorSH,
                           DOM_DEFAULT_SCRIPTABLE_FLAGS |
                           nsIXPCScriptable::WANT_PRECREATE)
  NS_DEFINE_CLASSINFO_DATA(Plugin, nsPluginSH,
                           ARRAY_SCRIPTABLE_FLAGS)
  NS_DEFINE_CLASSINFO_DATA(PluginArray, nsPluginArraySH,
                           ARRAY_SCRIPTABLE_FLAGS)
  NS_DEFINE_CLASSINFO_DATA(MimeType, nsDOMGenericSH,
                           DOM_DEFAULT_SCRIPTABLE_FLAGS)
  NS_DEFINE_CLASSINFO_DATA(MimeTypeArray, nsMimeTypeArraySH,
                           ARRAY_SCRIPTABLE_FLAGS)
  NS_DEFINE_CLASSINFO_DATA(BarProp, nsDOMGenericSH,
                           DOM_DEFAULT_SCRIPTABLE_FLAGS)
  NS_DEFINE_CLASSINFO_DATA(History, nsHistorySH,
                           ARRAY_SCRIPTABLE_FLAGS)
  NS_DEFINE_CLASSINFO_DATA(Screen, nsDOMGenericSH,
                           DOM_DEFAULT_SCRIPTABLE_FLAGS)
  NS_DEFINE_CLASSINFO_DATA(DOMPrototype, nsDOMConstructorSH,
                           DOM_BASE_SCRIPTABLE_FLAGS |
                           nsIXPCScriptable::WANT_HASINSTANCE |
                           nsIXPCScriptable::DONT_ENUM_QUERY_INTERFACE)
  NS_DEFINE_CLASSINFO_DATA(DOMConstructor, nsDOMConstructorSH,
                           DOM_BASE_SCRIPTABLE_FLAGS |
                           nsIXPCScriptable::WANT_HASINSTANCE |
                           nsIXPCScriptable::WANT_CALL |
                           nsIXPCScriptable::WANT_CONSTRUCT |
                           nsIXPCScriptable::DONT_ENUM_QUERY_INTERFACE)

  // Core classes
  NS_DEFINE_CLASSINFO_DATA(XMLDocument, nsDocumentSH,
                           DOCUMENT_SCRIPTABLE_FLAGS)
  NS_DEFINE_CLASSINFO_DATA(DocumentType, nsNodeSH,
                           NODE_SCRIPTABLE_FLAGS)
  NS_DEFINE_CLASSINFO_DATA(DOMImplementation, nsDOMGenericSH,
                           DOM_DEFAULT_SCRIPTABLE_FLAGS)
  NS_DEFINE_CLASSINFO_DATA(DOMException, nsDOMGenericSH,
                           DOM_DEFAULT_SCRIPTABLE_FLAGS)
  NS_DEFINE_CLASSINFO_DATA(DOMTokenList, nsDOMTokenListSH,
                           ARRAY_SCRIPTABLE_FLAGS)
  NS_DEFINE_CLASSINFO_DATA(DocumentFragment, nsDOMGenericSH,
                           DOM_DEFAULT_SCRIPTABLE_FLAGS)
  NS_DEFINE_CLASSINFO_DATA(Element, nsElementSH,
                           ELEMENT_SCRIPTABLE_FLAGS)
  NS_DEFINE_CLASSINFO_DATA(Attr, nsAttributeSH,
                           NODE_SCRIPTABLE_FLAGS)
  NS_DEFINE_CLASSINFO_DATA(Text, nsNodeSH,
                           NODE_SCRIPTABLE_FLAGS)
  NS_DEFINE_CLASSINFO_DATA(Comment, nsNodeSH,
                           NODE_SCRIPTABLE_FLAGS)
  NS_DEFINE_CLASSINFO_DATA(CDATASection, nsNodeSH, NODE_SCRIPTABLE_FLAGS)
  NS_DEFINE_CLASSINFO_DATA(ProcessingInstruction, nsNodeSH,
                           NODE_SCRIPTABLE_FLAGS)
  NS_DEFINE_CLASSINFO_DATA(Notation, nsNodeSH, NODE_SCRIPTABLE_FLAGS)
  NS_DEFINE_CLASSINFO_DATA(NodeList, nsNodeListSH, ARRAY_SCRIPTABLE_FLAGS)
  NS_DEFINE_CLASSINFO_DATA(NamedNodeMap, nsNamedNodeMapSH,
                           ARRAY_SCRIPTABLE_FLAGS)

  // Misc Core related classes

  // Event
  NS_DEFINE_CLASSINFO_DATA(Event, nsDOMGenericSH,
                           DOM_DEFAULT_SCRIPTABLE_FLAGS)
  NS_DEFINE_CLASSINFO_DATA(MutationEvent, nsDOMGenericSH,
                           DOM_DEFAULT_SCRIPTABLE_FLAGS)
  NS_DEFINE_CLASSINFO_DATA(UIEvent, nsDOMGenericSH,
                           DOM_DEFAULT_SCRIPTABLE_FLAGS)
  NS_DEFINE_CLASSINFO_DATA(MouseEvent, nsDOMGenericSH,
                           DOM_DEFAULT_SCRIPTABLE_FLAGS)
  NS_DEFINE_CLASSINFO_DATA(MouseScrollEvent, nsDOMGenericSH,
                           DOM_DEFAULT_SCRIPTABLE_FLAGS)
  NS_DEFINE_CLASSINFO_DATA(DragEvent, nsDOMGenericSH,
                           DOM_DEFAULT_SCRIPTABLE_FLAGS)
  NS_DEFINE_CLASSINFO_DATA(KeyboardEvent, nsDOMGenericSH,
                           DOM_DEFAULT_SCRIPTABLE_FLAGS)
  NS_DEFINE_CLASSINFO_DATA(PopupBlockedEvent, nsDOMGenericSH,
                           DOM_DEFAULT_SCRIPTABLE_FLAGS)
  NS_DEFINE_CLASSINFO_DATA(OrientationEvent, nsDOMGenericSH,
                           DOM_DEFAULT_SCRIPTABLE_FLAGS)

  // Misc HTML classes
  NS_DEFINE_CLASSINFO_DATA(HTMLDocument, nsHTMLDocumentSH,
                           DOCUMENT_SCRIPTABLE_FLAGS)
  NS_DEFINE_CLASSINFO_DATA(HTMLOptionsCollection,
                           nsHTMLOptionsCollectionSH,
                           ARRAY_SCRIPTABLE_FLAGS |
                           nsIXPCScriptable::WANT_SETPROPERTY)
  NS_DEFINE_CLASSINFO_DATA_WITH_NAME(HTMLFormControlCollection, HTMLCollection,
                                     nsHTMLCollectionSH,
                                     ARRAY_SCRIPTABLE_FLAGS)
  NS_DEFINE_CLASSINFO_DATA_WITH_NAME(HTMLGenericCollection, HTMLCollection,
                                     nsHTMLCollectionSH,
                                     ARRAY_SCRIPTABLE_FLAGS)

  // HTML element classes
  NS_DEFINE_CLASSINFO_DATA(HTMLAnchorElement, nsElementSH,
                           ELEMENT_SCRIPTABLE_FLAGS)
  NS_DEFINE_CLASSINFO_DATA(HTMLAppletElement, nsHTMLPluginObjElementSH,
                           EXTERNAL_OBJ_SCRIPTABLE_FLAGS)
  NS_DEFINE_CLASSINFO_DATA(HTMLAreaElement, nsElementSH,
                           ELEMENT_SCRIPTABLE_FLAGS)
  NS_DEFINE_CLASSINFO_DATA(HTMLBRElement, nsElementSH,
                           ELEMENT_SCRIPTABLE_FLAGS)
  NS_DEFINE_CLASSINFO_DATA(HTMLBaseElement, nsElementSH,
                           ELEMENT_SCRIPTABLE_FLAGS)
  NS_DEFINE_CLASSINFO_DATA(HTMLBaseFontElement, nsElementSH,
                           ELEMENT_SCRIPTABLE_FLAGS)
  NS_DEFINE_CLASSINFO_DATA(HTMLBodyElement, nsHTMLBodyElementSH,
                           ELEMENT_SCRIPTABLE_FLAGS)
  NS_DEFINE_CLASSINFO_DATA(HTMLButtonElement, nsElementSH,
                           ELEMENT_SCRIPTABLE_FLAGS)
  NS_DEFINE_CLASSINFO_DATA(HTMLDListElement, nsElementSH,
                           ELEMENT_SCRIPTABLE_FLAGS)
  NS_DEFINE_CLASSINFO_DATA(HTMLDelElement, nsElementSH,
                           ELEMENT_SCRIPTABLE_FLAGS)
  NS_DEFINE_CLASSINFO_DATA(HTMLDirectoryElement, nsElementSH,
                           ELEMENT_SCRIPTABLE_FLAGS)
  NS_DEFINE_CLASSINFO_DATA(HTMLDivElement, nsElementSH,
                           ELEMENT_SCRIPTABLE_FLAGS)
  NS_DEFINE_CLASSINFO_DATA(HTMLEmbedElement, nsHTMLPluginObjElementSH,
                           EXTERNAL_OBJ_SCRIPTABLE_FLAGS)
  NS_DEFINE_CLASSINFO_DATA(HTMLFieldSetElement, nsElementSH,
                           ELEMENT_SCRIPTABLE_FLAGS)
  NS_DEFINE_CLASSINFO_DATA(HTMLFontElement, nsElementSH,
                           ELEMENT_SCRIPTABLE_FLAGS)
  NS_DEFINE_CLASSINFO_DATA(HTMLFormElement, nsHTMLFormElementSH,
                           ELEMENT_SCRIPTABLE_FLAGS |
                           nsIXPCScriptable::WANT_GETPROPERTY |
                           nsIXPCScriptable::WANT_NEWENUMERATE)
  NS_DEFINE_CLASSINFO_DATA(HTMLFrameElement, nsElementSH,
                           ELEMENT_SCRIPTABLE_FLAGS)
  NS_DEFINE_CLASSINFO_DATA(HTMLFrameSetElement, nsElementSH,
                           ELEMENT_SCRIPTABLE_FLAGS)
  NS_DEFINE_CLASSINFO_DATA(HTMLHRElement, nsElementSH,
                           ELEMENT_SCRIPTABLE_FLAGS)
  NS_DEFINE_CLASSINFO_DATA(HTMLHeadElement, nsElementSH,
                           ELEMENT_SCRIPTABLE_FLAGS)
  NS_DEFINE_CLASSINFO_DATA(HTMLHeadingElement, nsElementSH,
                           ELEMENT_SCRIPTABLE_FLAGS)
  NS_DEFINE_CLASSINFO_DATA(HTMLHtmlElement, nsElementSH,
                           ELEMENT_SCRIPTABLE_FLAGS)
  NS_DEFINE_CLASSINFO_DATA(HTMLIFrameElement, nsElementSH,
                           ELEMENT_SCRIPTABLE_FLAGS)
  NS_DEFINE_CLASSINFO_DATA(HTMLImageElement, nsElementSH,
                           ELEMENT_SCRIPTABLE_FLAGS)
  NS_DEFINE_CLASSINFO_DATA(HTMLInputElement, nsElementSH,
                           ELEMENT_SCRIPTABLE_FLAGS)
  NS_DEFINE_CLASSINFO_DATA(HTMLInsElement, nsElementSH,
                           ELEMENT_SCRIPTABLE_FLAGS)
  NS_DEFINE_CLASSINFO_DATA(HTMLIsIndexElement, nsElementSH,
                           ELEMENT_SCRIPTABLE_FLAGS)
  NS_DEFINE_CLASSINFO_DATA(HTMLLIElement, nsElementSH,
                           ELEMENT_SCRIPTABLE_FLAGS)
  NS_DEFINE_CLASSINFO_DATA(HTMLLabelElement, nsElementSH,
                           ELEMENT_SCRIPTABLE_FLAGS)
  NS_DEFINE_CLASSINFO_DATA(HTMLLegendElement, nsElementSH,
                           ELEMENT_SCRIPTABLE_FLAGS)
  NS_DEFINE_CLASSINFO_DATA(HTMLLinkElement, nsElementSH,
                           ELEMENT_SCRIPTABLE_FLAGS)
  NS_DEFINE_CLASSINFO_DATA(HTMLMapElement, nsElementSH,
                           ELEMENT_SCRIPTABLE_FLAGS)
  NS_DEFINE_CLASSINFO_DATA(HTMLMenuElement, nsElementSH,
                           ELEMENT_SCRIPTABLE_FLAGS)
  NS_DEFINE_CLASSINFO_DATA(HTMLMetaElement, nsElementSH,
                           ELEMENT_SCRIPTABLE_FLAGS)
  NS_DEFINE_CLASSINFO_DATA(HTMLOListElement, nsElementSH,
                           ELEMENT_SCRIPTABLE_FLAGS)
  NS_DEFINE_CLASSINFO_DATA(HTMLObjectElement, nsHTMLPluginObjElementSH,
                           EXTERNAL_OBJ_SCRIPTABLE_FLAGS)
  NS_DEFINE_CLASSINFO_DATA(HTMLOptGroupElement, nsElementSH,
                           ELEMENT_SCRIPTABLE_FLAGS)
  NS_DEFINE_CLASSINFO_DATA(HTMLOptionElement, nsElementSH,
                           ELEMENT_SCRIPTABLE_FLAGS)
  NS_DEFINE_CLASSINFO_DATA(HTMLParagraphElement, nsElementSH,
                           ELEMENT_SCRIPTABLE_FLAGS)
  NS_DEFINE_CLASSINFO_DATA(HTMLParamElement, nsElementSH,
                           ELEMENT_SCRIPTABLE_FLAGS)
  NS_DEFINE_CLASSINFO_DATA(HTMLPreElement, nsElementSH,
                           ELEMENT_SCRIPTABLE_FLAGS)
  NS_DEFINE_CLASSINFO_DATA(HTMLQuoteElement, nsElementSH,
                           ELEMENT_SCRIPTABLE_FLAGS)
  NS_DEFINE_CLASSINFO_DATA(HTMLScriptElement, nsElementSH,
                           ELEMENT_SCRIPTABLE_FLAGS)
  NS_DEFINE_CLASSINFO_DATA(HTMLSelectElement, nsHTMLSelectElementSH,
                           ELEMENT_SCRIPTABLE_FLAGS |
                           nsIXPCScriptable::WANT_GETPROPERTY)
  NS_DEFINE_CLASSINFO_DATA(HTMLSpacerElement, nsElementSH,
                           ELEMENT_SCRIPTABLE_FLAGS)
  NS_DEFINE_CLASSINFO_DATA(HTMLSpanElement, nsElementSH,
                           ELEMENT_SCRIPTABLE_FLAGS)
  NS_DEFINE_CLASSINFO_DATA(HTMLStyleElement, nsElementSH,
                           ELEMENT_SCRIPTABLE_FLAGS)
  NS_DEFINE_CLASSINFO_DATA(HTMLTableCaptionElement, nsElementSH,
                           ELEMENT_SCRIPTABLE_FLAGS)
  NS_DEFINE_CLASSINFO_DATA(HTMLTableCellElement, nsElementSH,
                           ELEMENT_SCRIPTABLE_FLAGS)
  NS_DEFINE_CLASSINFO_DATA(HTMLTableColElement, nsElementSH,
                           ELEMENT_SCRIPTABLE_FLAGS)
  NS_DEFINE_CLASSINFO_DATA(HTMLTableElement, nsElementSH,
                           ELEMENT_SCRIPTABLE_FLAGS)
  NS_DEFINE_CLASSINFO_DATA(HTMLTableRowElement, nsElementSH,
                           ELEMENT_SCRIPTABLE_FLAGS)
  NS_DEFINE_CLASSINFO_DATA(HTMLTableSectionElement, nsElementSH,
                           ELEMENT_SCRIPTABLE_FLAGS)
  NS_DEFINE_CLASSINFO_DATA(HTMLTextAreaElement, nsElementSH,
                           ELEMENT_SCRIPTABLE_FLAGS)
  NS_DEFINE_CLASSINFO_DATA(HTMLTitleElement, nsElementSH,
                           ELEMENT_SCRIPTABLE_FLAGS)
  NS_DEFINE_CLASSINFO_DATA(HTMLUListElement, nsElementSH,
                           ELEMENT_SCRIPTABLE_FLAGS)
  NS_DEFINE_CLASSINFO_DATA(HTMLUnknownElement, nsElementSH,
                           ELEMENT_SCRIPTABLE_FLAGS)
  NS_DEFINE_CLASSINFO_DATA(HTMLWBRElement, nsElementSH,
                           ELEMENT_SCRIPTABLE_FLAGS)

  // CSS classes
  NS_DEFINE_CLASSINFO_DATA(CSSStyleRule, nsDOMGenericSH,
                           DOM_DEFAULT_SCRIPTABLE_FLAGS)
  NS_DEFINE_CLASSINFO_DATA(CSSCharsetRule, nsDOMGenericSH,
                           DOM_DEFAULT_SCRIPTABLE_FLAGS)
  NS_DEFINE_CLASSINFO_DATA(CSSImportRule, nsDOMGenericSH,
                           DOM_DEFAULT_SCRIPTABLE_FLAGS)
  NS_DEFINE_CLASSINFO_DATA(CSSMediaRule, nsDOMGenericSH,
                           DOM_DEFAULT_SCRIPTABLE_FLAGS)
  NS_DEFINE_CLASSINFO_DATA(CSSNameSpaceRule, nsDOMGenericSH,
                           DOM_DEFAULT_SCRIPTABLE_FLAGS)
  NS_DEFINE_CLASSINFO_DATA(CSSRuleList, nsCSSRuleListSH,
                           ARRAY_SCRIPTABLE_FLAGS)
  NS_DEFINE_CLASSINFO_DATA(CSSGroupRuleRuleList, nsCSSRuleListSH,
                           ARRAY_SCRIPTABLE_FLAGS)
  NS_DEFINE_CLASSINFO_DATA(MediaList, nsMediaListSH,
                           DOM_DEFAULT_SCRIPTABLE_FLAGS)
  NS_DEFINE_CLASSINFO_DATA(StyleSheetList, nsStyleSheetListSH,
                           ARRAY_SCRIPTABLE_FLAGS)
  NS_DEFINE_CLASSINFO_DATA(CSSStyleSheet, nsDOMGenericSH,
                           DOM_DEFAULT_SCRIPTABLE_FLAGS)
  NS_DEFINE_CLASSINFO_DATA(CSSStyleDeclaration, nsCSSStyleDeclSH,
                           ARRAY_SCRIPTABLE_FLAGS)
  NS_DEFINE_CLASSINFO_DATA(ComputedCSSStyleDeclaration, nsCSSStyleDeclSH,
                           ARRAY_SCRIPTABLE_FLAGS)
  NS_DEFINE_CLASSINFO_DATA(ROCSSPrimitiveValue, nsDOMGenericSH,
                           DOM_DEFAULT_SCRIPTABLE_FLAGS)

  // Range classes
  NS_DEFINE_CLASSINFO_DATA(Range, nsDOMGenericSH,
                           DOM_DEFAULT_SCRIPTABLE_FLAGS)
  NS_DEFINE_CLASSINFO_DATA(Selection, nsDOMGenericSH,
                           DEFAULT_SCRIPTABLE_FLAGS)

  // XUL classes
#ifdef MOZ_XUL
  NS_DEFINE_CLASSINFO_DATA(XULDocument, nsDocumentSH,
                           DOCUMENT_SCRIPTABLE_FLAGS)
  NS_DEFINE_CLASSINFO_DATA(XULElement, nsElementSH,
                           ELEMENT_SCRIPTABLE_FLAGS)
  NS_DEFINE_CLASSINFO_DATA(XULCommandDispatcher, nsDOMGenericSH,
                           DOM_DEFAULT_SCRIPTABLE_FLAGS)
#endif
  NS_DEFINE_CLASSINFO_DATA(XULControllers, nsNonDOMObjectSH,
                           DEFAULT_SCRIPTABLE_FLAGS)
  NS_DEFINE_CLASSINFO_DATA(BoxObject, nsDOMGenericSH,
                           DEFAULT_SCRIPTABLE_FLAGS)
#ifdef MOZ_XUL
  NS_DEFINE_CLASSINFO_DATA(TreeSelection, nsDOMGenericSH,
                           DEFAULT_SCRIPTABLE_FLAGS)
  NS_DEFINE_CLASSINFO_DATA(TreeContentView, nsDOMGenericSH,
                           DEFAULT_SCRIPTABLE_FLAGS)
#endif

  // Crypto classes
  NS_DEFINE_CLASSINFO_DATA(Crypto, nsDOMGenericSH,
                           DOM_DEFAULT_SCRIPTABLE_FLAGS)
  NS_DEFINE_CLASSINFO_DATA(CRMFObject, nsDOMGenericSH,
                           DOM_DEFAULT_SCRIPTABLE_FLAGS)

  // DOM Traversal classes
  NS_DEFINE_CLASSINFO_DATA(TreeWalker, nsDOMGenericSH,
                           DOM_DEFAULT_SCRIPTABLE_FLAGS)

  // We are now trying to preserve binary compat in classinfo.  No
  // more putting things in those categories up there.  New entries
  // are to be added to the end of the list
  NS_DEFINE_CLASSINFO_DATA(CSSRect, nsDOMGenericSH,
                           DOM_DEFAULT_SCRIPTABLE_FLAGS)

  // DOM Chrome Window class.
  NS_DEFINE_CLASSINFO_DATA(ChromeWindow, nsWindowSH,
                           DEFAULT_SCRIPTABLE_FLAGS |
                           WINDOW_SCRIPTABLE_FLAGS)

  NS_DEFINE_CLASSINFO_DATA(CSSRGBColor, nsDOMGenericSH,
                           DOM_DEFAULT_SCRIPTABLE_FLAGS)

  NS_DEFINE_CLASSINFO_DATA(RangeException, nsDOMGenericSH,
                           DOM_DEFAULT_SCRIPTABLE_FLAGS)

  NS_DEFINE_CLASSINFO_DATA(CSSValueList, nsCSSValueListSH,
                           ARRAY_SCRIPTABLE_FLAGS)

  NS_DEFINE_CLASSINFO_DATA_WITH_NAME(ContentList, HTMLCollection,
                                     nsContentListSH, ARRAY_SCRIPTABLE_FLAGS)

  NS_DEFINE_CLASSINFO_DATA(XMLStylesheetProcessingInstruction, nsNodeSH,
                           NODE_SCRIPTABLE_FLAGS)

  NS_DEFINE_CLASSINFO_DATA(ImageDocument, nsHTMLDocumentSH,
                           DOCUMENT_SCRIPTABLE_FLAGS)

#ifdef MOZ_XUL
  NS_DEFINE_CLASSINFO_DATA(XULTemplateBuilder, nsDOMGenericSH,
                           DEFAULT_SCRIPTABLE_FLAGS)

  NS_DEFINE_CLASSINFO_DATA(XULTreeBuilder, nsDOMGenericSH,
                           DEFAULT_SCRIPTABLE_FLAGS)
#endif

  NS_DEFINE_CLASSINFO_DATA(DOMStringList, nsStringListSH,
                           ARRAY_SCRIPTABLE_FLAGS)

  NS_DEFINE_CLASSINFO_DATA(NameList, nsDOMGenericSH,
                           DOM_DEFAULT_SCRIPTABLE_FLAGS)

#ifdef MOZ_XUL
  NS_DEFINE_CLASSINFO_DATA(TreeColumn, nsDOMGenericSH,
                           DEFAULT_SCRIPTABLE_FLAGS)

  NS_DEFINE_CLASSINFO_DATA(TreeColumns, nsTreeColumnsSH,
                           ARRAY_SCRIPTABLE_FLAGS)
#endif

  NS_DEFINE_CLASSINFO_DATA(CSSMozDocumentRule, nsDOMGenericSH,
                           DOM_DEFAULT_SCRIPTABLE_FLAGS)

  NS_DEFINE_CLASSINFO_DATA(BeforeUnloadEvent, nsDOMGenericSH,
                           DOM_DEFAULT_SCRIPTABLE_FLAGS)

#ifdef MOZ_SVG
  // SVG document
  NS_DEFINE_CLASSINFO_DATA(SVGDocument, nsDocumentSH,
                           DOCUMENT_SCRIPTABLE_FLAGS)

  // SVG element classes
  NS_DEFINE_CLASSINFO_DATA(SVGAElement, nsElementSH,
                           ELEMENT_SCRIPTABLE_FLAGS)
#ifdef MOZ_SMIL
  NS_DEFINE_CLASSINFO_DATA(SVGAnimateElement, nsElementSH,
                           ELEMENT_SCRIPTABLE_FLAGS)
  NS_DEFINE_CLASSINFO_DATA(SVGAnimateTransformElement, nsElementSH,
                           ELEMENT_SCRIPTABLE_FLAGS)
  NS_DEFINE_CLASSINFO_DATA(SVGSetElement, nsElementSH,
                           ELEMENT_SCRIPTABLE_FLAGS)
#endif // MOZ_SMIL
  NS_DEFINE_CLASSINFO_DATA(SVGCircleElement, nsElementSH,
                           ELEMENT_SCRIPTABLE_FLAGS)
  NS_DEFINE_CLASSINFO_DATA(SVGClipPathElement, nsElementSH,
                           ELEMENT_SCRIPTABLE_FLAGS)
  NS_DEFINE_CLASSINFO_DATA(SVGDefsElement, nsElementSH,
                           ELEMENT_SCRIPTABLE_FLAGS)
  NS_DEFINE_CLASSINFO_DATA(SVGDescElement, nsElementSH,
                           ELEMENT_SCRIPTABLE_FLAGS)
  NS_DEFINE_CLASSINFO_DATA(SVGEllipseElement, nsElementSH,
                           ELEMENT_SCRIPTABLE_FLAGS)
  NS_DEFINE_CLASSINFO_DATA(SVGFEBlendElement, nsElementSH,
                           ELEMENT_SCRIPTABLE_FLAGS)
  NS_DEFINE_CLASSINFO_DATA(SVGFEColorMatrixElement, nsElementSH,
                           ELEMENT_SCRIPTABLE_FLAGS)
  NS_DEFINE_CLASSINFO_DATA(SVGFEComponentTransferElement, nsElementSH,
                           ELEMENT_SCRIPTABLE_FLAGS)
  NS_DEFINE_CLASSINFO_DATA(SVGFECompositeElement, nsElementSH,
                           ELEMENT_SCRIPTABLE_FLAGS)
  NS_DEFINE_CLASSINFO_DATA(SVGFEConvolveMatrixElement, nsElementSH,
                           ELEMENT_SCRIPTABLE_FLAGS)
  NS_DEFINE_CLASSINFO_DATA(SVGFEDiffuseLightingElement, nsElementSH,
                           ELEMENT_SCRIPTABLE_FLAGS)
  NS_DEFINE_CLASSINFO_DATA(SVGFEDisplacementMapElement, nsElementSH,
                           ELEMENT_SCRIPTABLE_FLAGS)
  NS_DEFINE_CLASSINFO_DATA(SVGFEDistantLightElement, nsElementSH,
                           ELEMENT_SCRIPTABLE_FLAGS)
  NS_DEFINE_CLASSINFO_DATA(SVGFEFloodElement, nsElementSH,
                           ELEMENT_SCRIPTABLE_FLAGS)
  NS_DEFINE_CLASSINFO_DATA(SVGFEFuncAElement, nsElementSH,
                           ELEMENT_SCRIPTABLE_FLAGS)
  NS_DEFINE_CLASSINFO_DATA(SVGFEFuncBElement, nsElementSH,
                           ELEMENT_SCRIPTABLE_FLAGS)
  NS_DEFINE_CLASSINFO_DATA(SVGFEFuncGElement, nsElementSH,
                           ELEMENT_SCRIPTABLE_FLAGS)
  NS_DEFINE_CLASSINFO_DATA(SVGFEFuncRElement, nsElementSH,
                           ELEMENT_SCRIPTABLE_FLAGS)
  NS_DEFINE_CLASSINFO_DATA(SVGFEGaussianBlurElement, nsElementSH,
                           ELEMENT_SCRIPTABLE_FLAGS)
  NS_DEFINE_CLASSINFO_DATA(SVGFEImageElement, nsElementSH,
                           ELEMENT_SCRIPTABLE_FLAGS)
  NS_DEFINE_CLASSINFO_DATA(SVGFEMergeElement, nsElementSH,
                           ELEMENT_SCRIPTABLE_FLAGS)
  NS_DEFINE_CLASSINFO_DATA(SVGFEMergeNodeElement, nsElementSH,
                           ELEMENT_SCRIPTABLE_FLAGS)
  NS_DEFINE_CLASSINFO_DATA(SVGFEMorphologyElement, nsElementSH,
                           ELEMENT_SCRIPTABLE_FLAGS)
  NS_DEFINE_CLASSINFO_DATA(SVGFEOffsetElement, nsElementSH,
                           ELEMENT_SCRIPTABLE_FLAGS)
  NS_DEFINE_CLASSINFO_DATA(SVGFEPointLightElement, nsElementSH,
                           ELEMENT_SCRIPTABLE_FLAGS)
  NS_DEFINE_CLASSINFO_DATA(SVGFESpecularLightingElement, nsElementSH,
                           ELEMENT_SCRIPTABLE_FLAGS)
  NS_DEFINE_CLASSINFO_DATA(SVGFESpotLightElement, nsElementSH,
                           ELEMENT_SCRIPTABLE_FLAGS)
  NS_DEFINE_CLASSINFO_DATA(SVGFETileElement, nsElementSH,
                           ELEMENT_SCRIPTABLE_FLAGS)
  NS_DEFINE_CLASSINFO_DATA(SVGFETurbulenceElement, nsElementSH,
                           ELEMENT_SCRIPTABLE_FLAGS)
  NS_DEFINE_CLASSINFO_DATA(SVGFilterElement, nsElementSH,
                           ELEMENT_SCRIPTABLE_FLAGS)
  NS_DEFINE_CLASSINFO_DATA(SVGGElement, nsElementSH,
                           ELEMENT_SCRIPTABLE_FLAGS)
  NS_DEFINE_CLASSINFO_DATA(SVGImageElement, nsElementSH,
                           ELEMENT_SCRIPTABLE_FLAGS)
  NS_DEFINE_CLASSINFO_DATA(SVGLinearGradientElement, nsElementSH,
                           ELEMENT_SCRIPTABLE_FLAGS)
  NS_DEFINE_CLASSINFO_DATA(SVGLineElement, nsElementSH,
                           ELEMENT_SCRIPTABLE_FLAGS)
  NS_DEFINE_CLASSINFO_DATA(SVGMarkerElement, nsElementSH,
                           ELEMENT_SCRIPTABLE_FLAGS)
  NS_DEFINE_CLASSINFO_DATA(SVGMaskElement, nsElementSH,
                           ELEMENT_SCRIPTABLE_FLAGS)
  NS_DEFINE_CLASSINFO_DATA(SVGMetadataElement, nsElementSH,
                           ELEMENT_SCRIPTABLE_FLAGS)
  NS_DEFINE_CLASSINFO_DATA(SVGPathElement, nsElementSH,
                           ELEMENT_SCRIPTABLE_FLAGS)
  NS_DEFINE_CLASSINFO_DATA(SVGPatternElement, nsElementSH,
                           ELEMENT_SCRIPTABLE_FLAGS)
  NS_DEFINE_CLASSINFO_DATA(SVGPolygonElement, nsElementSH,
                           ELEMENT_SCRIPTABLE_FLAGS)
  NS_DEFINE_CLASSINFO_DATA(SVGPolylineElement, nsElementSH,
                           ELEMENT_SCRIPTABLE_FLAGS)
  NS_DEFINE_CLASSINFO_DATA(SVGRadialGradientElement, nsElementSH,
                           ELEMENT_SCRIPTABLE_FLAGS)
  NS_DEFINE_CLASSINFO_DATA(SVGRectElement, nsElementSH,
                           ELEMENT_SCRIPTABLE_FLAGS)
  NS_DEFINE_CLASSINFO_DATA(SVGScriptElement, nsElementSH,
                           ELEMENT_SCRIPTABLE_FLAGS)
  NS_DEFINE_CLASSINFO_DATA(SVGStopElement, nsElementSH,
                           ELEMENT_SCRIPTABLE_FLAGS)
  NS_DEFINE_CLASSINFO_DATA(SVGStyleElement, nsElementSH,
                           ELEMENT_SCRIPTABLE_FLAGS)
  NS_DEFINE_CLASSINFO_DATA(SVGSVGElement, nsElementSH,
                           ELEMENT_SCRIPTABLE_FLAGS)
  NS_DEFINE_CLASSINFO_DATA(SVGSwitchElement, nsElementSH,
                           ELEMENT_SCRIPTABLE_FLAGS)
  NS_DEFINE_CLASSINFO_DATA(SVGSymbolElement, nsElementSH,
                           ELEMENT_SCRIPTABLE_FLAGS)
  NS_DEFINE_CLASSINFO_DATA(SVGTextElement, nsElementSH,
                           ELEMENT_SCRIPTABLE_FLAGS)
  NS_DEFINE_CLASSINFO_DATA(SVGTextPathElement, nsElementSH,
                           ELEMENT_SCRIPTABLE_FLAGS)
  NS_DEFINE_CLASSINFO_DATA(SVGTitleElement, nsElementSH,
                           ELEMENT_SCRIPTABLE_FLAGS)
  NS_DEFINE_CLASSINFO_DATA(SVGTSpanElement, nsElementSH,
                           ELEMENT_SCRIPTABLE_FLAGS)
  NS_DEFINE_CLASSINFO_DATA(SVGUseElement, nsElementSH,
                           ELEMENT_SCRIPTABLE_FLAGS)

  // other SVG classes
  NS_DEFINE_CLASSINFO_DATA(SVGAngle, nsDOMGenericSH,
                           DOM_DEFAULT_SCRIPTABLE_FLAGS)
  NS_DEFINE_CLASSINFO_DATA(SVGAnimatedAngle, nsDOMGenericSH,
                           DOM_DEFAULT_SCRIPTABLE_FLAGS)
  NS_DEFINE_CLASSINFO_DATA(SVGAnimatedBoolean, nsDOMGenericSH,
                           DOM_DEFAULT_SCRIPTABLE_FLAGS)
  NS_DEFINE_CLASSINFO_DATA(SVGAnimatedEnumeration, nsDOMGenericSH,
                           DOM_DEFAULT_SCRIPTABLE_FLAGS)
  NS_DEFINE_CLASSINFO_DATA(SVGAnimatedInteger, nsDOMGenericSH,
                           DOM_DEFAULT_SCRIPTABLE_FLAGS)
  NS_DEFINE_CLASSINFO_DATA(SVGAnimatedLength, nsDOMGenericSH,
                           DOM_DEFAULT_SCRIPTABLE_FLAGS)
  NS_DEFINE_CLASSINFO_DATA(SVGAnimatedLengthList, nsDOMGenericSH,
                           DOM_DEFAULT_SCRIPTABLE_FLAGS)
  NS_DEFINE_CLASSINFO_DATA(SVGAnimatedNumber, nsDOMGenericSH,
                           DOM_DEFAULT_SCRIPTABLE_FLAGS)    
  NS_DEFINE_CLASSINFO_DATA(SVGAnimatedNumberList, nsDOMGenericSH,
                           DOM_DEFAULT_SCRIPTABLE_FLAGS)    
  NS_DEFINE_CLASSINFO_DATA(SVGAnimatedPreserveAspectRatio, nsDOMGenericSH,
                           DOM_DEFAULT_SCRIPTABLE_FLAGS)
  NS_DEFINE_CLASSINFO_DATA(SVGAnimatedRect, nsDOMGenericSH,
                           DOM_DEFAULT_SCRIPTABLE_FLAGS)
  NS_DEFINE_CLASSINFO_DATA(SVGAnimatedString, nsDOMGenericSH,
                           DOM_DEFAULT_SCRIPTABLE_FLAGS)
  NS_DEFINE_CLASSINFO_DATA(SVGAnimatedTransformList, nsDOMGenericSH,
                           DOM_DEFAULT_SCRIPTABLE_FLAGS)
  NS_DEFINE_CLASSINFO_DATA(SVGEvent, nsDOMGenericSH,
                           DOM_DEFAULT_SCRIPTABLE_FLAGS)
  NS_DEFINE_CLASSINFO_DATA(SVGException, nsDOMGenericSH,
                           DOM_DEFAULT_SCRIPTABLE_FLAGS)
  NS_DEFINE_CLASSINFO_DATA(SVGLength, nsDOMGenericSH,
                           DOM_DEFAULT_SCRIPTABLE_FLAGS)
  NS_DEFINE_CLASSINFO_DATA(SVGLengthList, nsDOMGenericSH,
                           DOM_DEFAULT_SCRIPTABLE_FLAGS)
  NS_DEFINE_CLASSINFO_DATA(SVGMatrix, nsDOMGenericSH,
                           DOM_DEFAULT_SCRIPTABLE_FLAGS)
  NS_DEFINE_CLASSINFO_DATA(SVGNumber, nsDOMGenericSH,
                           DOM_DEFAULT_SCRIPTABLE_FLAGS)
  NS_DEFINE_CLASSINFO_DATA(SVGNumberList, nsDOMGenericSH,
                           DOM_DEFAULT_SCRIPTABLE_FLAGS)    
  NS_DEFINE_CLASSINFO_DATA(SVGPathSegArcAbs, nsDOMGenericSH,
                           DOM_DEFAULT_SCRIPTABLE_FLAGS)
  NS_DEFINE_CLASSINFO_DATA(SVGPathSegArcRel, nsDOMGenericSH,
                           DOM_DEFAULT_SCRIPTABLE_FLAGS)
  NS_DEFINE_CLASSINFO_DATA(SVGPathSegClosePath, nsDOMGenericSH,
                           DOM_DEFAULT_SCRIPTABLE_FLAGS)
  NS_DEFINE_CLASSINFO_DATA(SVGPathSegCurvetoCubicAbs, nsDOMGenericSH,
                           DOM_DEFAULT_SCRIPTABLE_FLAGS)
  NS_DEFINE_CLASSINFO_DATA(SVGPathSegCurvetoCubicRel, nsDOMGenericSH,
                           DOM_DEFAULT_SCRIPTABLE_FLAGS)
  NS_DEFINE_CLASSINFO_DATA(SVGPathSegCurvetoCubicSmoothAbs, nsDOMGenericSH,
                           DOM_DEFAULT_SCRIPTABLE_FLAGS)
  NS_DEFINE_CLASSINFO_DATA(SVGPathSegCurvetoCubicSmoothRel, nsDOMGenericSH,
                           DOM_DEFAULT_SCRIPTABLE_FLAGS)
  NS_DEFINE_CLASSINFO_DATA(SVGPathSegCurvetoQuadraticAbs, nsDOMGenericSH,
                           DOM_DEFAULT_SCRIPTABLE_FLAGS)
  NS_DEFINE_CLASSINFO_DATA(SVGPathSegCurvetoQuadraticRel, nsDOMGenericSH,
                           DOM_DEFAULT_SCRIPTABLE_FLAGS)
  NS_DEFINE_CLASSINFO_DATA(SVGPathSegCurvetoQuadraticSmoothAbs, nsDOMGenericSH,
                           DOM_DEFAULT_SCRIPTABLE_FLAGS)
  NS_DEFINE_CLASSINFO_DATA(SVGPathSegCurvetoQuadraticSmoothRel, nsDOMGenericSH,
                           DOM_DEFAULT_SCRIPTABLE_FLAGS)
  NS_DEFINE_CLASSINFO_DATA(SVGPathSegLinetoAbs, nsDOMGenericSH,
                           DOM_DEFAULT_SCRIPTABLE_FLAGS)
  NS_DEFINE_CLASSINFO_DATA(SVGPathSegLinetoHorizontalAbs, nsDOMGenericSH,
                           DOM_DEFAULT_SCRIPTABLE_FLAGS)
  NS_DEFINE_CLASSINFO_DATA(SVGPathSegLinetoHorizontalRel, nsDOMGenericSH,
                           DOM_DEFAULT_SCRIPTABLE_FLAGS)
  NS_DEFINE_CLASSINFO_DATA(SVGPathSegLinetoRel, nsDOMGenericSH,
                           DOM_DEFAULT_SCRIPTABLE_FLAGS)
  NS_DEFINE_CLASSINFO_DATA(SVGPathSegLinetoVerticalAbs, nsDOMGenericSH,
                           DOM_DEFAULT_SCRIPTABLE_FLAGS)
  NS_DEFINE_CLASSINFO_DATA(SVGPathSegLinetoVerticalRel, nsDOMGenericSH,
                           DOM_DEFAULT_SCRIPTABLE_FLAGS)
  NS_DEFINE_CLASSINFO_DATA(SVGPathSegList, nsDOMGenericSH,
                           DOM_DEFAULT_SCRIPTABLE_FLAGS)
  NS_DEFINE_CLASSINFO_DATA(SVGPathSegMovetoAbs, nsDOMGenericSH,
                           DOM_DEFAULT_SCRIPTABLE_FLAGS)
  NS_DEFINE_CLASSINFO_DATA(SVGPathSegMovetoRel, nsDOMGenericSH,
                           DOM_DEFAULT_SCRIPTABLE_FLAGS)
  NS_DEFINE_CLASSINFO_DATA(SVGPoint, nsDOMGenericSH,
                           DOM_DEFAULT_SCRIPTABLE_FLAGS)
  NS_DEFINE_CLASSINFO_DATA(SVGPointList, nsDOMGenericSH,
                           DOM_DEFAULT_SCRIPTABLE_FLAGS)
  NS_DEFINE_CLASSINFO_DATA(SVGPreserveAspectRatio, nsDOMGenericSH,
                           DOM_DEFAULT_SCRIPTABLE_FLAGS)
  NS_DEFINE_CLASSINFO_DATA(SVGRect, nsDOMGenericSH,
                           DOM_DEFAULT_SCRIPTABLE_FLAGS)
  NS_DEFINE_CLASSINFO_DATA(SVGTransform, nsDOMGenericSH,
                           DOM_DEFAULT_SCRIPTABLE_FLAGS)
  NS_DEFINE_CLASSINFO_DATA(SVGTransformList, nsDOMGenericSH,
                           DOM_DEFAULT_SCRIPTABLE_FLAGS)
  NS_DEFINE_CLASSINFO_DATA(SVGZoomEvent, nsDOMGenericSH,
                           DOM_DEFAULT_SCRIPTABLE_FLAGS)
#endif // MOZ_SVG

  NS_DEFINE_CLASSINFO_DATA(HTMLCanvasElement, nsElementSH,
                           ELEMENT_SCRIPTABLE_FLAGS)
  NS_DEFINE_CLASSINFO_DATA(CanvasRenderingContext2D, nsDOMGenericSH,
                           DOM_DEFAULT_SCRIPTABLE_FLAGS)
  NS_DEFINE_CLASSINFO_DATA(CanvasGradient, nsDOMGenericSH,
                           DOM_DEFAULT_SCRIPTABLE_FLAGS)
  NS_DEFINE_CLASSINFO_DATA(CanvasPattern, nsDOMGenericSH,
                           DOM_DEFAULT_SCRIPTABLE_FLAGS)
  NS_DEFINE_CLASSINFO_DATA(TextMetrics, nsDOMGenericSH,
                           DOM_DEFAULT_SCRIPTABLE_FLAGS)

  NS_DEFINE_CLASSINFO_DATA(SmartCardEvent, nsDOMGenericSH,
                           DOM_DEFAULT_SCRIPTABLE_FLAGS)
  NS_DEFINE_CLASSINFO_DATA(PageTransitionEvent, nsDOMGenericSH,
                           DOM_DEFAULT_SCRIPTABLE_FLAGS)
  NS_DEFINE_CLASSINFO_DATA(WindowUtils, nsDOMGenericSH,
                           DOM_DEFAULT_SCRIPTABLE_FLAGS)

  NS_DEFINE_CLASSINFO_DATA(XSLTProcessor, nsDOMGenericSH,
                           DOM_DEFAULT_SCRIPTABLE_FLAGS)

  NS_DEFINE_CLASSINFO_DATA(XPathEvaluator, nsDOMGenericSH,
                           DOM_DEFAULT_SCRIPTABLE_FLAGS)
  NS_DEFINE_CLASSINFO_DATA(XPathException, nsDOMGenericSH,
                           DOM_DEFAULT_SCRIPTABLE_FLAGS)
  NS_DEFINE_CLASSINFO_DATA(XPathExpression, nsDOMGenericSH,
                           DOM_DEFAULT_SCRIPTABLE_FLAGS)
  NS_DEFINE_CLASSINFO_DATA(XPathNSResolver, nsDOMGenericSH,
                           DOM_DEFAULT_SCRIPTABLE_FLAGS)
  NS_DEFINE_CLASSINFO_DATA(XPathResult, nsDOMGenericSH,
                           DOM_DEFAULT_SCRIPTABLE_FLAGS)

  // WhatWG Storage

  // mrbkap says we don't need WANT_ADDPROPERTY on Storage objects
  // since a call to addProperty() is always followed by a call to
  // setProperty(), except in the case when a getter or setter is set
  // for a property. But we don't care about getters or setters here.
  NS_DEFINE_CLASSINFO_DATA(StorageObsolete, nsStorageSH,
                           DOM_DEFAULT_SCRIPTABLE_FLAGS |
                           nsIXPCScriptable::WANT_NEWRESOLVE |
                           nsIXPCScriptable::WANT_GETPROPERTY |
                           nsIXPCScriptable::WANT_SETPROPERTY |
                           nsIXPCScriptable::WANT_DELPROPERTY |
                           nsIXPCScriptable::DONT_ENUM_STATIC_PROPS |
                           nsIXPCScriptable::WANT_NEWENUMERATE)

  NS_DEFINE_CLASSINFO_DATA(Storage, nsStorage2SH,
                           DOM_DEFAULT_SCRIPTABLE_FLAGS |
                           nsIXPCScriptable::WANT_NEWRESOLVE |
                           nsIXPCScriptable::WANT_GETPROPERTY |
                           nsIXPCScriptable::WANT_SETPROPERTY |
                           nsIXPCScriptable::WANT_DELPROPERTY |
                           nsIXPCScriptable::DONT_ENUM_STATIC_PROPS |
                           nsIXPCScriptable::WANT_NEWENUMERATE)
  NS_DEFINE_CLASSINFO_DATA(StorageList, nsStorageListSH,
                           ARRAY_SCRIPTABLE_FLAGS)
  NS_DEFINE_CLASSINFO_DATA(StorageItem, nsDOMGenericSH,
                           DOM_DEFAULT_SCRIPTABLE_FLAGS)
  NS_DEFINE_CLASSINFO_DATA(StorageEvent, nsDOMGenericSH,
                           DOM_DEFAULT_SCRIPTABLE_FLAGS)
  NS_DEFINE_CLASSINFO_DATA(StorageEventObsolete, nsDOMGenericSH,
                           DOM_DEFAULT_SCRIPTABLE_FLAGS)

  NS_DEFINE_CLASSINFO_DATA(DOMParser, nsDOMGenericSH,
                           DOM_DEFAULT_SCRIPTABLE_FLAGS)
  NS_DEFINE_CLASSINFO_DATA(XMLSerializer, nsDOMGenericSH,
                           DOM_DEFAULT_SCRIPTABLE_FLAGS)

  NS_DEFINE_CLASSINFO_DATA(XMLHttpProgressEvent, nsDOMGenericSH,
                           DOM_DEFAULT_SCRIPTABLE_FLAGS)
  NS_DEFINE_CLASSINFO_DATA(XMLHttpRequest, nsEventTargetSH,
                           EVENTTARGET_SCRIPTABLE_FLAGS)

  NS_DEFINE_CLASSINFO_DATA(ClientRect, nsDOMGenericSH,
                           DOM_DEFAULT_SCRIPTABLE_FLAGS)
  NS_DEFINE_CLASSINFO_DATA(ClientRectList, nsClientRectListSH,
                           ARRAY_SCRIPTABLE_FLAGS)

#ifdef MOZ_SVG
  NS_DEFINE_CLASSINFO_DATA(SVGForeignObjectElement, nsElementSH,
                           ELEMENT_SCRIPTABLE_FLAGS)
#endif

  NS_DEFINE_CLASSINFO_DATA(XULCommandEvent, nsDOMGenericSH,
                           DOM_DEFAULT_SCRIPTABLE_FLAGS)

  NS_DEFINE_CLASSINFO_DATA(CommandEvent, nsDOMGenericSH,
                           DOM_DEFAULT_SCRIPTABLE_FLAGS)
  NS_DEFINE_CLASSINFO_DATA(OfflineResourceList, nsOfflineResourceListSH,
                           ARRAY_SCRIPTABLE_FLAGS)

  NS_DEFINE_CLASSINFO_DATA(FileList, nsFileListSH,
                           ARRAY_SCRIPTABLE_FLAGS)
  NS_DEFINE_CLASSINFO_DATA(File, nsDOMGenericSH,
                           DOM_DEFAULT_SCRIPTABLE_FLAGS)
  NS_DEFINE_CLASSINFO_DATA(FileException, nsDOMGenericSH,
                           DOM_DEFAULT_SCRIPTABLE_FLAGS)
  NS_DEFINE_CLASSINFO_DATA(FileError, nsDOMGenericSH,
                           DOM_DEFAULT_SCRIPTABLE_FLAGS)
  NS_DEFINE_CLASSINFO_DATA(FileReader, nsEventTargetSH,
                           EVENTTARGET_SCRIPTABLE_FLAGS)

  NS_DEFINE_CLASSINFO_DATA(ModalContentWindow, nsWindowSH,
                           DEFAULT_SCRIPTABLE_FLAGS |
                           WINDOW_SCRIPTABLE_FLAGS)

  NS_DEFINE_CLASSINFO_DATA(DataContainerEvent, nsDOMGenericSH,
                           DOM_DEFAULT_SCRIPTABLE_FLAGS)

  NS_DEFINE_CLASSINFO_DATA(MessageEvent, nsDOMGenericSH,
                           DOM_DEFAULT_SCRIPTABLE_FLAGS)

  NS_DEFINE_CLASSINFO_DATA(GeoGeolocation, nsDOMGenericSH,
                           DOM_DEFAULT_SCRIPTABLE_FLAGS)
  
  NS_DEFINE_CLASSINFO_DATA(GeoPosition, nsDOMGenericSH,
                           DOM_DEFAULT_SCRIPTABLE_FLAGS) 
  
  NS_DEFINE_CLASSINFO_DATA(GeoPositionCoords, nsDOMGenericSH,
                           DOM_DEFAULT_SCRIPTABLE_FLAGS)

  NS_DEFINE_CLASSINFO_DATA(GeoPositionError, nsDOMGenericSH,
                           DOM_DEFAULT_SCRIPTABLE_FLAGS)
  
  NS_DEFINE_CLASSINFO_DATA(CSSFontFaceRule, nsDOMGenericSH,
                           DOM_DEFAULT_SCRIPTABLE_FLAGS)
  NS_DEFINE_CLASSINFO_DATA(CSSFontFaceStyleDecl, nsCSSStyleDeclSH,
                           ARRAY_SCRIPTABLE_FLAGS)

  NS_DEFINE_CLASSINFO_DATA(HTMLVideoElement, nsElementSH,
                           ELEMENT_SCRIPTABLE_FLAGS)
  NS_DEFINE_CLASSINFO_DATA(HTMLSourceElement, nsElementSH,
                           ELEMENT_SCRIPTABLE_FLAGS)
  NS_DEFINE_CLASSINFO_DATA(HTMLMediaError, nsDOMGenericSH,
                           DOM_DEFAULT_SCRIPTABLE_FLAGS)
  NS_DEFINE_CLASSINFO_DATA(HTMLAudioElement, nsElementSH,
                           ELEMENT_SCRIPTABLE_FLAGS)

  NS_DEFINE_CLASSINFO_DATA(ProgressEvent, nsDOMGenericSH,
                           DOM_DEFAULT_SCRIPTABLE_FLAGS)

  NS_DEFINE_CLASSINFO_DATA(XMLHttpRequestUpload, nsEventTargetSH,
                           EVENTTARGET_SCRIPTABLE_FLAGS)

  // DOM Traversal NodeIterator class  
  NS_DEFINE_CLASSINFO_DATA(NodeIterator, nsDOMGenericSH,
                           DOM_DEFAULT_SCRIPTABLE_FLAGS)

  // data transfer for drag and drop
  NS_DEFINE_CLASSINFO_DATA(DataTransfer, nsDOMGenericSH,
                           DOM_DEFAULT_SCRIPTABLE_FLAGS)

  NS_DEFINE_CLASSINFO_DATA(NotifyPaintEvent, nsDOMGenericSH,
                           DOM_DEFAULT_SCRIPTABLE_FLAGS)

  NS_DEFINE_CLASSINFO_DATA(SimpleGestureEvent, nsDOMGenericSH,
                           DOM_DEFAULT_SCRIPTABLE_FLAGS)

#ifdef MOZ_MATHML
  NS_DEFINE_CLASSINFO_DATA_WITH_NAME(MathMLElement, Element, nsElementSH,
                                     ELEMENT_SCRIPTABLE_FLAGS)
#endif

  NS_DEFINE_CLASSINFO_DATA(Worker, nsDOMGenericSH,
                           DOM_DEFAULT_SCRIPTABLE_FLAGS)

  NS_DEFINE_CLASSINFO_DATA(CanvasRenderingContextWebGL, nsDOMGenericSH,
                           DOM_DEFAULT_SCRIPTABLE_FLAGS)
  NS_DEFINE_CLASSINFO_DATA(WebGLBuffer, nsDOMGenericSH,
                           DOM_DEFAULT_SCRIPTABLE_FLAGS)
  NS_DEFINE_CLASSINFO_DATA(WebGLTexture, nsDOMGenericSH,
                           DOM_DEFAULT_SCRIPTABLE_FLAGS)
  NS_DEFINE_CLASSINFO_DATA(WebGLProgram, nsDOMGenericSH,
                           DOM_DEFAULT_SCRIPTABLE_FLAGS)
  NS_DEFINE_CLASSINFO_DATA(WebGLShader, nsDOMGenericSH,
                           DOM_DEFAULT_SCRIPTABLE_FLAGS)
  NS_DEFINE_CLASSINFO_DATA(WebGLFramebuffer, nsDOMGenericSH,
                           DOM_DEFAULT_SCRIPTABLE_FLAGS)
  NS_DEFINE_CLASSINFO_DATA(WebGLRenderbuffer, nsDOMGenericSH,
                           DOM_DEFAULT_SCRIPTABLE_FLAGS)

  NS_DEFINE_CLASSINFO_DATA(PaintRequest, nsDOMGenericSH,
                           DOM_DEFAULT_SCRIPTABLE_FLAGS)
  NS_DEFINE_CLASSINFO_DATA(PaintRequestList, nsPaintRequestListSH,
                           ARRAY_SCRIPTABLE_FLAGS)

  NS_DEFINE_CLASSINFO_DATA(ScrollAreaEvent, nsDOMGenericSH,
                           DOM_DEFAULT_SCRIPTABLE_FLAGS)
  NS_DEFINE_CLASSINFO_DATA(PopStateEvent, nsDOMGenericSH,
                           DOM_DEFAULT_SCRIPTABLE_FLAGS)
  NS_DEFINE_CLASSINFO_DATA(EventListenerInfo, nsDOMGenericSH,
                           DOM_DEFAULT_SCRIPTABLE_FLAGS)
  NS_DEFINE_CLASSINFO_DATA(TransitionEvent, nsDOMGenericSH,
                           DOM_DEFAULT_SCRIPTABLE_FLAGS)
<<<<<<< HEAD
  NS_DEFINE_CLASSINFO_DATA(ContentFrameMessageManager, nsDOMGenericSH,
=======

  NS_DEFINE_CLASSINFO_DATA(FormData, nsDOMGenericSH,
>>>>>>> bd553f4f
                           DOM_DEFAULT_SCRIPTABLE_FLAGS)
};

// Objects that should be constructable through |new Name();|
struct nsContractIDMapData
{
  PRInt32 mDOMClassInfoID;
  const char *mContractID;
};

#define NS_DEFINE_CONSTRUCTOR_DATA(_class, _contract_id)                      \
  { eDOMClassInfo_##_class##_id, _contract_id },

static const nsContractIDMapData kConstructorMap[] =
{
  NS_DEFINE_CONSTRUCTOR_DATA(DOMParser, NS_DOMPARSER_CONTRACTID)
  NS_DEFINE_CONSTRUCTOR_DATA(FileReader, NS_FILEREADER_CONTRACTID)
  NS_DEFINE_CONSTRUCTOR_DATA(FormData, NS_FORMDATA_CONTRACTID)
  NS_DEFINE_CONSTRUCTOR_DATA(XMLSerializer, NS_XMLSERIALIZER_CONTRACTID)
  NS_DEFINE_CONSTRUCTOR_DATA(XMLHttpRequest, NS_XMLHTTPREQUEST_CONTRACTID)
  NS_DEFINE_CONSTRUCTOR_DATA(XPathEvaluator, NS_XPATH_EVALUATOR_CONTRACTID)
  NS_DEFINE_CONSTRUCTOR_DATA(XSLTProcessor,
                             "@mozilla.org/document-transformer;1?type=xslt")
};

struct nsConstructorFuncMapData
{
  PRInt32 mDOMClassInfoID;
  nsDOMConstructorFunc mConstructorFunc;
};

#define NS_DEFINE_CONSTRUCTOR_FUNC_DATA(_class, _func)                        \
  { eDOMClassInfo_##_class##_id, _func },

static const nsConstructorFuncMapData kConstructorFuncMap[] =
{
  NS_DEFINE_CONSTRUCTOR_FUNC_DATA(Worker, nsDOMWorker::NewWorker)
};

nsIXPConnect *nsDOMClassInfo::sXPConnect = nsnull;
nsIScriptSecurityManager *nsDOMClassInfo::sSecMan = nsnull;
PRBool nsDOMClassInfo::sIsInitialized = PR_FALSE;
PRBool nsDOMClassInfo::sDisableDocumentAllSupport = PR_FALSE;
PRBool nsDOMClassInfo::sDisableGlobalScopePollutionSupport = PR_FALSE;


jsval nsDOMClassInfo::sTop_id             = JSVAL_VOID;
jsval nsDOMClassInfo::sParent_id          = JSVAL_VOID;
jsval nsDOMClassInfo::sScrollbars_id      = JSVAL_VOID;
jsval nsDOMClassInfo::sLocation_id        = JSVAL_VOID;
jsval nsDOMClassInfo::sConstructor_id     = JSVAL_VOID;
jsval nsDOMClassInfo::s_content_id        = JSVAL_VOID;
jsval nsDOMClassInfo::sContent_id         = JSVAL_VOID;
jsval nsDOMClassInfo::sMenubar_id         = JSVAL_VOID;
jsval nsDOMClassInfo::sToolbar_id         = JSVAL_VOID;
jsval nsDOMClassInfo::sLocationbar_id     = JSVAL_VOID;
jsval nsDOMClassInfo::sPersonalbar_id     = JSVAL_VOID;
jsval nsDOMClassInfo::sStatusbar_id       = JSVAL_VOID;
jsval nsDOMClassInfo::sDialogArguments_id = JSVAL_VOID;
jsval nsDOMClassInfo::sDirectories_id     = JSVAL_VOID;
jsval nsDOMClassInfo::sControllers_id     = JSVAL_VOID;
jsval nsDOMClassInfo::sLength_id          = JSVAL_VOID;
jsval nsDOMClassInfo::sInnerHeight_id     = JSVAL_VOID;
jsval nsDOMClassInfo::sInnerWidth_id      = JSVAL_VOID;
jsval nsDOMClassInfo::sOuterHeight_id     = JSVAL_VOID;
jsval nsDOMClassInfo::sOuterWidth_id      = JSVAL_VOID;
jsval nsDOMClassInfo::sScreenX_id         = JSVAL_VOID;
jsval nsDOMClassInfo::sScreenY_id         = JSVAL_VOID;
jsval nsDOMClassInfo::sStatus_id          = JSVAL_VOID;
jsval nsDOMClassInfo::sName_id            = JSVAL_VOID;
jsval nsDOMClassInfo::sOnmousedown_id     = JSVAL_VOID;
jsval nsDOMClassInfo::sOnmouseup_id       = JSVAL_VOID;
jsval nsDOMClassInfo::sOnclick_id         = JSVAL_VOID;
jsval nsDOMClassInfo::sOndblclick_id      = JSVAL_VOID;
jsval nsDOMClassInfo::sOncontextmenu_id   = JSVAL_VOID;
jsval nsDOMClassInfo::sOnmouseover_id     = JSVAL_VOID;
jsval nsDOMClassInfo::sOnmouseout_id      = JSVAL_VOID;
jsval nsDOMClassInfo::sOnkeydown_id       = JSVAL_VOID;
jsval nsDOMClassInfo::sOnkeyup_id         = JSVAL_VOID;
jsval nsDOMClassInfo::sOnkeypress_id      = JSVAL_VOID;
jsval nsDOMClassInfo::sOnmousemove_id     = JSVAL_VOID;
jsval nsDOMClassInfo::sOnfocus_id         = JSVAL_VOID;
jsval nsDOMClassInfo::sOnblur_id          = JSVAL_VOID;
jsval nsDOMClassInfo::sOnsubmit_id        = JSVAL_VOID;
jsval nsDOMClassInfo::sOnreset_id         = JSVAL_VOID;
jsval nsDOMClassInfo::sOnchange_id        = JSVAL_VOID;
jsval nsDOMClassInfo::sOnselect_id        = JSVAL_VOID;
jsval nsDOMClassInfo::sOnload_id          = JSVAL_VOID;
jsval nsDOMClassInfo::sOnpopstate_id      = JSVAL_VOID;
jsval nsDOMClassInfo::sOnbeforeunload_id  = JSVAL_VOID;
jsval nsDOMClassInfo::sOnunload_id        = JSVAL_VOID;
jsval nsDOMClassInfo::sOnhashchange_id    = JSVAL_VOID;
jsval nsDOMClassInfo::sOnpageshow_id      = JSVAL_VOID;
jsval nsDOMClassInfo::sOnpagehide_id      = JSVAL_VOID;
jsval nsDOMClassInfo::sOnabort_id         = JSVAL_VOID;
jsval nsDOMClassInfo::sOnerror_id         = JSVAL_VOID;
jsval nsDOMClassInfo::sOnpaint_id         = JSVAL_VOID;
jsval nsDOMClassInfo::sOnresize_id        = JSVAL_VOID;
jsval nsDOMClassInfo::sOnscroll_id        = JSVAL_VOID;
jsval nsDOMClassInfo::sOndrag_id          = JSVAL_VOID;
jsval nsDOMClassInfo::sOndragend_id       = JSVAL_VOID;
jsval nsDOMClassInfo::sOndragenter_id     = JSVAL_VOID;
jsval nsDOMClassInfo::sOndragleave_id     = JSVAL_VOID;
jsval nsDOMClassInfo::sOndragover_id      = JSVAL_VOID;
jsval nsDOMClassInfo::sOndragstart_id     = JSVAL_VOID;
jsval nsDOMClassInfo::sOndrop_id          = JSVAL_VOID;
jsval nsDOMClassInfo::sScrollX_id         = JSVAL_VOID;
jsval nsDOMClassInfo::sScrollY_id         = JSVAL_VOID;
jsval nsDOMClassInfo::sScrollMaxX_id      = JSVAL_VOID;
jsval nsDOMClassInfo::sScrollMaxY_id      = JSVAL_VOID;
jsval nsDOMClassInfo::sOpen_id            = JSVAL_VOID;
jsval nsDOMClassInfo::sItem_id            = JSVAL_VOID;
jsval nsDOMClassInfo::sNamedItem_id       = JSVAL_VOID;
jsval nsDOMClassInfo::sEnumerate_id       = JSVAL_VOID;
jsval nsDOMClassInfo::sNavigator_id       = JSVAL_VOID;
jsval nsDOMClassInfo::sDocument_id        = JSVAL_VOID;
jsval nsDOMClassInfo::sWindow_id          = JSVAL_VOID;
jsval nsDOMClassInfo::sFrames_id          = JSVAL_VOID;
jsval nsDOMClassInfo::sSelf_id            = JSVAL_VOID;
jsval nsDOMClassInfo::sOpener_id          = JSVAL_VOID;
jsval nsDOMClassInfo::sAll_id             = JSVAL_VOID;
jsval nsDOMClassInfo::sTags_id            = JSVAL_VOID;
jsval nsDOMClassInfo::sAddEventListener_id= JSVAL_VOID;
jsval nsDOMClassInfo::sBaseURIObject_id   = JSVAL_VOID;
jsval nsDOMClassInfo::sNodePrincipal_id   = JSVAL_VOID;
jsval nsDOMClassInfo::sDocumentURIObject_id=JSVAL_VOID;
jsval nsDOMClassInfo::sOncopy_id          = JSVAL_VOID;
jsval nsDOMClassInfo::sOncut_id           = JSVAL_VOID;
jsval nsDOMClassInfo::sOnpaste_id         = JSVAL_VOID;
jsval nsDOMClassInfo::sJava_id            = JSVAL_VOID;
jsval nsDOMClassInfo::sPackages_id        = JSVAL_VOID;

static const JSClass *sObjectClass = nsnull;
const JSClass *nsDOMClassInfo::sXPCNativeWrapperClass = nsnull;

/**
 * Set our JSClass pointer for the Object class
 */
static void
FindObjectClass(JSObject* aGlobalObject)
{
  NS_ASSERTION(!sObjectClass,
               "Double set of sObjectClass");
  JSObject *obj, *proto = aGlobalObject;
  do {
    obj = proto;
    proto = STOBJ_GET_PROTO(obj);
  } while (proto);

  sObjectClass = STOBJ_GET_CLASS(obj);
}

static void
PrintWarningOnConsole(JSContext *cx, const char *stringBundleProperty)
{
  nsCOMPtr<nsIStringBundleService>
    stringService(do_GetService(NS_STRINGBUNDLE_CONTRACTID));
  if (!stringService) {
    return;
  }

  nsCOMPtr<nsIStringBundle> bundle;
  stringService->CreateBundle(kDOMStringBundleURL, getter_AddRefs(bundle));
  if (!bundle) {
    return;
  }

  nsXPIDLString msg;
  bundle->GetStringFromName(NS_ConvertASCIItoUTF16(stringBundleProperty).get(),
                            getter_Copies(msg));

  if (msg.IsEmpty()) {
    NS_ERROR("Failed to get strings from dom.properties!");
    return;
  }

  nsCOMPtr<nsIConsoleService> consoleService
    (do_GetService("@mozilla.org/consoleservice;1"));
  if (!consoleService) {
    return;
  }

  nsCOMPtr<nsIScriptError> scriptError =
    do_CreateInstance(NS_SCRIPTERROR_CONTRACTID);
  if (!scriptError) {
    return;
  }

  JSStackFrame *fp, *iterator = nsnull;
  fp = ::JS_FrameIterator(cx, &iterator);
  PRUint32 lineno = 0;
  nsAutoString sourcefile;
  if (fp) {
    JSScript* script = ::JS_GetFrameScript(cx, fp);
    if (script) {
      const char* filename = ::JS_GetScriptFilename(cx, script);
      if (filename) {
        CopyUTF8toUTF16(nsDependentCString(filename), sourcefile);
      }
      jsbytecode* pc = ::JS_GetFramePC(cx, fp);
      if (pc) {
        lineno = ::JS_PCToLineNumber(cx, script, pc);
      }
    }
  }
  nsresult rv = scriptError->Init(msg.get(),
                                  sourcefile.get(),
                                  EmptyString().get(),
                                  lineno,
                                  0, // column for error is not available
                                  nsIScriptError::warningFlag,
                                  "DOM:HTML");
  if (NS_SUCCEEDED(rv)){
    consoleService->LogMessage(scriptError);
  }
}

static jsval
GetInternedJSVal(JSContext *cx, const char *str)
{
  JSString *s = ::JS_InternString(cx, str);

  if (!s) {
    return JSVAL_VOID;
  }

  return STRING_TO_JSVAL(s);
}

// static
nsresult
nsDOMClassInfo::DefineStaticJSVals(JSContext *cx)
{
#define SET_JSVAL_TO_STRING(_val, _cx, _str)                                  \
  _val = GetInternedJSVal(_cx, _str);                                         \
  if (!JSVAL_IS_STRING(_val)) {                                               \
    return NS_ERROR_OUT_OF_MEMORY;                                            \
  }

  JSAutoRequest ar(cx);

  SET_JSVAL_TO_STRING(sTop_id,             cx, "top");
  SET_JSVAL_TO_STRING(sParent_id,          cx, "parent");
  SET_JSVAL_TO_STRING(sScrollbars_id,      cx, "scrollbars");
  SET_JSVAL_TO_STRING(sLocation_id,        cx, "location");
  SET_JSVAL_TO_STRING(sConstructor_id,     cx, "constructor");
  SET_JSVAL_TO_STRING(s_content_id,        cx, "_content");
  SET_JSVAL_TO_STRING(sContent_id,         cx, "content");
  SET_JSVAL_TO_STRING(sMenubar_id,         cx, "menubar");
  SET_JSVAL_TO_STRING(sToolbar_id,         cx, "toolbar");
  SET_JSVAL_TO_STRING(sLocationbar_id,     cx, "locationbar");
  SET_JSVAL_TO_STRING(sPersonalbar_id,     cx, "personalbar");
  SET_JSVAL_TO_STRING(sStatusbar_id,       cx, "statusbar");
  SET_JSVAL_TO_STRING(sDialogArguments_id, cx, "dialogArguments");
  SET_JSVAL_TO_STRING(sDirectories_id,     cx, "directories");
  SET_JSVAL_TO_STRING(sControllers_id,     cx, "controllers");
  SET_JSVAL_TO_STRING(sLength_id,          cx, "length");
  SET_JSVAL_TO_STRING(sInnerHeight_id,     cx, "innerHeight");
  SET_JSVAL_TO_STRING(sInnerWidth_id,      cx, "innerWidth");
  SET_JSVAL_TO_STRING(sOuterHeight_id,     cx, "outerHeight");
  SET_JSVAL_TO_STRING(sOuterWidth_id,      cx, "outerWidth");
  SET_JSVAL_TO_STRING(sScreenX_id,         cx, "screenX");
  SET_JSVAL_TO_STRING(sScreenY_id,         cx, "screenY");
  SET_JSVAL_TO_STRING(sStatus_id,          cx, "status");
  SET_JSVAL_TO_STRING(sName_id,            cx, "name");
  SET_JSVAL_TO_STRING(sOnmousedown_id,     cx, "onmousedown");
  SET_JSVAL_TO_STRING(sOnmouseup_id,       cx, "onmouseup");
  SET_JSVAL_TO_STRING(sOnclick_id,         cx, "onclick");
  SET_JSVAL_TO_STRING(sOndblclick_id,      cx, "ondblclick");
  SET_JSVAL_TO_STRING(sOncontextmenu_id,   cx, "oncontextmenu");
  SET_JSVAL_TO_STRING(sOnmouseover_id,     cx, "onmouseover");
  SET_JSVAL_TO_STRING(sOnmouseout_id,      cx, "onmouseout");
  SET_JSVAL_TO_STRING(sOnkeydown_id,       cx, "onkeydown");
  SET_JSVAL_TO_STRING(sOnkeyup_id,         cx, "onkeyup");
  SET_JSVAL_TO_STRING(sOnkeypress_id,      cx, "onkeypress");
  SET_JSVAL_TO_STRING(sOnmousemove_id,     cx, "onmousemove");
  SET_JSVAL_TO_STRING(sOnfocus_id,         cx, "onfocus");
  SET_JSVAL_TO_STRING(sOnblur_id,          cx, "onblur");
  SET_JSVAL_TO_STRING(sOnsubmit_id,        cx, "onsubmit");
  SET_JSVAL_TO_STRING(sOnreset_id,         cx, "onreset");
  SET_JSVAL_TO_STRING(sOnchange_id,        cx, "onchange");
  SET_JSVAL_TO_STRING(sOnselect_id,        cx, "onselect");
  SET_JSVAL_TO_STRING(sOnload_id,          cx, "onload");
  SET_JSVAL_TO_STRING(sOnpopstate_id,      cx, "onpopstate");
  SET_JSVAL_TO_STRING(sOnbeforeunload_id,  cx, "onbeforeunload");
  SET_JSVAL_TO_STRING(sOnunload_id,        cx, "onunload");
  SET_JSVAL_TO_STRING(sOnhashchange_id,    cx, "onhashchange");
  SET_JSVAL_TO_STRING(sOnpageshow_id,      cx, "onpageshow");
  SET_JSVAL_TO_STRING(sOnpagehide_id,      cx, "onpagehide");
  SET_JSVAL_TO_STRING(sOnabort_id,         cx, "onabort");
  SET_JSVAL_TO_STRING(sOnerror_id,         cx, "onerror");
  SET_JSVAL_TO_STRING(sOnpaint_id,         cx, "onpaint");
  SET_JSVAL_TO_STRING(sOnresize_id,        cx, "onresize");
  SET_JSVAL_TO_STRING(sOnscroll_id,        cx, "onscroll");
  SET_JSVAL_TO_STRING(sOndrag_id,          cx, "ondrag");
  SET_JSVAL_TO_STRING(sOndragend_id,       cx, "ondragend");
  SET_JSVAL_TO_STRING(sOndragenter_id,     cx, "ondragenter");
  SET_JSVAL_TO_STRING(sOndragleave_id,     cx, "ondragleave");
  SET_JSVAL_TO_STRING(sOndragover_id,      cx, "ondragover");
  SET_JSVAL_TO_STRING(sOndragstart_id,     cx, "ondragstart");
  SET_JSVAL_TO_STRING(sOndrop_id,          cx, "ondrop");
  SET_JSVAL_TO_STRING(sScrollX_id,         cx, "scrollX");
  SET_JSVAL_TO_STRING(sScrollY_id,         cx, "scrollY");
  SET_JSVAL_TO_STRING(sScrollMaxX_id,      cx, "scrollMaxX");
  SET_JSVAL_TO_STRING(sScrollMaxY_id,      cx, "scrollMaxY");
  SET_JSVAL_TO_STRING(sOpen_id,            cx, "open");
  SET_JSVAL_TO_STRING(sItem_id,            cx, "item");
  SET_JSVAL_TO_STRING(sNamedItem_id,       cx, "namedItem");
  SET_JSVAL_TO_STRING(sEnumerate_id,       cx, "enumerateProperties");
  SET_JSVAL_TO_STRING(sNavigator_id,       cx, "navigator");
  SET_JSVAL_TO_STRING(sDocument_id,        cx, "document");
  SET_JSVAL_TO_STRING(sWindow_id,          cx, "window");
  SET_JSVAL_TO_STRING(sFrames_id,          cx, "frames");
  SET_JSVAL_TO_STRING(sSelf_id,            cx, "self");
  SET_JSVAL_TO_STRING(sOpener_id,          cx, "opener");
  SET_JSVAL_TO_STRING(sAll_id,             cx, "all");
  SET_JSVAL_TO_STRING(sTags_id,            cx, "tags");
  SET_JSVAL_TO_STRING(sAddEventListener_id,cx, "addEventListener");
  SET_JSVAL_TO_STRING(sBaseURIObject_id,   cx, "baseURIObject");
  SET_JSVAL_TO_STRING(sNodePrincipal_id,   cx, "nodePrincipal");
  SET_JSVAL_TO_STRING(sDocumentURIObject_id,cx,"documentURIObject");
  SET_JSVAL_TO_STRING(sOncopy_id,          cx, "oncopy");
  SET_JSVAL_TO_STRING(sOncut_id,           cx, "oncut");
  SET_JSVAL_TO_STRING(sOnpaste_id,         cx, "onpaste");
  SET_JSVAL_TO_STRING(sJava_id,            cx, "java");
  SET_JSVAL_TO_STRING(sPackages_id,        cx, "Packages");

  return NS_OK;
}

static nsresult
CreateExceptionFromResult(JSContext *cx, nsresult aResult)
{
  nsCOMPtr<nsIExceptionService> xs =
    do_GetService(NS_EXCEPTIONSERVICE_CONTRACTID);
  if (!xs) {
    return NS_ERROR_FAILURE;
  }

  nsCOMPtr<nsIExceptionManager> xm;
  nsresult rv = xs->GetCurrentExceptionManager(getter_AddRefs(xm));
  if (NS_FAILED(rv)) {
    return NS_ERROR_FAILURE;
  }

  nsCOMPtr<nsIException> exception;
  rv = xm->GetExceptionFromProvider(aResult, 0, getter_AddRefs(exception));
  if (NS_FAILED(rv) || !exception) {
    return NS_ERROR_FAILURE;
  }

  jsval jv;
  nsCOMPtr<nsIXPConnectJSObjectHolder> holder;
  rv = nsDOMClassInfo::WrapNative(cx, ::JS_GetGlobalObject(cx), exception,
                                  &NS_GET_IID(nsIException), PR_FALSE, &jv,
                                  getter_AddRefs(holder));
  if (NS_FAILED(rv) || JSVAL_IS_NULL(jv)) {
    return NS_ERROR_FAILURE;
  }

  JS_SetPendingException(cx, jv);
  return NS_OK;
}

// static
nsresult
nsDOMClassInfo::ThrowJSException(JSContext *cx, nsresult aResult)
{
  JSAutoRequest ar(cx);

  if (NS_SUCCEEDED(CreateExceptionFromResult(cx, aResult))) {
    return NS_OK;
  }

  // XXX This probably wants to be localized, but that can fail in ways that
  // are hard to report correctly.
  JSString *str =
    JS_NewStringCopyZ(cx, "An error occured throwing an exception");
  if (!str) {
    // JS_NewStringCopyZ reported the error for us.
    return NS_OK; 
  }
  JS_SetPendingException(cx, STRING_TO_JSVAL(str));
  return NS_OK;
}

nsDOMClassInfo::nsDOMClassInfo(nsDOMClassInfoData* aData) : mData(aData)
{
}

nsDOMClassInfo::~nsDOMClassInfo()
{
  if (IS_EXTERNAL(mData->mCachedClassInfo)) {
    // Some compilers don't like delete'ing a const nsDOMClassInfo*
    nsDOMClassInfoData* data = const_cast<nsDOMClassInfoData*>(mData);
    delete static_cast<nsExternalDOMClassInfoData*>(data);
  }
}

NS_DEFINE_STATIC_IID_ACCESSOR(nsDOMClassInfo, NS_DOMCLASSINFO_IID)

NS_IMPL_ADDREF(nsDOMClassInfo)
NS_IMPL_RELEASE(nsDOMClassInfo)

NS_INTERFACE_MAP_BEGIN(nsDOMClassInfo)
  NS_INTERFACE_MAP_ENTRY(nsIXPCScriptable)
  NS_INTERFACE_MAP_ENTRY(nsIClassInfo)
  NS_INTERFACE_MAP_ENTRY_AMBIGUOUS(nsISupports, nsIXPCScriptable)
  if (aIID.Equals(NS_GET_IID(nsDOMClassInfo))) {
    *aInstancePtr = static_cast<nsIXPCScriptable*>(this);
    return NS_OK;
  }
  else
NS_INTERFACE_MAP_END


static JSClass sDOMConstructorProtoClass = {
  "DOM Constructor.prototype", 0,
  JS_PropertyStub, JS_PropertyStub, JS_PropertyStub, JS_PropertyStub,
  JS_EnumerateStub, JS_ResolveStub, JS_ConvertStub, nsnull
};


static const char *
CutPrefix(const char *aName) {
  static const char prefix_nsIDOM[] = "nsIDOM";
  static const char prefix_nsI[]    = "nsI";

  if (strncmp(aName, prefix_nsIDOM, sizeof(prefix_nsIDOM) - 1) == 0) {
    return aName + sizeof(prefix_nsIDOM) - 1;
  }

  if (strncmp(aName, prefix_nsI, sizeof(prefix_nsI) - 1) == 0) {
    return aName + sizeof(prefix_nsI) - 1;
  }

  return aName;
}

// static
nsresult
nsDOMClassInfo::RegisterClassName(PRInt32 aClassInfoID)
{
  nsScriptNameSpaceManager *nameSpaceManager = nsJSRuntime::GetNameSpaceManager();
  NS_ENSURE_TRUE(nameSpaceManager, NS_ERROR_NOT_INITIALIZED);

  nameSpaceManager->RegisterClassName(sClassInfoData[aClassInfoID].mName,
                                      aClassInfoID,
                                      &sClassInfoData[aClassInfoID].mNameUTF16);

  return NS_OK;
}

// static
nsresult
nsDOMClassInfo::RegisterClassProtos(PRInt32 aClassInfoID)
{
  nsScriptNameSpaceManager *nameSpaceManager = nsJSRuntime::GetNameSpaceManager();
  NS_ENSURE_TRUE(nameSpaceManager, NS_ERROR_NOT_INITIALIZED);
  PRBool found_old;

  const nsIID *primary_iid = sClassInfoData[aClassInfoID].mProtoChainInterface;

  if (!primary_iid || primary_iid == &NS_GET_IID(nsISupports)) {
    return NS_OK;
  }

  nsCOMPtr<nsIInterfaceInfoManager>
    iim(do_GetService(NS_INTERFACEINFOMANAGER_SERVICE_CONTRACTID));
  NS_ENSURE_TRUE(iim, NS_ERROR_NOT_AVAILABLE);

  nsCOMPtr<nsIInterfaceInfo> if_info;
  PRBool first = PR_TRUE;

  iim->GetInfoForIID(primary_iid, getter_AddRefs(if_info));

  while (if_info) {
    const nsIID *iid = nsnull;

    if_info->GetIIDShared(&iid);
    NS_ENSURE_TRUE(iid, NS_ERROR_UNEXPECTED);

    if (iid->Equals(NS_GET_IID(nsISupports))) {
      break;
    }

    const char *name = nsnull;
    if_info->GetNameShared(&name);
    NS_ENSURE_TRUE(name, NS_ERROR_UNEXPECTED);

    nameSpaceManager->RegisterClassProto(CutPrefix(name), iid, &found_old);

    if (first) {
      first = PR_FALSE;
    } else if (found_old) {
      break;
    }

    nsCOMPtr<nsIInterfaceInfo> tmp(if_info);
    tmp->GetParent(getter_AddRefs(if_info));
  }

  return NS_OK;
}

// static
nsresult
nsDOMClassInfo::RegisterExternalClasses()
{
  nsScriptNameSpaceManager *nameSpaceManager = nsJSRuntime::GetNameSpaceManager();
  NS_ENSURE_TRUE(nameSpaceManager, NS_ERROR_NOT_INITIALIZED);

  nsCOMPtr<nsIComponentRegistrar> registrar;
  nsresult rv = NS_GetComponentRegistrar(getter_AddRefs(registrar));
  NS_ENSURE_SUCCESS(rv, rv);

  nsCOMPtr<nsICategoryManager> cm =
    do_GetService(NS_CATEGORYMANAGER_CONTRACTID, &rv);
  NS_ENSURE_SUCCESS(rv, rv);

  nsCOMPtr<nsISimpleEnumerator> e;
  rv = cm->EnumerateCategory(JAVASCRIPT_DOM_CLASS, getter_AddRefs(e));
  NS_ENSURE_SUCCESS(rv, rv);

  nsXPIDLCString contractId;
  nsCAutoString categoryEntry;
  nsCOMPtr<nsISupports> entry;

  while (NS_SUCCEEDED(e->GetNext(getter_AddRefs(entry)))) {
    nsCOMPtr<nsISupportsCString> category(do_QueryInterface(entry));

    if (!category) {
      NS_WARNING("Category entry not an nsISupportsCString!");
      continue;
    }

    rv = category->GetData(categoryEntry);

    cm->GetCategoryEntry(JAVASCRIPT_DOM_CLASS, categoryEntry.get(),
                         getter_Copies(contractId));
    NS_ENSURE_SUCCESS(rv, rv);

    nsCID *cid;
    rv = registrar->ContractIDToCID(contractId, &cid);
    if (NS_FAILED(rv)) {
      NS_WARNING("Bad contract id registered with the script namespace manager");
      continue;
    }

    rv = nameSpaceManager->RegisterExternalClassName(categoryEntry.get(), *cid);
    nsMemory::Free(cid);
    NS_ENSURE_SUCCESS(rv, rv);
  }

  return nameSpaceManager->RegisterExternalInterfaces(PR_TRUE);
}

// static
inline nsresult
nsDOMClassInfo::WrapNativeParent(JSContext *cx, JSObject *scope,
                                 nsISupports *native,
                                 nsWrapperCache *nativeWrapperCache,
                                 JSObject **parentObj)
{
  // In the common case, |native| is a wrapper cache with an existing wrapper
#ifdef DEBUG
  nsWrapperCache* cache = nsnull;
  CallQueryInterface(native, &cache);
  NS_PRECONDITION(nativeWrapperCache &&
                  cache == nativeWrapperCache, "What happened here?");
#endif
  
  JSObject* obj = nativeWrapperCache->GetWrapper();
  if (obj) {
#ifdef DEBUG
    jsval debugVal;
    nsresult rv = WrapNative(cx, scope, native, PR_FALSE, &debugVal);
    NS_ASSERTION(NS_SUCCEEDED(rv) && JSVAL_TO_OBJECT(debugVal) == obj,
                 "Unexpected object in nsWrapperCache");
#endif
    *parentObj = obj;
    return NS_OK;
  }

  jsval v;
  nsresult rv = WrapNative(cx, scope, native, PR_FALSE, &v);
  NS_ENSURE_SUCCESS(rv, rv);
  *parentObj = JSVAL_TO_OBJECT(v);
  return NS_OK;
}

#define _DOM_CLASSINFO_MAP_BEGIN(_class, _ifptr, _has_class_if)               \
  {                                                                           \
    nsDOMClassInfoData &d = sClassInfoData[eDOMClassInfo_##_class##_id];      \
    d.mProtoChainInterface = _ifptr;                                          \
    d.mHasClassInterface = _has_class_if;                                     \
    static const nsIID *interface_list[] = {

#define DOM_CLASSINFO_MAP_BEGIN(_class, _interface)                           \
  _DOM_CLASSINFO_MAP_BEGIN(_class, &NS_GET_IID(_interface), PR_TRUE)

#define DOM_CLASSINFO_MAP_BEGIN_NO_CLASS_IF(_class, _interface)               \
  _DOM_CLASSINFO_MAP_BEGIN(_class, &NS_GET_IID(_interface), PR_FALSE)

#define DOM_CLASSINFO_MAP_ENTRY(_if)                                          \
      &NS_GET_IID(_if),

#define DOM_CLASSINFO_MAP_END                                                 \
      nsnull                                                                  \
    };                                                                        \
                                                                              \
    d.mInterfaces = interface_list;                                           \
  }

#define DOM_CLASSINFO_DOCUMENT_MAP_ENTRIES                                    \
    DOM_CLASSINFO_MAP_ENTRY(nsIDOMNSDocument)                                 \
    DOM_CLASSINFO_MAP_ENTRY(nsIDOMDocumentEvent)                              \
    DOM_CLASSINFO_MAP_ENTRY(nsIDOMDocumentStyle)                              \
    DOM_CLASSINFO_MAP_ENTRY(nsIDOMNSDocumentStyle)                            \
    DOM_CLASSINFO_MAP_ENTRY(nsIDOMDocumentView)                               \
    DOM_CLASSINFO_MAP_ENTRY(nsIDOMDocumentRange)                              \
    DOM_CLASSINFO_MAP_ENTRY(nsIDOMDocumentTraversal)                          \
    DOM_CLASSINFO_MAP_ENTRY(nsIDOMDocumentXBL)                                \
    DOM_CLASSINFO_MAP_ENTRY(nsIDOMNSEventTarget)                              \
    DOM_CLASSINFO_MAP_ENTRY(nsIDOMEventTarget)                                \
    DOM_CLASSINFO_MAP_ENTRY(nsIDOM3Document)                                  \
    DOM_CLASSINFO_MAP_ENTRY(nsIDOM3Node)                                      \
    DOM_CLASSINFO_MAP_ENTRY(nsIDOMXPathEvaluator)                             \
    DOM_CLASSINFO_MAP_ENTRY(nsIDOMNodeSelector)


#define DOM_CLASSINFO_GENERIC_HTML_MAP_ENTRIES                                \
    DOM_CLASSINFO_MAP_ENTRY(nsIDOMNSHTMLElement)                              \
    DOM_CLASSINFO_MAP_ENTRY(nsIDOMElementCSSInlineStyle)                      \
    DOM_CLASSINFO_MAP_ENTRY(nsIDOMNSEventTarget)                              \
    DOM_CLASSINFO_MAP_ENTRY(nsIDOMEventTarget)                                \
    DOM_CLASSINFO_MAP_ENTRY(nsIDOM3Node)                                      \
    DOM_CLASSINFO_MAP_ENTRY(nsIDOMNSElement)                                  \
    DOM_CLASSINFO_MAP_ENTRY(nsIDOMNodeSelector)

#define DOM_CLASSINFO_EVENT_MAP_ENTRIES                                       \
    DOM_CLASSINFO_MAP_ENTRY(nsIDOMEvent)                                      \
    DOM_CLASSINFO_MAP_ENTRY(nsIDOMNSEvent)                                    \

#define DOM_CLASSINFO_UI_EVENT_MAP_ENTRIES                                    \
    DOM_CLASSINFO_MAP_ENTRY(nsIDOMUIEvent)                                    \
    DOM_CLASSINFO_MAP_ENTRY(nsIDOMNSUIEvent)                                  \
    DOM_CLASSINFO_EVENT_MAP_ENTRIES

nsresult
nsDOMClassInfo::Init()
{
  /* Errors that can trigger early returns are done first,
     otherwise nsDOMClassInfo is left in a half inited state. */
  NS_ASSERTION(sizeof(PtrBits) == sizeof(void*),
               "BAD! You'll need to adjust the size of PtrBits to the size "
               "of a pointer on your platform.");

  NS_ENSURE_TRUE(!sIsInitialized, NS_ERROR_ALREADY_INITIALIZED);

  nsScriptNameSpaceManager *nameSpaceManager = nsJSRuntime::GetNameSpaceManager();
  NS_ENSURE_TRUE(nameSpaceManager, NS_ERROR_NOT_INITIALIZED);

  nsresult rv = CallGetService(nsIXPConnect::GetCID(), &sXPConnect);
  NS_ENSURE_SUCCESS(rv, rv);

  nsCOMPtr<nsIXPCFunctionThisTranslator> old;

  nsCOMPtr<nsIXPCFunctionThisTranslator> elt = new nsEventListenerThisTranslator();
  NS_ENSURE_TRUE(elt, NS_ERROR_OUT_OF_MEMORY);

  sXPConnect->SetFunctionThisTranslator(NS_GET_IID(nsIDOMEventListener),
                                        elt, getter_AddRefs(old));

  nsCOMPtr<nsIScriptSecurityManager> sm =
    do_GetService("@mozilla.org/scriptsecuritymanager;1", &rv);
  NS_ENSURE_SUCCESS(rv, rv);

  sSecMan = sm;
  NS_ADDREF(sSecMan);

  nsCOMPtr<nsIThreadJSContextStack> stack =
    do_GetService("@mozilla.org/js/xpc/ContextStack;1", &rv);
  NS_ENSURE_SUCCESS(rv, rv);

  JSContext *cx = nsnull;

  rv = stack->GetSafeJSContext(&cx);
  NS_ENSURE_SUCCESS(rv, rv);

  DOM_CLASSINFO_MAP_BEGIN(Window, nsIDOMWindow)
    DOM_CLASSINFO_MAP_ENTRY(nsIDOMWindow)
    DOM_CLASSINFO_MAP_ENTRY(nsIDOMJSWindow)
    DOM_CLASSINFO_MAP_ENTRY(nsIDOMWindowInternal)
    DOM_CLASSINFO_MAP_ENTRY(nsIDOMNSEventTarget)
    DOM_CLASSINFO_MAP_ENTRY(nsIDOMEventTarget)
    DOM_CLASSINFO_MAP_ENTRY(nsIDOMViewCSS)
    DOM_CLASSINFO_MAP_ENTRY(nsIDOMAbstractView)
    DOM_CLASSINFO_MAP_ENTRY(nsIDOMStorageWindow)
  DOM_CLASSINFO_MAP_END

  DOM_CLASSINFO_MAP_BEGIN(WindowUtils, nsIDOMWindowUtils)
    DOM_CLASSINFO_MAP_ENTRY(nsIDOMWindowUtils)
  DOM_CLASSINFO_MAP_END

  DOM_CLASSINFO_MAP_BEGIN(Location, nsIDOMLocation)
    DOM_CLASSINFO_MAP_ENTRY(nsIDOMLocation)
  DOM_CLASSINFO_MAP_END

  DOM_CLASSINFO_MAP_BEGIN(Navigator, nsIDOMNavigator)
    DOM_CLASSINFO_MAP_ENTRY(nsIDOMNavigator)
    DOM_CLASSINFO_MAP_ENTRY(nsIDOMJSNavigator)
    DOM_CLASSINFO_MAP_ENTRY(nsIDOMNavigatorGeolocation)
    DOM_CLASSINFO_MAP_ENTRY(nsIDOMClientInformation)
  DOM_CLASSINFO_MAP_END

  DOM_CLASSINFO_MAP_BEGIN(Plugin, nsIDOMPlugin)
    DOM_CLASSINFO_MAP_ENTRY(nsIDOMPlugin)
  DOM_CLASSINFO_MAP_END

  DOM_CLASSINFO_MAP_BEGIN(PluginArray, nsIDOMPluginArray)
    DOM_CLASSINFO_MAP_ENTRY(nsIDOMPluginArray)
  DOM_CLASSINFO_MAP_END

  DOM_CLASSINFO_MAP_BEGIN(MimeType, nsIDOMMimeType)
    DOM_CLASSINFO_MAP_ENTRY(nsIDOMMimeType)
  DOM_CLASSINFO_MAP_END

  DOM_CLASSINFO_MAP_BEGIN(MimeTypeArray, nsIDOMMimeTypeArray)
    DOM_CLASSINFO_MAP_ENTRY(nsIDOMMimeTypeArray)
  DOM_CLASSINFO_MAP_END

  DOM_CLASSINFO_MAP_BEGIN(BarProp, nsIDOMBarProp)
    DOM_CLASSINFO_MAP_ENTRY(nsIDOMBarProp)
  DOM_CLASSINFO_MAP_END

  DOM_CLASSINFO_MAP_BEGIN(History, nsIDOMHistory)
    DOM_CLASSINFO_MAP_ENTRY(nsIDOMHistory)
  DOM_CLASSINFO_MAP_END

  DOM_CLASSINFO_MAP_BEGIN(Screen, nsIDOMScreen)
    DOM_CLASSINFO_MAP_ENTRY(nsIDOMScreen)
  DOM_CLASSINFO_MAP_END

  DOM_CLASSINFO_MAP_BEGIN_NO_CLASS_IF(DOMPrototype, nsIDOMDOMConstructor)
    DOM_CLASSINFO_MAP_ENTRY(nsIDOMDOMConstructor)
  DOM_CLASSINFO_MAP_END

  DOM_CLASSINFO_MAP_BEGIN(DOMConstructor, nsIDOMDOMConstructor)
    DOM_CLASSINFO_MAP_ENTRY(nsIDOMDOMConstructor)
  DOM_CLASSINFO_MAP_END

  DOM_CLASSINFO_MAP_BEGIN(XMLDocument, nsIDOMXMLDocument)
    DOM_CLASSINFO_MAP_ENTRY(nsIDOMDocument)
    DOM_CLASSINFO_MAP_ENTRY(nsIDOMXMLDocument)
    DOM_CLASSINFO_DOCUMENT_MAP_ENTRIES
  DOM_CLASSINFO_MAP_END

  DOM_CLASSINFO_MAP_BEGIN(DocumentType, nsIDOMDocumentType)
    DOM_CLASSINFO_MAP_ENTRY(nsIDOMDocumentType)
    DOM_CLASSINFO_MAP_ENTRY(nsIDOMNSEventTarget)
    DOM_CLASSINFO_MAP_ENTRY(nsIDOMEventTarget)
    DOM_CLASSINFO_MAP_ENTRY(nsIDOM3Node)
  DOM_CLASSINFO_MAP_END

  DOM_CLASSINFO_MAP_BEGIN(DOMImplementation, nsIDOMDOMImplementation)
    DOM_CLASSINFO_MAP_ENTRY(nsIDOMDOMImplementation)
  DOM_CLASSINFO_MAP_END

  DOM_CLASSINFO_MAP_BEGIN(DOMException, nsIDOMDOMException)
    DOM_CLASSINFO_MAP_ENTRY(nsIDOMDOMException)
    DOM_CLASSINFO_MAP_ENTRY(nsIException)
  DOM_CLASSINFO_MAP_END

  DOM_CLASSINFO_MAP_BEGIN(DOMTokenList, nsIDOMDOMTokenList)
    DOM_CLASSINFO_MAP_ENTRY(nsIDOMDOMTokenList)
  DOM_CLASSINFO_MAP_END

  DOM_CLASSINFO_MAP_BEGIN(DocumentFragment, nsIDOMDocumentFragment)
    DOM_CLASSINFO_MAP_ENTRY(nsIDOMDocumentFragment)
    DOM_CLASSINFO_MAP_ENTRY(nsIDOM3Node)
    DOM_CLASSINFO_MAP_ENTRY(nsIDOMNodeSelector)
    DOM_CLASSINFO_MAP_ENTRY(nsIDOMNSEventTarget)
    DOM_CLASSINFO_MAP_ENTRY(nsIDOMEventTarget)
  DOM_CLASSINFO_MAP_END

  DOM_CLASSINFO_MAP_BEGIN(Element, nsIDOMElement)
    DOM_CLASSINFO_MAP_ENTRY(nsIDOMElement)
    DOM_CLASSINFO_MAP_ENTRY(nsIDOMNSElement)
    DOM_CLASSINFO_MAP_ENTRY(nsIDOMNSEventTarget)
    DOM_CLASSINFO_MAP_ENTRY(nsIDOMEventTarget)
    DOM_CLASSINFO_MAP_ENTRY(nsIDOM3Node)
    DOM_CLASSINFO_MAP_ENTRY(nsIDOMNodeSelector)
  DOM_CLASSINFO_MAP_END

  DOM_CLASSINFO_MAP_BEGIN(Attr, nsIDOMAttr)
    DOM_CLASSINFO_MAP_ENTRY(nsIDOMAttr)
    DOM_CLASSINFO_MAP_ENTRY(nsIDOM3Node)
    DOM_CLASSINFO_MAP_ENTRY(nsIDOM3Attr)
    DOM_CLASSINFO_MAP_ENTRY(nsIDOMNSEventTarget)
    DOM_CLASSINFO_MAP_ENTRY(nsIDOMEventTarget)
  DOM_CLASSINFO_MAP_END

  DOM_CLASSINFO_MAP_BEGIN(Text, nsIDOMText)
    DOM_CLASSINFO_MAP_ENTRY(nsIDOMText)
    DOM_CLASSINFO_MAP_ENTRY(nsIDOMNSEventTarget)
    DOM_CLASSINFO_MAP_ENTRY(nsIDOMEventTarget)
    DOM_CLASSINFO_MAP_ENTRY(nsIDOM3Node)
    DOM_CLASSINFO_MAP_ENTRY(nsIDOM3Text)
  DOM_CLASSINFO_MAP_END

  DOM_CLASSINFO_MAP_BEGIN(Comment, nsIDOMComment)
    DOM_CLASSINFO_MAP_ENTRY(nsIDOMComment)
    DOM_CLASSINFO_MAP_ENTRY(nsIDOMNSEventTarget)
    DOM_CLASSINFO_MAP_ENTRY(nsIDOMEventTarget)
    DOM_CLASSINFO_MAP_ENTRY(nsIDOM3Node)
  DOM_CLASSINFO_MAP_END

  DOM_CLASSINFO_MAP_BEGIN(CDATASection, nsIDOMCDATASection)
    DOM_CLASSINFO_MAP_ENTRY(nsIDOMCDATASection)
    DOM_CLASSINFO_MAP_ENTRY(nsIDOMNSEventTarget)
    DOM_CLASSINFO_MAP_ENTRY(nsIDOMEventTarget)
    DOM_CLASSINFO_MAP_ENTRY(nsIDOM3Node)
    DOM_CLASSINFO_MAP_ENTRY(nsIDOM3Text)
  DOM_CLASSINFO_MAP_END

  DOM_CLASSINFO_MAP_BEGIN(ProcessingInstruction, nsIDOMProcessingInstruction)
    DOM_CLASSINFO_MAP_ENTRY(nsIDOMProcessingInstruction)
    DOM_CLASSINFO_MAP_ENTRY(nsIDOMNSEventTarget)
    DOM_CLASSINFO_MAP_ENTRY(nsIDOMEventTarget)
    DOM_CLASSINFO_MAP_ENTRY(nsIDOM3Node)
  DOM_CLASSINFO_MAP_END

  DOM_CLASSINFO_MAP_BEGIN(Notation, nsIDOMNotation)
    DOM_CLASSINFO_MAP_ENTRY(nsIDOMNotation)
  DOM_CLASSINFO_MAP_END

  DOM_CLASSINFO_MAP_BEGIN(NodeList, nsIDOMNodeList)
    DOM_CLASSINFO_MAP_ENTRY(nsIDOMNodeList)
  DOM_CLASSINFO_MAP_END

  DOM_CLASSINFO_MAP_BEGIN(NamedNodeMap, nsIDOMNamedNodeMap)
    DOM_CLASSINFO_MAP_ENTRY(nsIDOMNamedNodeMap)
  DOM_CLASSINFO_MAP_END

  DOM_CLASSINFO_MAP_BEGIN(Event, nsIDOMEvent)
    DOM_CLASSINFO_EVENT_MAP_ENTRIES
  DOM_CLASSINFO_MAP_END

  DOM_CLASSINFO_MAP_BEGIN(PopupBlockedEvent, nsIDOMPopupBlockedEvent)
    DOM_CLASSINFO_MAP_ENTRY(nsIDOMPopupBlockedEvent)
    DOM_CLASSINFO_EVENT_MAP_ENTRIES
  DOM_CLASSINFO_MAP_END

  DOM_CLASSINFO_MAP_BEGIN(OrientationEvent, nsIDOMOrientationEvent)
    DOM_CLASSINFO_MAP_ENTRY(nsIDOMOrientationEvent)
    DOM_CLASSINFO_EVENT_MAP_ENTRIES
  DOM_CLASSINFO_MAP_END

  DOM_CLASSINFO_MAP_BEGIN(SmartCardEvent, nsIDOMSmartCardEvent)
    DOM_CLASSINFO_MAP_ENTRY(nsIDOMSmartCardEvent)
  DOM_CLASSINFO_MAP_END

  DOM_CLASSINFO_MAP_BEGIN(PageTransitionEvent, nsIDOMPageTransitionEvent)
    DOM_CLASSINFO_MAP_ENTRY(nsIDOMPageTransitionEvent)
    DOM_CLASSINFO_EVENT_MAP_ENTRIES
  DOM_CLASSINFO_MAP_END

  DOM_CLASSINFO_MAP_BEGIN(MutationEvent, nsIDOMMutationEvent)
    DOM_CLASSINFO_MAP_ENTRY(nsIDOMMutationEvent)
    DOM_CLASSINFO_EVENT_MAP_ENTRIES
  DOM_CLASSINFO_MAP_END

  DOM_CLASSINFO_MAP_BEGIN(UIEvent, nsIDOMUIEvent)
    DOM_CLASSINFO_UI_EVENT_MAP_ENTRIES
  DOM_CLASSINFO_MAP_END
  
  DOM_CLASSINFO_MAP_BEGIN_NO_CLASS_IF(KeyboardEvent, nsIDOMKeyEvent)
    DOM_CLASSINFO_MAP_ENTRY(nsIDOMKeyEvent)
    DOM_CLASSINFO_UI_EVENT_MAP_ENTRIES
  DOM_CLASSINFO_MAP_END

  DOM_CLASSINFO_MAP_BEGIN(MouseEvent, nsIDOMMouseEvent)
    DOM_CLASSINFO_MAP_ENTRY(nsIDOMMouseEvent)
    DOM_CLASSINFO_MAP_ENTRY(nsIDOMNSMouseEvent)
    DOM_CLASSINFO_UI_EVENT_MAP_ENTRIES
  DOM_CLASSINFO_MAP_END

  DOM_CLASSINFO_MAP_BEGIN(MouseScrollEvent, nsIDOMMouseScrollEvent)
    DOM_CLASSINFO_MAP_ENTRY(nsIDOMMouseScrollEvent)
    DOM_CLASSINFO_MAP_ENTRY(nsIDOMMouseEvent)
    DOM_CLASSINFO_MAP_ENTRY(nsIDOMNSMouseEvent)
    DOM_CLASSINFO_UI_EVENT_MAP_ENTRIES
  DOM_CLASSINFO_MAP_END

  DOM_CLASSINFO_MAP_BEGIN(DragEvent, nsIDOMDragEvent)
    DOM_CLASSINFO_MAP_ENTRY(nsIDOMDragEvent)
    DOM_CLASSINFO_MAP_ENTRY(nsIDOMMouseEvent)
    DOM_CLASSINFO_MAP_ENTRY(nsIDOMNSMouseEvent)
    DOM_CLASSINFO_UI_EVENT_MAP_ENTRIES
  DOM_CLASSINFO_MAP_END

  DOM_CLASSINFO_MAP_BEGIN(PopStateEvent, nsIDOMPopStateEvent)
    DOM_CLASSINFO_MAP_ENTRY(nsIDOMPopStateEvent)
    DOM_CLASSINFO_EVENT_MAP_ENTRIES
  DOM_CLASSINFO_MAP_END

  DOM_CLASSINFO_MAP_BEGIN(HTMLDocument, nsIDOMHTMLDocument)
    DOM_CLASSINFO_MAP_ENTRY(nsIDOMHTMLDocument)
    DOM_CLASSINFO_MAP_ENTRY(nsIDOMNSHTMLDocument)
    DOM_CLASSINFO_DOCUMENT_MAP_ENTRIES
  DOM_CLASSINFO_MAP_END

  DOM_CLASSINFO_MAP_BEGIN(HTMLOptionsCollection, nsIDOMHTMLOptionsCollection)
    // Order is significant.  nsIDOMHTMLOptionsCollection.length shadows
    // nsIDOMHTMLCollection.length, which is readonly.
    DOM_CLASSINFO_MAP_ENTRY(nsIDOMHTMLOptionsCollection)
    DOM_CLASSINFO_MAP_ENTRY(nsIDOMNSHTMLOptionCollection)
    DOM_CLASSINFO_MAP_ENTRY(nsIDOMHTMLCollection)
  DOM_CLASSINFO_MAP_END

  DOM_CLASSINFO_MAP_BEGIN_NO_CLASS_IF(HTMLFormControlCollection,
                                      nsIDOMHTMLCollection)
    DOM_CLASSINFO_MAP_ENTRY(nsIDOMHTMLCollection)
    DOM_CLASSINFO_MAP_ENTRY(nsIDOMNSHTMLFormControlList)
  DOM_CLASSINFO_MAP_END

  DOM_CLASSINFO_MAP_BEGIN_NO_CLASS_IF(HTMLGenericCollection,
                                      nsIDOMHTMLCollection)
    DOM_CLASSINFO_MAP_ENTRY(nsIDOMHTMLCollection)
  DOM_CLASSINFO_MAP_END

  DOM_CLASSINFO_MAP_BEGIN(HTMLAnchorElement, nsIDOMHTMLAnchorElement)
    DOM_CLASSINFO_MAP_ENTRY(nsIDOMHTMLAnchorElement)
    DOM_CLASSINFO_MAP_ENTRY(nsIDOMNSHTMLAnchorElement)
    DOM_CLASSINFO_MAP_ENTRY(nsIDOMNSHTMLAnchorElement2)
    DOM_CLASSINFO_GENERIC_HTML_MAP_ENTRIES
  DOM_CLASSINFO_MAP_END

  DOM_CLASSINFO_MAP_BEGIN(HTMLAppletElement, nsIDOMHTMLAppletElement)
    DOM_CLASSINFO_MAP_ENTRY(nsIDOMHTMLAppletElement)
    DOM_CLASSINFO_GENERIC_HTML_MAP_ENTRIES
  DOM_CLASSINFO_MAP_END

  DOM_CLASSINFO_MAP_BEGIN(HTMLAreaElement, nsIDOMHTMLAreaElement)
    DOM_CLASSINFO_MAP_ENTRY(nsIDOMHTMLAreaElement)
    DOM_CLASSINFO_MAP_ENTRY(nsIDOMNSHTMLAreaElement)
    DOM_CLASSINFO_MAP_ENTRY(nsIDOMNSHTMLAreaElement2)
    DOM_CLASSINFO_GENERIC_HTML_MAP_ENTRIES
  DOM_CLASSINFO_MAP_END

  DOM_CLASSINFO_MAP_BEGIN(HTMLBRElement, nsIDOMHTMLBRElement)
    DOM_CLASSINFO_MAP_ENTRY(nsIDOMHTMLBRElement)
    DOM_CLASSINFO_GENERIC_HTML_MAP_ENTRIES
  DOM_CLASSINFO_MAP_END

  DOM_CLASSINFO_MAP_BEGIN(HTMLBaseElement, nsIDOMHTMLBaseElement)
    DOM_CLASSINFO_MAP_ENTRY(nsIDOMHTMLBaseElement)
    DOM_CLASSINFO_GENERIC_HTML_MAP_ENTRIES
  DOM_CLASSINFO_MAP_END

  DOM_CLASSINFO_MAP_BEGIN(HTMLBaseFontElement, nsIDOMHTMLBaseFontElement)
    DOM_CLASSINFO_MAP_ENTRY(nsIDOMHTMLBaseFontElement)
    DOM_CLASSINFO_GENERIC_HTML_MAP_ENTRIES
  DOM_CLASSINFO_MAP_END

  DOM_CLASSINFO_MAP_BEGIN(HTMLBodyElement, nsIDOMHTMLBodyElement)
    DOM_CLASSINFO_MAP_ENTRY(nsIDOMHTMLBodyElement)
    DOM_CLASSINFO_GENERIC_HTML_MAP_ENTRIES
  DOM_CLASSINFO_MAP_END

  DOM_CLASSINFO_MAP_BEGIN(HTMLButtonElement, nsIDOMHTMLButtonElement)
    DOM_CLASSINFO_MAP_ENTRY(nsIDOMHTMLButtonElement)
    DOM_CLASSINFO_MAP_ENTRY(nsIDOMNSHTMLButtonElement)
    DOM_CLASSINFO_GENERIC_HTML_MAP_ENTRIES
  DOM_CLASSINFO_MAP_END

  DOM_CLASSINFO_MAP_BEGIN(HTMLDListElement, nsIDOMHTMLDListElement)
    DOM_CLASSINFO_MAP_ENTRY(nsIDOMHTMLDListElement)
    DOM_CLASSINFO_GENERIC_HTML_MAP_ENTRIES
  DOM_CLASSINFO_MAP_END

  DOM_CLASSINFO_MAP_BEGIN_NO_CLASS_IF(HTMLDelElement, nsIDOMHTMLElement)
    DOM_CLASSINFO_MAP_ENTRY(nsIDOMHTMLModElement)
    DOM_CLASSINFO_GENERIC_HTML_MAP_ENTRIES
  DOM_CLASSINFO_MAP_END

  DOM_CLASSINFO_MAP_BEGIN(HTMLDirectoryElement, nsIDOMHTMLDirectoryElement)
    DOM_CLASSINFO_MAP_ENTRY(nsIDOMHTMLDirectoryElement)
    DOM_CLASSINFO_GENERIC_HTML_MAP_ENTRIES
  DOM_CLASSINFO_MAP_END

  DOM_CLASSINFO_MAP_BEGIN(HTMLDivElement, nsIDOMHTMLDivElement)
    DOM_CLASSINFO_MAP_ENTRY(nsIDOMHTMLDivElement)
    DOM_CLASSINFO_GENERIC_HTML_MAP_ENTRIES
  DOM_CLASSINFO_MAP_END

  DOM_CLASSINFO_MAP_BEGIN(HTMLEmbedElement, nsIDOMHTMLEmbedElement)
    DOM_CLASSINFO_MAP_ENTRY(nsIDOMHTMLEmbedElement)
#ifdef MOZ_SVG
    DOM_CLASSINFO_MAP_ENTRY(nsIDOMGetSVGDocument)
#endif
    DOM_CLASSINFO_GENERIC_HTML_MAP_ENTRIES
  DOM_CLASSINFO_MAP_END

  DOM_CLASSINFO_MAP_BEGIN(HTMLFieldSetElement, nsIDOMHTMLFieldSetElement)
    DOM_CLASSINFO_MAP_ENTRY(nsIDOMHTMLFieldSetElement)
    DOM_CLASSINFO_GENERIC_HTML_MAP_ENTRIES
  DOM_CLASSINFO_MAP_END

  DOM_CLASSINFO_MAP_BEGIN(HTMLFontElement, nsIDOMHTMLFontElement)
    DOM_CLASSINFO_MAP_ENTRY(nsIDOMHTMLFontElement)
    DOM_CLASSINFO_GENERIC_HTML_MAP_ENTRIES
  DOM_CLASSINFO_MAP_END

  DOM_CLASSINFO_MAP_BEGIN(HTMLFormElement, nsIDOMHTMLFormElement)
    DOM_CLASSINFO_MAP_ENTRY(nsIDOMHTMLFormElement)
    DOM_CLASSINFO_MAP_ENTRY(nsIDOMNSHTMLFormElement)
    DOM_CLASSINFO_GENERIC_HTML_MAP_ENTRIES
  DOM_CLASSINFO_MAP_END

  DOM_CLASSINFO_MAP_BEGIN(HTMLFrameElement, nsIDOMHTMLFrameElement)
    DOM_CLASSINFO_MAP_ENTRY(nsIDOMHTMLFrameElement)
    DOM_CLASSINFO_MAP_ENTRY(nsIDOMNSHTMLFrameElement)
    DOM_CLASSINFO_GENERIC_HTML_MAP_ENTRIES
  DOM_CLASSINFO_MAP_END

  DOM_CLASSINFO_MAP_BEGIN(HTMLFrameSetElement, nsIDOMHTMLFrameSetElement)
    DOM_CLASSINFO_MAP_ENTRY(nsIDOMHTMLFrameSetElement)
    DOM_CLASSINFO_GENERIC_HTML_MAP_ENTRIES
  DOM_CLASSINFO_MAP_END

  DOM_CLASSINFO_MAP_BEGIN(HTMLHRElement, nsIDOMHTMLHRElement)
    DOM_CLASSINFO_MAP_ENTRY(nsIDOMHTMLHRElement)
    DOM_CLASSINFO_MAP_ENTRY(nsIDOMNSHTMLHRElement)
    DOM_CLASSINFO_GENERIC_HTML_MAP_ENTRIES
  DOM_CLASSINFO_MAP_END

  DOM_CLASSINFO_MAP_BEGIN(HTMLHeadElement, nsIDOMHTMLHeadElement)
    DOM_CLASSINFO_MAP_ENTRY(nsIDOMHTMLHeadElement)
    DOM_CLASSINFO_GENERIC_HTML_MAP_ENTRIES
  DOM_CLASSINFO_MAP_END

  DOM_CLASSINFO_MAP_BEGIN(HTMLHeadingElement, nsIDOMHTMLHeadingElement)
    DOM_CLASSINFO_MAP_ENTRY(nsIDOMHTMLHeadingElement)
    DOM_CLASSINFO_GENERIC_HTML_MAP_ENTRIES
  DOM_CLASSINFO_MAP_END

  DOM_CLASSINFO_MAP_BEGIN(HTMLHtmlElement, nsIDOMHTMLHtmlElement)
    DOM_CLASSINFO_MAP_ENTRY(nsIDOMHTMLHtmlElement)
    DOM_CLASSINFO_GENERIC_HTML_MAP_ENTRIES
  DOM_CLASSINFO_MAP_END

  DOM_CLASSINFO_MAP_BEGIN(HTMLIFrameElement, nsIDOMHTMLIFrameElement)
    DOM_CLASSINFO_MAP_ENTRY(nsIDOMHTMLIFrameElement)
    DOM_CLASSINFO_MAP_ENTRY(nsIDOMNSHTMLFrameElement)
#ifdef MOZ_SVG
    DOM_CLASSINFO_MAP_ENTRY(nsIDOMGetSVGDocument)
#endif
    DOM_CLASSINFO_GENERIC_HTML_MAP_ENTRIES
  DOM_CLASSINFO_MAP_END

  DOM_CLASSINFO_MAP_BEGIN(HTMLImageElement, nsIDOMHTMLImageElement)
    DOM_CLASSINFO_MAP_ENTRY(nsIDOMHTMLImageElement)
    DOM_CLASSINFO_MAP_ENTRY(nsIDOMNSHTMLImageElement)
    DOM_CLASSINFO_GENERIC_HTML_MAP_ENTRIES
  DOM_CLASSINFO_MAP_END

  DOM_CLASSINFO_MAP_BEGIN(HTMLInputElement, nsIDOMHTMLInputElement)
    DOM_CLASSINFO_MAP_ENTRY(nsIDOMHTMLInputElement)
    DOM_CLASSINFO_MAP_ENTRY(nsIDOMNSHTMLInputElement)
    DOM_CLASSINFO_GENERIC_HTML_MAP_ENTRIES
  DOM_CLASSINFO_MAP_END

  DOM_CLASSINFO_MAP_BEGIN_NO_CLASS_IF(HTMLInsElement, nsIDOMHTMLElement)
    DOM_CLASSINFO_MAP_ENTRY(nsIDOMHTMLModElement)
    DOM_CLASSINFO_GENERIC_HTML_MAP_ENTRIES
  DOM_CLASSINFO_MAP_END

  DOM_CLASSINFO_MAP_BEGIN(HTMLIsIndexElement, nsIDOMHTMLIsIndexElement)
    DOM_CLASSINFO_MAP_ENTRY(nsIDOMHTMLIsIndexElement)
    DOM_CLASSINFO_GENERIC_HTML_MAP_ENTRIES
  DOM_CLASSINFO_MAP_END

  DOM_CLASSINFO_MAP_BEGIN(HTMLLIElement, nsIDOMHTMLLIElement)
    DOM_CLASSINFO_MAP_ENTRY(nsIDOMHTMLLIElement)
    DOM_CLASSINFO_GENERIC_HTML_MAP_ENTRIES
  DOM_CLASSINFO_MAP_END

  DOM_CLASSINFO_MAP_BEGIN(HTMLLabelElement, nsIDOMHTMLLabelElement)
    DOM_CLASSINFO_MAP_ENTRY(nsIDOMHTMLLabelElement)
    DOM_CLASSINFO_GENERIC_HTML_MAP_ENTRIES
  DOM_CLASSINFO_MAP_END

  DOM_CLASSINFO_MAP_BEGIN(HTMLLegendElement, nsIDOMHTMLLegendElement)
    DOM_CLASSINFO_MAP_ENTRY(nsIDOMHTMLLegendElement)
    DOM_CLASSINFO_GENERIC_HTML_MAP_ENTRIES
  DOM_CLASSINFO_MAP_END

  DOM_CLASSINFO_MAP_BEGIN(HTMLLinkElement, nsIDOMHTMLLinkElement)
    DOM_CLASSINFO_MAP_ENTRY(nsIDOMHTMLLinkElement)
    DOM_CLASSINFO_MAP_ENTRY(nsIDOMLinkStyle)
    DOM_CLASSINFO_GENERIC_HTML_MAP_ENTRIES
  DOM_CLASSINFO_MAP_END

  DOM_CLASSINFO_MAP_BEGIN(HTMLMapElement, nsIDOMHTMLMapElement)
    DOM_CLASSINFO_MAP_ENTRY(nsIDOMHTMLMapElement)
    DOM_CLASSINFO_GENERIC_HTML_MAP_ENTRIES
  DOM_CLASSINFO_MAP_END

  DOM_CLASSINFO_MAP_BEGIN(HTMLMenuElement, nsIDOMHTMLMenuElement)
    DOM_CLASSINFO_MAP_ENTRY(nsIDOMHTMLMenuElement)
    DOM_CLASSINFO_GENERIC_HTML_MAP_ENTRIES
  DOM_CLASSINFO_MAP_END

  DOM_CLASSINFO_MAP_BEGIN(HTMLMetaElement, nsIDOMHTMLMetaElement)
    DOM_CLASSINFO_MAP_ENTRY(nsIDOMHTMLMetaElement)
    DOM_CLASSINFO_GENERIC_HTML_MAP_ENTRIES
  DOM_CLASSINFO_MAP_END

  DOM_CLASSINFO_MAP_BEGIN(HTMLOListElement, nsIDOMHTMLOListElement)
    DOM_CLASSINFO_MAP_ENTRY(nsIDOMHTMLOListElement)
    DOM_CLASSINFO_GENERIC_HTML_MAP_ENTRIES
  DOM_CLASSINFO_MAP_END

  DOM_CLASSINFO_MAP_BEGIN(HTMLObjectElement, nsIDOMHTMLObjectElement)
    DOM_CLASSINFO_MAP_ENTRY(nsIDOMHTMLObjectElement)
#ifdef MOZ_SVG
    DOM_CLASSINFO_MAP_ENTRY(nsIDOMGetSVGDocument)
#endif
    DOM_CLASSINFO_GENERIC_HTML_MAP_ENTRIES
  DOM_CLASSINFO_MAP_END

  DOM_CLASSINFO_MAP_BEGIN(HTMLOptGroupElement, nsIDOMHTMLOptGroupElement)
    DOM_CLASSINFO_MAP_ENTRY(nsIDOMHTMLOptGroupElement)
    DOM_CLASSINFO_GENERIC_HTML_MAP_ENTRIES
  DOM_CLASSINFO_MAP_END

  DOM_CLASSINFO_MAP_BEGIN(HTMLOptionElement, nsIDOMHTMLOptionElement)
    // Order is significant.  nsIDOMNSHTMLOptionElement.text shdaows
    // nsIDOMHTMLOptionElement.text, which is readonly.
    DOM_CLASSINFO_MAP_ENTRY(nsIDOMNSHTMLOptionElement)
    DOM_CLASSINFO_MAP_ENTRY(nsIDOMHTMLOptionElement)
    DOM_CLASSINFO_GENERIC_HTML_MAP_ENTRIES
  DOM_CLASSINFO_MAP_END

  DOM_CLASSINFO_MAP_BEGIN(HTMLParagraphElement, nsIDOMHTMLParagraphElement)
    DOM_CLASSINFO_MAP_ENTRY(nsIDOMHTMLParagraphElement)
    DOM_CLASSINFO_GENERIC_HTML_MAP_ENTRIES
  DOM_CLASSINFO_MAP_END

  DOM_CLASSINFO_MAP_BEGIN(HTMLParamElement, nsIDOMHTMLParamElement)
    DOM_CLASSINFO_MAP_ENTRY(nsIDOMHTMLParamElement)
    DOM_CLASSINFO_GENERIC_HTML_MAP_ENTRIES
  DOM_CLASSINFO_MAP_END

  DOM_CLASSINFO_MAP_BEGIN(HTMLPreElement, nsIDOMHTMLPreElement)
    DOM_CLASSINFO_MAP_ENTRY(nsIDOMHTMLPreElement)
    DOM_CLASSINFO_GENERIC_HTML_MAP_ENTRIES
  DOM_CLASSINFO_MAP_END

  DOM_CLASSINFO_MAP_BEGIN(HTMLQuoteElement, nsIDOMHTMLQuoteElement)
    DOM_CLASSINFO_MAP_ENTRY(nsIDOMHTMLQuoteElement)
    DOM_CLASSINFO_GENERIC_HTML_MAP_ENTRIES
  DOM_CLASSINFO_MAP_END

  DOM_CLASSINFO_MAP_BEGIN(HTMLScriptElement, nsIDOMHTMLScriptElement)
    DOM_CLASSINFO_MAP_ENTRY(nsIDOMHTMLScriptElement)
    DOM_CLASSINFO_MAP_ENTRY(nsIDOMNSHTMLScriptElement)
    DOM_CLASSINFO_GENERIC_HTML_MAP_ENTRIES
  DOM_CLASSINFO_MAP_END

  DOM_CLASSINFO_MAP_BEGIN(HTMLSelectElement, nsIDOMHTMLSelectElement)
    DOM_CLASSINFO_MAP_ENTRY(nsIDOMHTMLSelectElement)
    DOM_CLASSINFO_MAP_ENTRY(nsIDOMNSHTMLSelectElement)
    DOM_CLASSINFO_GENERIC_HTML_MAP_ENTRIES
  DOM_CLASSINFO_MAP_END

  DOM_CLASSINFO_MAP_BEGIN_NO_CLASS_IF(HTMLSpacerElement, nsIDOMHTMLElement)
    DOM_CLASSINFO_MAP_ENTRY(nsIDOMHTMLElement)
    DOM_CLASSINFO_GENERIC_HTML_MAP_ENTRIES
  DOM_CLASSINFO_MAP_END

  DOM_CLASSINFO_MAP_BEGIN_NO_CLASS_IF(HTMLSpanElement, nsIDOMHTMLElement)
    DOM_CLASSINFO_MAP_ENTRY(nsIDOMHTMLElement)
    DOM_CLASSINFO_GENERIC_HTML_MAP_ENTRIES
  DOM_CLASSINFO_MAP_END

  DOM_CLASSINFO_MAP_BEGIN(HTMLStyleElement, nsIDOMHTMLStyleElement)
    DOM_CLASSINFO_MAP_ENTRY(nsIDOMHTMLStyleElement)
    DOM_CLASSINFO_MAP_ENTRY(nsIDOMLinkStyle)
    DOM_CLASSINFO_GENERIC_HTML_MAP_ENTRIES
  DOM_CLASSINFO_MAP_END

  DOM_CLASSINFO_MAP_BEGIN(HTMLTableCaptionElement,
                          nsIDOMHTMLTableCaptionElement)
    DOM_CLASSINFO_MAP_ENTRY(nsIDOMHTMLTableCaptionElement)
    DOM_CLASSINFO_GENERIC_HTML_MAP_ENTRIES
  DOM_CLASSINFO_MAP_END

  DOM_CLASSINFO_MAP_BEGIN(HTMLTableCellElement, nsIDOMHTMLTableCellElement)
    DOM_CLASSINFO_MAP_ENTRY(nsIDOMHTMLTableCellElement)
    DOM_CLASSINFO_GENERIC_HTML_MAP_ENTRIES
  DOM_CLASSINFO_MAP_END

  DOM_CLASSINFO_MAP_BEGIN(HTMLTableColElement, nsIDOMHTMLTableColElement)
    DOM_CLASSINFO_MAP_ENTRY(nsIDOMHTMLTableColElement)
    DOM_CLASSINFO_GENERIC_HTML_MAP_ENTRIES
  DOM_CLASSINFO_MAP_END

  DOM_CLASSINFO_MAP_BEGIN(HTMLTableElement, nsIDOMHTMLTableElement)
    DOM_CLASSINFO_MAP_ENTRY(nsIDOMHTMLTableElement)
    DOM_CLASSINFO_GENERIC_HTML_MAP_ENTRIES
  DOM_CLASSINFO_MAP_END

  DOM_CLASSINFO_MAP_BEGIN(HTMLTableRowElement, nsIDOMHTMLTableRowElement)
    DOM_CLASSINFO_MAP_ENTRY(nsIDOMHTMLTableRowElement)
    DOM_CLASSINFO_GENERIC_HTML_MAP_ENTRIES
  DOM_CLASSINFO_MAP_END

  DOM_CLASSINFO_MAP_BEGIN(HTMLTableSectionElement,
                          nsIDOMHTMLTableSectionElement)
    DOM_CLASSINFO_MAP_ENTRY(nsIDOMHTMLTableSectionElement)
    DOM_CLASSINFO_GENERIC_HTML_MAP_ENTRIES
  DOM_CLASSINFO_MAP_END

  DOM_CLASSINFO_MAP_BEGIN(HTMLTextAreaElement, nsIDOMHTMLTextAreaElement)
    DOM_CLASSINFO_MAP_ENTRY(nsIDOMHTMLTextAreaElement)
    DOM_CLASSINFO_MAP_ENTRY(nsIDOMNSHTMLTextAreaElement)
    DOM_CLASSINFO_GENERIC_HTML_MAP_ENTRIES
  DOM_CLASSINFO_MAP_END

  DOM_CLASSINFO_MAP_BEGIN(HTMLTitleElement, nsIDOMHTMLTitleElement)
    DOM_CLASSINFO_MAP_ENTRY(nsIDOMHTMLTitleElement)
    DOM_CLASSINFO_GENERIC_HTML_MAP_ENTRIES
  DOM_CLASSINFO_MAP_END

  DOM_CLASSINFO_MAP_BEGIN(HTMLUListElement, nsIDOMHTMLUListElement)
    DOM_CLASSINFO_MAP_ENTRY(nsIDOMHTMLUListElement)
    DOM_CLASSINFO_GENERIC_HTML_MAP_ENTRIES
  DOM_CLASSINFO_MAP_END

  DOM_CLASSINFO_MAP_BEGIN_NO_CLASS_IF(HTMLUnknownElement, nsIDOMHTMLElement)
    DOM_CLASSINFO_MAP_ENTRY(nsIDOMHTMLElement)
    DOM_CLASSINFO_GENERIC_HTML_MAP_ENTRIES
  DOM_CLASSINFO_MAP_END

  DOM_CLASSINFO_MAP_BEGIN_NO_CLASS_IF(HTMLWBRElement, nsIDOMHTMLElement)
    DOM_CLASSINFO_MAP_ENTRY(nsIDOMHTMLElement)
    DOM_CLASSINFO_GENERIC_HTML_MAP_ENTRIES
  DOM_CLASSINFO_MAP_END

  DOM_CLASSINFO_MAP_BEGIN(CSSStyleRule, nsIDOMCSSStyleRule)
    DOM_CLASSINFO_MAP_ENTRY(nsIDOMCSSStyleRule)
  DOM_CLASSINFO_MAP_END

  DOM_CLASSINFO_MAP_BEGIN(CSSCharsetRule, nsIDOMCSSCharsetRule)
    DOM_CLASSINFO_MAP_ENTRY(nsIDOMCSSCharsetRule)
  DOM_CLASSINFO_MAP_END

  DOM_CLASSINFO_MAP_BEGIN(CSSImportRule, nsIDOMCSSImportRule)
    DOM_CLASSINFO_MAP_ENTRY(nsIDOMCSSImportRule)
  DOM_CLASSINFO_MAP_END

  DOM_CLASSINFO_MAP_BEGIN(CSSMediaRule, nsIDOMCSSMediaRule)
    DOM_CLASSINFO_MAP_ENTRY(nsIDOMCSSMediaRule)
  DOM_CLASSINFO_MAP_END

  DOM_CLASSINFO_MAP_BEGIN_NO_CLASS_IF(CSSNameSpaceRule, nsIDOMCSSRule)
    DOM_CLASSINFO_MAP_ENTRY(nsIDOMCSSRule)
  DOM_CLASSINFO_MAP_END

  DOM_CLASSINFO_MAP_BEGIN(CSSRuleList, nsIDOMCSSRuleList)
    DOM_CLASSINFO_MAP_ENTRY(nsIDOMCSSRuleList)
  DOM_CLASSINFO_MAP_END

  DOM_CLASSINFO_MAP_BEGIN_NO_CLASS_IF(CSSGroupRuleRuleList, nsIDOMCSSRuleList)
    DOM_CLASSINFO_MAP_ENTRY(nsIDOMCSSRuleList)
  DOM_CLASSINFO_MAP_END

  DOM_CLASSINFO_MAP_BEGIN(MediaList, nsIDOMMediaList)
    DOM_CLASSINFO_MAP_ENTRY(nsIDOMMediaList)
  DOM_CLASSINFO_MAP_END

  DOM_CLASSINFO_MAP_BEGIN(StyleSheetList, nsIDOMStyleSheetList)
    DOM_CLASSINFO_MAP_ENTRY(nsIDOMStyleSheetList)
  DOM_CLASSINFO_MAP_END

  DOM_CLASSINFO_MAP_BEGIN(CSSStyleSheet, nsIDOMCSSStyleSheet)
    DOM_CLASSINFO_MAP_ENTRY(nsIDOMCSSStyleSheet)
  DOM_CLASSINFO_MAP_END

  DOM_CLASSINFO_MAP_BEGIN(CSSStyleDeclaration, nsIDOMCSSStyleDeclaration)
    DOM_CLASSINFO_MAP_ENTRY(nsIDOMCSSStyleDeclaration)
    DOM_CLASSINFO_MAP_ENTRY(nsIDOMCSS2Properties)
    DOM_CLASSINFO_MAP_ENTRY(nsIDOMSVGCSS2Properties)
    DOM_CLASSINFO_MAP_ENTRY(nsIDOMNSCSS2Properties)
  DOM_CLASSINFO_MAP_END

  DOM_CLASSINFO_MAP_BEGIN_NO_CLASS_IF(ComputedCSSStyleDeclaration,
                                      nsIDOMCSSStyleDeclaration)
    DOM_CLASSINFO_MAP_ENTRY(nsIDOMCSSStyleDeclaration)
    DOM_CLASSINFO_MAP_ENTRY(nsIDOMCSS2Properties)
    DOM_CLASSINFO_MAP_ENTRY(nsIDOMSVGCSS2Properties)
    DOM_CLASSINFO_MAP_ENTRY(nsIDOMNSCSS2Properties)
  DOM_CLASSINFO_MAP_END

  DOM_CLASSINFO_MAP_BEGIN_NO_CLASS_IF(ROCSSPrimitiveValue,
                                      nsIDOMCSSPrimitiveValue)
    DOM_CLASSINFO_MAP_ENTRY(nsIDOMCSSPrimitiveValue)
  DOM_CLASSINFO_MAP_END

  DOM_CLASSINFO_MAP_BEGIN(CSSValueList, nsIDOMCSSValueList)
    DOM_CLASSINFO_MAP_ENTRY(nsIDOMCSSValueList)
  DOM_CLASSINFO_MAP_END

  DOM_CLASSINFO_MAP_BEGIN_NO_CLASS_IF(CSSRect, nsIDOMRect)
    DOM_CLASSINFO_MAP_ENTRY(nsIDOMRect)
  DOM_CLASSINFO_MAP_END

  DOM_CLASSINFO_MAP_BEGIN_NO_CLASS_IF(CSSRGBColor, nsIDOMRGBColor)
    DOM_CLASSINFO_MAP_ENTRY(nsIDOMRGBColor)
    DOM_CLASSINFO_MAP_ENTRY(nsIDOMNSRGBAColor)
  DOM_CLASSINFO_MAP_END

  DOM_CLASSINFO_MAP_BEGIN(Range, nsIDOMRange)
    DOM_CLASSINFO_MAP_ENTRY(nsIDOMRange)
    DOM_CLASSINFO_MAP_ENTRY(nsIDOMNSRange)
  DOM_CLASSINFO_MAP_END

  DOM_CLASSINFO_MAP_BEGIN(NodeIterator, nsIDOMNodeIterator)
    DOM_CLASSINFO_MAP_ENTRY(nsIDOMNodeIterator)
  DOM_CLASSINFO_MAP_END

  DOM_CLASSINFO_MAP_BEGIN(TreeWalker, nsIDOMTreeWalker)
    DOM_CLASSINFO_MAP_ENTRY(nsIDOMTreeWalker)
  DOM_CLASSINFO_MAP_END

  DOM_CLASSINFO_MAP_BEGIN(Selection, nsISelection)
    DOM_CLASSINFO_MAP_ENTRY(nsISelection)
  DOM_CLASSINFO_MAP_END

#ifdef MOZ_XUL
  DOM_CLASSINFO_MAP_BEGIN(XULDocument, nsIDOMXULDocument)
    DOM_CLASSINFO_MAP_ENTRY(nsIDOMDocument)
    DOM_CLASSINFO_MAP_ENTRY(nsIDOMXULDocument)
    DOM_CLASSINFO_DOCUMENT_MAP_ENTRIES
  DOM_CLASSINFO_MAP_END

  DOM_CLASSINFO_MAP_BEGIN(XULElement, nsIDOMXULElement)
    DOM_CLASSINFO_MAP_ENTRY(nsIDOMXULElement)
    DOM_CLASSINFO_MAP_ENTRY(nsIDOMNSEventTarget)
    DOM_CLASSINFO_MAP_ENTRY(nsIDOMEventTarget)
    DOM_CLASSINFO_MAP_ENTRY(nsIDOM3Node)
    DOM_CLASSINFO_MAP_ENTRY(nsIDOMNSElement)
    DOM_CLASSINFO_MAP_ENTRY(nsIDOMElementCSSInlineStyle)
    DOM_CLASSINFO_MAP_ENTRY(nsIDOMNodeSelector)
  DOM_CLASSINFO_MAP_END

  DOM_CLASSINFO_MAP_BEGIN(XULCommandDispatcher, nsIDOMXULCommandDispatcher)
    DOM_CLASSINFO_MAP_ENTRY(nsIDOMXULCommandDispatcher)
  DOM_CLASSINFO_MAP_END
#endif

  DOM_CLASSINFO_MAP_BEGIN_NO_CLASS_IF(XULControllers, nsIControllers)
    DOM_CLASSINFO_MAP_ENTRY(nsIControllers)
  DOM_CLASSINFO_MAP_END

  DOM_CLASSINFO_MAP_BEGIN(BoxObject, nsIBoxObject)
    DOM_CLASSINFO_MAP_ENTRY(nsIBoxObject)
  DOM_CLASSINFO_MAP_END

#ifdef MOZ_XUL
  DOM_CLASSINFO_MAP_BEGIN(TreeSelection, nsITreeSelection)
    DOM_CLASSINFO_MAP_ENTRY(nsITreeSelection)
  DOM_CLASSINFO_MAP_END

  DOM_CLASSINFO_MAP_BEGIN(TreeContentView, nsITreeContentView)
    DOM_CLASSINFO_MAP_ENTRY(nsITreeContentView)
    DOM_CLASSINFO_MAP_ENTRY(nsITreeView)
  DOM_CLASSINFO_MAP_END
#endif

  DOM_CLASSINFO_MAP_BEGIN(Crypto, nsIDOMCrypto)
    DOM_CLASSINFO_MAP_ENTRY(nsIDOMCrypto)
  DOM_CLASSINFO_MAP_END

  DOM_CLASSINFO_MAP_BEGIN(CRMFObject, nsIDOMCRMFObject)
    DOM_CLASSINFO_MAP_ENTRY(nsIDOMCRMFObject)
  DOM_CLASSINFO_MAP_END

  DOM_CLASSINFO_MAP_BEGIN_NO_CLASS_IF(XMLStylesheetProcessingInstruction, nsIDOMProcessingInstruction)
    DOM_CLASSINFO_MAP_ENTRY(nsIDOMProcessingInstruction)
    DOM_CLASSINFO_MAP_ENTRY(nsIDOMLinkStyle)
    DOM_CLASSINFO_MAP_ENTRY(nsIDOMNSEventTarget)
    DOM_CLASSINFO_MAP_ENTRY(nsIDOMEventTarget)
    DOM_CLASSINFO_MAP_ENTRY(nsIDOM3Node)
  DOM_CLASSINFO_MAP_END

  DOM_CLASSINFO_MAP_BEGIN_NO_CLASS_IF(ChromeWindow, nsIDOMWindow)
    DOM_CLASSINFO_MAP_ENTRY(nsIDOMWindow)
    DOM_CLASSINFO_MAP_ENTRY(nsIDOMJSWindow)
    DOM_CLASSINFO_MAP_ENTRY(nsIDOMWindowInternal)
    DOM_CLASSINFO_MAP_ENTRY(nsIDOMChromeWindow)
    DOM_CLASSINFO_MAP_ENTRY(nsIDOMNSEventTarget)
    DOM_CLASSINFO_MAP_ENTRY(nsIDOMEventTarget)
    DOM_CLASSINFO_MAP_ENTRY(nsIDOMStorageWindow)
    DOM_CLASSINFO_MAP_ENTRY(nsIDOMViewCSS)
    DOM_CLASSINFO_MAP_ENTRY(nsIDOMAbstractView)
  DOM_CLASSINFO_MAP_END

  DOM_CLASSINFO_MAP_BEGIN(RangeException, nsIDOMRangeException)
    DOM_CLASSINFO_MAP_ENTRY(nsIDOMRangeException)
    DOM_CLASSINFO_MAP_ENTRY(nsIException)
  DOM_CLASSINFO_MAP_END

  DOM_CLASSINFO_MAP_BEGIN_NO_CLASS_IF(ContentList, nsIDOMHTMLCollection)
    DOM_CLASSINFO_MAP_ENTRY(nsIDOMNodeList)
    DOM_CLASSINFO_MAP_ENTRY(nsIDOMHTMLCollection)
  DOM_CLASSINFO_MAP_END

  DOM_CLASSINFO_MAP_BEGIN(ImageDocument, nsIImageDocument)
    DOM_CLASSINFO_MAP_ENTRY(nsIDOMHTMLDocument)
    DOM_CLASSINFO_MAP_ENTRY(nsIImageDocument)
    DOM_CLASSINFO_MAP_ENTRY(nsIDOMNSHTMLDocument)
    DOM_CLASSINFO_DOCUMENT_MAP_ENTRIES
  DOM_CLASSINFO_MAP_END

#ifdef MOZ_XUL
  DOM_CLASSINFO_MAP_BEGIN(XULTemplateBuilder, nsIXULTemplateBuilder)
    DOM_CLASSINFO_MAP_ENTRY(nsIXULTemplateBuilder)
  DOM_CLASSINFO_MAP_END

  DOM_CLASSINFO_MAP_BEGIN(XULTreeBuilder, nsIXULTreeBuilder)
    DOM_CLASSINFO_MAP_ENTRY(nsIXULTreeBuilder)
    DOM_CLASSINFO_MAP_ENTRY(nsITreeView)
  DOM_CLASSINFO_MAP_END
#endif

  DOM_CLASSINFO_MAP_BEGIN(DOMStringList, nsIDOMDOMStringList)
    DOM_CLASSINFO_MAP_ENTRY(nsIDOMDOMStringList)
  DOM_CLASSINFO_MAP_END

  DOM_CLASSINFO_MAP_BEGIN(NameList, nsIDOMNameList)
    DOM_CLASSINFO_MAP_ENTRY(nsIDOMNameList)
  DOM_CLASSINFO_MAP_END

#ifdef MOZ_XUL
  DOM_CLASSINFO_MAP_BEGIN(TreeColumn, nsITreeColumn)
    DOM_CLASSINFO_MAP_ENTRY(nsITreeColumn)
  DOM_CLASSINFO_MAP_END

  DOM_CLASSINFO_MAP_BEGIN(TreeColumns, nsITreeColumns)
    DOM_CLASSINFO_MAP_ENTRY(nsITreeColumns)
  DOM_CLASSINFO_MAP_END
#endif

  DOM_CLASSINFO_MAP_BEGIN(CSSMozDocumentRule, nsIDOMCSSMozDocumentRule)
    DOM_CLASSINFO_MAP_ENTRY(nsIDOMCSSMozDocumentRule)
  DOM_CLASSINFO_MAP_END

  DOM_CLASSINFO_MAP_BEGIN(BeforeUnloadEvent, nsIDOMBeforeUnloadEvent)
    DOM_CLASSINFO_MAP_ENTRY(nsIDOMBeforeUnloadEvent)
    DOM_CLASSINFO_EVENT_MAP_ENTRIES
  DOM_CLASSINFO_MAP_END

#ifdef MOZ_SVG
#define DOM_CLASSINFO_SVG_ELEMENT_MAP_ENTRIES    \
    DOM_CLASSINFO_MAP_ENTRY(nsIDOMNSEventTarget) \
    DOM_CLASSINFO_MAP_ENTRY(nsIDOMEventTarget)   \
    DOM_CLASSINFO_MAP_ENTRY(nsIDOMSVGElement)    \
    DOM_CLASSINFO_MAP_ENTRY(nsIDOMNSElement)     \
    DOM_CLASSINFO_MAP_ENTRY(nsIDOM3Node)         \
    DOM_CLASSINFO_MAP_ENTRY(nsIDOMNodeSelector)

#define DOM_CLASSINFO_SVG_GRAPHIC_ELEMENT_MAP_ENTRIES \
    DOM_CLASSINFO_MAP_ENTRY(nsIDOMSVGLocatable)       \
    DOM_CLASSINFO_MAP_ENTRY(nsIDOMSVGTransformable)   \
    DOM_CLASSINFO_MAP_ENTRY(nsIDOMSVGStylable)        \
    DOM_CLASSINFO_SVG_ELEMENT_MAP_ENTRIES

  // XXX - the proto chain stuff is sort of hackish, because of the MI in
  // the SVG interfaces. I doubt that extending the proto on one interface
  // works properly on an element which inherits off multiple interfaces.
  // Tough luck. - bbaetz

  // The SVG document

  DOM_CLASSINFO_MAP_BEGIN(SVGDocument, nsIDOMSVGDocument)
    // Order is significant.  nsIDOMDocument.title shadows
    // nsIDOMSVGDocument.title, which is readonly.
    DOM_CLASSINFO_MAP_ENTRY(nsIDOMDocument)
    DOM_CLASSINFO_MAP_ENTRY(nsIDOMSVGDocument)
    DOM_CLASSINFO_DOCUMENT_MAP_ENTRIES
  DOM_CLASSINFO_MAP_END

  // SVG element classes

  DOM_CLASSINFO_MAP_BEGIN(SVGAElement, nsIDOMSVGAElement)
    DOM_CLASSINFO_MAP_ENTRY(nsIDOMSVGAElement)
    DOM_CLASSINFO_SVG_GRAPHIC_ELEMENT_MAP_ENTRIES
  DOM_CLASSINFO_MAP_END

#ifdef MOZ_SMIL
  DOM_CLASSINFO_MAP_BEGIN(SVGAnimateElement, nsIDOMSVGAnimateElement)
    DOM_CLASSINFO_MAP_ENTRY(nsIDOMSVGAnimationElement)
    DOM_CLASSINFO_MAP_ENTRY(nsIDOMSVGAnimateElement)
    DOM_CLASSINFO_MAP_ENTRY(nsIDOMElementTimeControl)
    DOM_CLASSINFO_SVG_ELEMENT_MAP_ENTRIES
  DOM_CLASSINFO_MAP_END

  DOM_CLASSINFO_MAP_BEGIN(SVGAnimateTransformElement,
                          nsIDOMSVGAnimateTransformElement)
    DOM_CLASSINFO_MAP_ENTRY(nsIDOMSVGAnimationElement)
    DOM_CLASSINFO_MAP_ENTRY(nsIDOMSVGAnimateTransformElement)
    DOM_CLASSINFO_MAP_ENTRY(nsIDOMElementTimeControl)
    DOM_CLASSINFO_SVG_ELEMENT_MAP_ENTRIES
  DOM_CLASSINFO_MAP_END

  DOM_CLASSINFO_MAP_BEGIN(SVGSetElement,
                          nsIDOMSVGSetElement)
    DOM_CLASSINFO_MAP_ENTRY(nsIDOMSVGAnimationElement)
    DOM_CLASSINFO_MAP_ENTRY(nsIDOMSVGSetElement)
    DOM_CLASSINFO_MAP_ENTRY(nsIDOMElementTimeControl)
    DOM_CLASSINFO_SVG_ELEMENT_MAP_ENTRIES
  DOM_CLASSINFO_MAP_END
#endif // MOZ_SMIL

  DOM_CLASSINFO_MAP_BEGIN(SVGCircleElement, nsIDOMSVGCircleElement)
    DOM_CLASSINFO_MAP_ENTRY(nsIDOMSVGCircleElement)
    DOM_CLASSINFO_SVG_GRAPHIC_ELEMENT_MAP_ENTRIES
  DOM_CLASSINFO_MAP_END

  DOM_CLASSINFO_MAP_BEGIN(SVGClipPathElement, nsIDOMSVGClipPathElement)
    DOM_CLASSINFO_MAP_ENTRY(nsIDOMSVGClipPathElement)
    DOM_CLASSINFO_MAP_ENTRY(nsIDOMSVGLocatable)
    DOM_CLASSINFO_MAP_ENTRY(nsIDOMSVGTransformable)
    DOM_CLASSINFO_MAP_ENTRY(nsIDOMSVGStylable)
    DOM_CLASSINFO_MAP_ENTRY(nsIDOMSVGUnitTypes)
    DOM_CLASSINFO_SVG_ELEMENT_MAP_ENTRIES
  DOM_CLASSINFO_MAP_END

  DOM_CLASSINFO_MAP_BEGIN(SVGDefsElement, nsIDOMSVGDefsElement)
    DOM_CLASSINFO_MAP_ENTRY(nsIDOMSVGDefsElement)
    DOM_CLASSINFO_SVG_GRAPHIC_ELEMENT_MAP_ENTRIES
  DOM_CLASSINFO_MAP_END

  DOM_CLASSINFO_MAP_BEGIN(SVGDescElement, nsIDOMSVGDescElement)
    DOM_CLASSINFO_MAP_ENTRY(nsIDOMSVGDescElement)
    DOM_CLASSINFO_MAP_ENTRY(nsIDOMSVGStylable)
    DOM_CLASSINFO_SVG_ELEMENT_MAP_ENTRIES
  DOM_CLASSINFO_MAP_END

  DOM_CLASSINFO_MAP_BEGIN(SVGEllipseElement, nsIDOMSVGEllipseElement)
    DOM_CLASSINFO_MAP_ENTRY(nsIDOMSVGEllipseElement)
    DOM_CLASSINFO_SVG_GRAPHIC_ELEMENT_MAP_ENTRIES
  DOM_CLASSINFO_MAP_END

  DOM_CLASSINFO_MAP_BEGIN(SVGFEBlendElement, nsIDOMSVGFEBlendElement)
    DOM_CLASSINFO_MAP_ENTRY(nsIDOMSVGFEBlendElement)
    DOM_CLASSINFO_MAP_ENTRY(nsIDOMSVGFilterPrimitiveStandardAttributes)
    DOM_CLASSINFO_MAP_ENTRY(nsIDOMSVGStylable)
    DOM_CLASSINFO_SVG_ELEMENT_MAP_ENTRIES
  DOM_CLASSINFO_MAP_END

  DOM_CLASSINFO_MAP_BEGIN(SVGFEColorMatrixElement, nsIDOMSVGFEColorMatrixElement)
    DOM_CLASSINFO_MAP_ENTRY(nsIDOMSVGFEColorMatrixElement)
    DOM_CLASSINFO_MAP_ENTRY(nsIDOMSVGFilterPrimitiveStandardAttributes)
    DOM_CLASSINFO_MAP_ENTRY(nsIDOMSVGStylable)
    DOM_CLASSINFO_SVG_ELEMENT_MAP_ENTRIES
  DOM_CLASSINFO_MAP_END

  DOM_CLASSINFO_MAP_BEGIN(SVGFEComponentTransferElement, nsIDOMSVGFEComponentTransferElement)
    DOM_CLASSINFO_MAP_ENTRY(nsIDOMSVGFEComponentTransferElement)
    DOM_CLASSINFO_MAP_ENTRY(nsIDOMSVGFilterPrimitiveStandardAttributes)
    DOM_CLASSINFO_MAP_ENTRY(nsIDOMSVGStylable)
    DOM_CLASSINFO_SVG_ELEMENT_MAP_ENTRIES
  DOM_CLASSINFO_MAP_END

  DOM_CLASSINFO_MAP_BEGIN(SVGFECompositeElement, nsIDOMSVGFECompositeElement)
    DOM_CLASSINFO_MAP_ENTRY(nsIDOMSVGFECompositeElement)
    DOM_CLASSINFO_MAP_ENTRY(nsIDOMSVGFilterPrimitiveStandardAttributes)
    DOM_CLASSINFO_MAP_ENTRY(nsIDOMSVGStylable)
    DOM_CLASSINFO_SVG_ELEMENT_MAP_ENTRIES
  DOM_CLASSINFO_MAP_END

  DOM_CLASSINFO_MAP_BEGIN(SVGFEConvolveMatrixElement, nsIDOMSVGFEConvolveMatrixElement)
    DOM_CLASSINFO_MAP_ENTRY(nsIDOMSVGFEConvolveMatrixElement)
    DOM_CLASSINFO_MAP_ENTRY(nsIDOMSVGFilterPrimitiveStandardAttributes)
    DOM_CLASSINFO_MAP_ENTRY(nsIDOMSVGStylable)
    DOM_CLASSINFO_SVG_ELEMENT_MAP_ENTRIES
  DOM_CLASSINFO_MAP_END

  DOM_CLASSINFO_MAP_BEGIN(SVGFEDiffuseLightingElement, nsIDOMSVGFEDiffuseLightingElement)
    DOM_CLASSINFO_MAP_ENTRY(nsIDOMSVGFEDiffuseLightingElement)
    DOM_CLASSINFO_MAP_ENTRY(nsIDOMSVGFilterPrimitiveStandardAttributes)
    DOM_CLASSINFO_MAP_ENTRY(nsIDOMSVGStylable)
    DOM_CLASSINFO_SVG_ELEMENT_MAP_ENTRIES
  DOM_CLASSINFO_MAP_END

  DOM_CLASSINFO_MAP_BEGIN(SVGFEDisplacementMapElement, nsIDOMSVGFEDisplacementMapElement)
    DOM_CLASSINFO_MAP_ENTRY(nsIDOMSVGFEDisplacementMapElement)
    DOM_CLASSINFO_MAP_ENTRY(nsIDOMSVGFilterPrimitiveStandardAttributes)
    DOM_CLASSINFO_MAP_ENTRY(nsIDOMSVGStylable)
    DOM_CLASSINFO_SVG_ELEMENT_MAP_ENTRIES
  DOM_CLASSINFO_MAP_END

  DOM_CLASSINFO_MAP_BEGIN(SVGFEDistantLightElement, nsIDOMSVGFEDistantLightElement)
    DOM_CLASSINFO_MAP_ENTRY(nsIDOMSVGFEDistantLightElement)
    DOM_CLASSINFO_SVG_ELEMENT_MAP_ENTRIES
  DOM_CLASSINFO_MAP_END

  DOM_CLASSINFO_MAP_BEGIN(SVGFEFloodElement, nsIDOMSVGFEFloodElement)
    DOM_CLASSINFO_MAP_ENTRY(nsIDOMSVGFEFloodElement)
    DOM_CLASSINFO_MAP_ENTRY(nsIDOMSVGFilterPrimitiveStandardAttributes)
    DOM_CLASSINFO_MAP_ENTRY(nsIDOMSVGStylable)
    DOM_CLASSINFO_SVG_ELEMENT_MAP_ENTRIES
  DOM_CLASSINFO_MAP_END

  DOM_CLASSINFO_MAP_BEGIN(SVGFEFuncAElement, nsIDOMSVGFEFuncAElement)
    DOM_CLASSINFO_MAP_ENTRY(nsIDOMSVGFEFuncAElement)
    DOM_CLASSINFO_SVG_ELEMENT_MAP_ENTRIES
  DOM_CLASSINFO_MAP_END

  DOM_CLASSINFO_MAP_BEGIN(SVGFEFuncBElement, nsIDOMSVGFEFuncBElement)
    DOM_CLASSINFO_MAP_ENTRY(nsIDOMSVGFEFuncBElement)
    DOM_CLASSINFO_SVG_ELEMENT_MAP_ENTRIES
  DOM_CLASSINFO_MAP_END

  DOM_CLASSINFO_MAP_BEGIN(SVGFEFuncGElement, nsIDOMSVGFEFuncGElement)
    DOM_CLASSINFO_MAP_ENTRY(nsIDOMSVGFEFuncGElement)
    DOM_CLASSINFO_SVG_ELEMENT_MAP_ENTRIES
  DOM_CLASSINFO_MAP_END

  DOM_CLASSINFO_MAP_BEGIN(SVGFEFuncRElement, nsIDOMSVGFEFuncRElement)
    DOM_CLASSINFO_MAP_ENTRY(nsIDOMSVGFEFuncRElement)
    DOM_CLASSINFO_SVG_ELEMENT_MAP_ENTRIES
  DOM_CLASSINFO_MAP_END

  DOM_CLASSINFO_MAP_BEGIN(SVGFEGaussianBlurElement, nsIDOMSVGFEGaussianBlurElement)
    DOM_CLASSINFO_MAP_ENTRY(nsIDOMSVGFEGaussianBlurElement)
    DOM_CLASSINFO_MAP_ENTRY(nsIDOMSVGFilterPrimitiveStandardAttributes)
    DOM_CLASSINFO_MAP_ENTRY(nsIDOMSVGStylable)
    DOM_CLASSINFO_SVG_ELEMENT_MAP_ENTRIES
  DOM_CLASSINFO_MAP_END

  DOM_CLASSINFO_MAP_BEGIN(SVGFEImageElement, nsIDOMSVGFEImageElement)
    DOM_CLASSINFO_MAP_ENTRY(nsIDOMSVGFEImageElement)
    DOM_CLASSINFO_MAP_ENTRY(nsIDOMSVGFilterPrimitiveStandardAttributes)
    DOM_CLASSINFO_MAP_ENTRY(nsIDOMSVGURIReference)
    DOM_CLASSINFO_MAP_ENTRY(nsIDOMSVGStylable)
    DOM_CLASSINFO_SVG_ELEMENT_MAP_ENTRIES
  DOM_CLASSINFO_MAP_END

  DOM_CLASSINFO_MAP_BEGIN(SVGFEMergeElement, nsIDOMSVGFEMergeElement)
    DOM_CLASSINFO_MAP_ENTRY(nsIDOMSVGFEMergeElement)
    DOM_CLASSINFO_MAP_ENTRY(nsIDOMSVGFilterPrimitiveStandardAttributes)
    DOM_CLASSINFO_MAP_ENTRY(nsIDOMSVGStylable)
    DOM_CLASSINFO_SVG_ELEMENT_MAP_ENTRIES
  DOM_CLASSINFO_MAP_END

  DOM_CLASSINFO_MAP_BEGIN(SVGFEMorphologyElement, nsIDOMSVGFEMorphologyElement)
    DOM_CLASSINFO_MAP_ENTRY(nsIDOMSVGFEMorphologyElement)
    DOM_CLASSINFO_MAP_ENTRY(nsIDOMSVGFilterPrimitiveStandardAttributes)
    DOM_CLASSINFO_MAP_ENTRY(nsIDOMSVGStylable)
    DOM_CLASSINFO_SVG_ELEMENT_MAP_ENTRIES
  DOM_CLASSINFO_MAP_END

  DOM_CLASSINFO_MAP_BEGIN(SVGFEMergeNodeElement, nsIDOMSVGFEMergeNodeElement)
    DOM_CLASSINFO_MAP_ENTRY(nsIDOMSVGFEMergeNodeElement)
    DOM_CLASSINFO_SVG_ELEMENT_MAP_ENTRIES
  DOM_CLASSINFO_MAP_END

  DOM_CLASSINFO_MAP_BEGIN(SVGFEOffsetElement, nsIDOMSVGFEOffsetElement)
    DOM_CLASSINFO_MAP_ENTRY(nsIDOMSVGFEOffsetElement)
    DOM_CLASSINFO_MAP_ENTRY(nsIDOMSVGFilterPrimitiveStandardAttributes)
    DOM_CLASSINFO_MAP_ENTRY(nsIDOMSVGStylable)
    DOM_CLASSINFO_SVG_ELEMENT_MAP_ENTRIES
  DOM_CLASSINFO_MAP_END

  DOM_CLASSINFO_MAP_BEGIN(SVGFEPointLightElement, nsIDOMSVGFEPointLightElement)
    DOM_CLASSINFO_MAP_ENTRY(nsIDOMSVGFEPointLightElement)
    DOM_CLASSINFO_SVG_ELEMENT_MAP_ENTRIES
  DOM_CLASSINFO_MAP_END

  DOM_CLASSINFO_MAP_BEGIN(SVGFESpecularLightingElement, nsIDOMSVGFESpecularLightingElement)
    DOM_CLASSINFO_MAP_ENTRY(nsIDOMSVGFESpecularLightingElement)
    DOM_CLASSINFO_MAP_ENTRY(nsIDOMSVGFilterPrimitiveStandardAttributes)
    DOM_CLASSINFO_MAP_ENTRY(nsIDOMSVGStylable)
    DOM_CLASSINFO_SVG_ELEMENT_MAP_ENTRIES
  DOM_CLASSINFO_MAP_END

  DOM_CLASSINFO_MAP_BEGIN(SVGFESpotLightElement, nsIDOMSVGFESpotLightElement)
    DOM_CLASSINFO_MAP_ENTRY(nsIDOMSVGFESpotLightElement)
    DOM_CLASSINFO_SVG_ELEMENT_MAP_ENTRIES
  DOM_CLASSINFO_MAP_END

  DOM_CLASSINFO_MAP_BEGIN(SVGFETileElement, nsIDOMSVGFETileElement)
    DOM_CLASSINFO_MAP_ENTRY(nsIDOMSVGFETileElement)
    DOM_CLASSINFO_MAP_ENTRY(nsIDOMSVGFilterPrimitiveStandardAttributes)
    DOM_CLASSINFO_MAP_ENTRY(nsIDOMSVGStylable)
    DOM_CLASSINFO_SVG_ELEMENT_MAP_ENTRIES
  DOM_CLASSINFO_MAP_END

  DOM_CLASSINFO_MAP_BEGIN(SVGFETurbulenceElement, nsIDOMSVGFETurbulenceElement)
    DOM_CLASSINFO_MAP_ENTRY(nsIDOMSVGFETurbulenceElement)
    DOM_CLASSINFO_MAP_ENTRY(nsIDOMSVGFilterPrimitiveStandardAttributes)
    DOM_CLASSINFO_MAP_ENTRY(nsIDOMSVGStylable)
    DOM_CLASSINFO_SVG_ELEMENT_MAP_ENTRIES
  DOM_CLASSINFO_MAP_END

  DOM_CLASSINFO_MAP_BEGIN(SVGFilterElement, nsIDOMSVGFilterElement)
    DOM_CLASSINFO_MAP_ENTRY(nsIDOMSVGFilterElement)
    DOM_CLASSINFO_MAP_ENTRY(nsIDOMSVGURIReference)
    DOM_CLASSINFO_MAP_ENTRY(nsIDOMSVGStylable)
    DOM_CLASSINFO_MAP_ENTRY(nsIDOMSVGUnitTypes)
    DOM_CLASSINFO_SVG_ELEMENT_MAP_ENTRIES
  DOM_CLASSINFO_MAP_END

  DOM_CLASSINFO_MAP_BEGIN(SVGGElement, nsIDOMSVGGElement)
    DOM_CLASSINFO_MAP_ENTRY(nsIDOMSVGGElement)
    DOM_CLASSINFO_SVG_GRAPHIC_ELEMENT_MAP_ENTRIES
  DOM_CLASSINFO_MAP_END

  DOM_CLASSINFO_MAP_BEGIN(SVGImageElement, nsIDOMSVGImageElement)
    DOM_CLASSINFO_MAP_ENTRY(nsIDOMSVGImageElement)
    DOM_CLASSINFO_MAP_ENTRY(nsIDOMSVGURIReference)
    DOM_CLASSINFO_SVG_GRAPHIC_ELEMENT_MAP_ENTRIES
  DOM_CLASSINFO_MAP_END

  DOM_CLASSINFO_MAP_BEGIN(SVGLinearGradientElement, nsIDOMSVGLinearGradientElement)
    DOM_CLASSINFO_MAP_ENTRY(nsIDOMSVGGradientElement)
    DOM_CLASSINFO_MAP_ENTRY(nsIDOMSVGLinearGradientElement)
    DOM_CLASSINFO_MAP_ENTRY(nsIDOMSVGURIReference)
    DOM_CLASSINFO_MAP_ENTRY(nsIDOMSVGStylable)
    DOM_CLASSINFO_MAP_ENTRY(nsIDOMSVGUnitTypes)
    DOM_CLASSINFO_SVG_ELEMENT_MAP_ENTRIES
  DOM_CLASSINFO_MAP_END

  DOM_CLASSINFO_MAP_BEGIN(SVGLineElement, nsIDOMSVGLineElement)
    DOM_CLASSINFO_MAP_ENTRY(nsIDOMSVGLineElement)
    DOM_CLASSINFO_SVG_GRAPHIC_ELEMENT_MAP_ENTRIES
  DOM_CLASSINFO_MAP_END

  DOM_CLASSINFO_MAP_BEGIN(SVGMarkerElement, nsIDOMSVGMarkerElement)
    DOM_CLASSINFO_MAP_ENTRY(nsIDOMSVGMarkerElement)
    DOM_CLASSINFO_MAP_ENTRY(nsIDOMSVGStylable)
    DOM_CLASSINFO_MAP_ENTRY(nsIDOMSVGFitToViewBox)
    DOM_CLASSINFO_SVG_ELEMENT_MAP_ENTRIES
  DOM_CLASSINFO_MAP_END

  DOM_CLASSINFO_MAP_BEGIN(SVGMaskElement, nsIDOMSVGMaskElement)
    DOM_CLASSINFO_MAP_ENTRY(nsIDOMSVGMaskElement)
    DOM_CLASSINFO_MAP_ENTRY(nsIDOMSVGStylable)
    DOM_CLASSINFO_MAP_ENTRY(nsIDOMSVGUnitTypes)
    DOM_CLASSINFO_SVG_ELEMENT_MAP_ENTRIES
  DOM_CLASSINFO_MAP_END

  DOM_CLASSINFO_MAP_BEGIN(SVGMetadataElement, nsIDOMSVGMetadataElement)
    DOM_CLASSINFO_MAP_ENTRY(nsIDOMSVGMetadataElement)
    DOM_CLASSINFO_SVG_ELEMENT_MAP_ENTRIES
  DOM_CLASSINFO_MAP_END

  DOM_CLASSINFO_MAP_BEGIN(SVGPathElement, nsIDOMSVGPathElement)
    DOM_CLASSINFO_MAP_ENTRY(nsIDOMSVGPathElement)
    DOM_CLASSINFO_MAP_ENTRY(nsIDOMSVGAnimatedPathData)
    DOM_CLASSINFO_SVG_GRAPHIC_ELEMENT_MAP_ENTRIES
  DOM_CLASSINFO_MAP_END

  DOM_CLASSINFO_MAP_BEGIN(SVGPatternElement, nsIDOMSVGPatternElement)
    DOM_CLASSINFO_MAP_ENTRY(nsIDOMSVGPatternElement)
    DOM_CLASSINFO_MAP_ENTRY(nsIDOMSVGFitToViewBox)
    DOM_CLASSINFO_MAP_ENTRY(nsIDOMSVGURIReference)
    DOM_CLASSINFO_MAP_ENTRY(nsIDOMSVGStylable)
    DOM_CLASSINFO_MAP_ENTRY(nsIDOMSVGUnitTypes)
    DOM_CLASSINFO_SVG_ELEMENT_MAP_ENTRIES
  DOM_CLASSINFO_MAP_END

  DOM_CLASSINFO_MAP_BEGIN(SVGPolygonElement, nsIDOMSVGPolygonElement)
    DOM_CLASSINFO_MAP_ENTRY(nsIDOMSVGPolygonElement)
    DOM_CLASSINFO_MAP_ENTRY(nsIDOMSVGAnimatedPoints)
    DOM_CLASSINFO_SVG_GRAPHIC_ELEMENT_MAP_ENTRIES
  DOM_CLASSINFO_MAP_END

  DOM_CLASSINFO_MAP_BEGIN(SVGPolylineElement, nsIDOMSVGPolylineElement)
    DOM_CLASSINFO_MAP_ENTRY(nsIDOMSVGPolylineElement)
    DOM_CLASSINFO_MAP_ENTRY(nsIDOMSVGAnimatedPoints)
    DOM_CLASSINFO_SVG_GRAPHIC_ELEMENT_MAP_ENTRIES
  DOM_CLASSINFO_MAP_END

  DOM_CLASSINFO_MAP_BEGIN(SVGRadialGradientElement, nsIDOMSVGRadialGradientElement)
    DOM_CLASSINFO_MAP_ENTRY(nsIDOMSVGGradientElement)
    DOM_CLASSINFO_MAP_ENTRY(nsIDOMSVGRadialGradientElement)
    DOM_CLASSINFO_MAP_ENTRY(nsIDOMSVGURIReference)
    DOM_CLASSINFO_MAP_ENTRY(nsIDOMSVGStylable)
    DOM_CLASSINFO_MAP_ENTRY(nsIDOMSVGUnitTypes)
    DOM_CLASSINFO_SVG_ELEMENT_MAP_ENTRIES
  DOM_CLASSINFO_MAP_END

  DOM_CLASSINFO_MAP_BEGIN(SVGRectElement, nsIDOMSVGRectElement)
    DOM_CLASSINFO_MAP_ENTRY(nsIDOMSVGRectElement)
    DOM_CLASSINFO_SVG_GRAPHIC_ELEMENT_MAP_ENTRIES
  DOM_CLASSINFO_MAP_END

  DOM_CLASSINFO_MAP_BEGIN(SVGScriptElement, nsIDOMSVGScriptElement)
    DOM_CLASSINFO_MAP_ENTRY(nsIDOMSVGScriptElement)
    DOM_CLASSINFO_MAP_ENTRY(nsIDOMSVGURIReference)
    DOM_CLASSINFO_SVG_ELEMENT_MAP_ENTRIES
  DOM_CLASSINFO_MAP_END

  DOM_CLASSINFO_MAP_BEGIN(SVGStopElement, nsIDOMSVGStopElement)
    DOM_CLASSINFO_MAP_ENTRY(nsIDOMSVGStopElement)
    DOM_CLASSINFO_MAP_ENTRY(nsIDOMSVGStylable)
    DOM_CLASSINFO_SVG_ELEMENT_MAP_ENTRIES
  DOM_CLASSINFO_MAP_END
  
  DOM_CLASSINFO_MAP_BEGIN(SVGStyleElement, nsIDOMSVGStyleElement)
    DOM_CLASSINFO_MAP_ENTRY(nsIDOMSVGStyleElement)
    DOM_CLASSINFO_MAP_ENTRY(nsIDOMLinkStyle)
    DOM_CLASSINFO_SVG_ELEMENT_MAP_ENTRIES
  DOM_CLASSINFO_MAP_END

  DOM_CLASSINFO_MAP_BEGIN(SVGSVGElement, nsIDOMSVGSVGElement)
    DOM_CLASSINFO_MAP_ENTRY(nsIDOMNSEventTarget)
    DOM_CLASSINFO_MAP_ENTRY(nsIDOMEventTarget)
    DOM_CLASSINFO_MAP_ENTRY(nsIDOMSVGSVGElement)
    DOM_CLASSINFO_MAP_ENTRY(nsIDOMSVGFitToViewBox)
    DOM_CLASSINFO_MAP_ENTRY(nsIDOMSVGLocatable)
    DOM_CLASSINFO_MAP_ENTRY(nsIDOMSVGStylable)
    DOM_CLASSINFO_MAP_ENTRY(nsIDOMSVGZoomAndPan)
    DOM_CLASSINFO_SVG_ELEMENT_MAP_ENTRIES
  DOM_CLASSINFO_MAP_END

  DOM_CLASSINFO_MAP_BEGIN(SVGSwitchElement, nsIDOMSVGSwitchElement)
    DOM_CLASSINFO_MAP_ENTRY(nsIDOMSVGSwitchElement)
    DOM_CLASSINFO_SVG_GRAPHIC_ELEMENT_MAP_ENTRIES
  DOM_CLASSINFO_MAP_END

  DOM_CLASSINFO_MAP_BEGIN(SVGSymbolElement, nsIDOMSVGSymbolElement)
    DOM_CLASSINFO_MAP_ENTRY(nsIDOMNSEventTarget)
    DOM_CLASSINFO_MAP_ENTRY(nsIDOMEventTarget)
    DOM_CLASSINFO_MAP_ENTRY(nsIDOMSVGSymbolElement)
    DOM_CLASSINFO_MAP_ENTRY(nsIDOMSVGFitToViewBox)
    DOM_CLASSINFO_MAP_ENTRY(nsIDOMSVGStylable)
    DOM_CLASSINFO_SVG_ELEMENT_MAP_ENTRIES
  DOM_CLASSINFO_MAP_END

  DOM_CLASSINFO_MAP_BEGIN(SVGTextElement, nsIDOMSVGTextElement)
    DOM_CLASSINFO_MAP_ENTRY(nsIDOMSVGTextPositioningElement)
    DOM_CLASSINFO_MAP_ENTRY(nsIDOMSVGTextContentElement)
    DOM_CLASSINFO_SVG_GRAPHIC_ELEMENT_MAP_ENTRIES
  DOM_CLASSINFO_MAP_END

  DOM_CLASSINFO_MAP_BEGIN(SVGTextPathElement, nsIDOMSVGTextPathElement)
    DOM_CLASSINFO_MAP_ENTRY(nsIDOMSVGTextContentElement)
    DOM_CLASSINFO_MAP_ENTRY(nsIDOMSVGURIReference)
    DOM_CLASSINFO_MAP_ENTRY(nsIDOMNSEventTarget)
    DOM_CLASSINFO_MAP_ENTRY(nsIDOMEventTarget)
    DOM_CLASSINFO_MAP_ENTRY(nsIDOMSVGStylable)
    DOM_CLASSINFO_SVG_ELEMENT_MAP_ENTRIES
  DOM_CLASSINFO_MAP_END

  DOM_CLASSINFO_MAP_BEGIN(SVGTitleElement, nsIDOMSVGTitleElement)
    DOM_CLASSINFO_MAP_ENTRY(nsIDOMSVGTitleElement)
    DOM_CLASSINFO_MAP_ENTRY(nsIDOMSVGStylable)
    DOM_CLASSINFO_SVG_ELEMENT_MAP_ENTRIES
  DOM_CLASSINFO_MAP_END

  DOM_CLASSINFO_MAP_BEGIN(SVGTSpanElement, nsIDOMSVGTSpanElement)
    DOM_CLASSINFO_MAP_ENTRY(nsIDOMSVGTextPositioningElement)
    DOM_CLASSINFO_MAP_ENTRY(nsIDOMSVGTextContentElement)
    DOM_CLASSINFO_MAP_ENTRY(nsIDOMNSEventTarget)
    DOM_CLASSINFO_MAP_ENTRY(nsIDOMEventTarget)
    DOM_CLASSINFO_MAP_ENTRY(nsIDOMSVGStylable)
    DOM_CLASSINFO_SVG_ELEMENT_MAP_ENTRIES
  DOM_CLASSINFO_MAP_END

  DOM_CLASSINFO_MAP_BEGIN(SVGUseElement, nsIDOMSVGUseElement)
    DOM_CLASSINFO_MAP_ENTRY(nsIDOMSVGUseElement)
    DOM_CLASSINFO_MAP_ENTRY(nsIDOMSVGURIReference)
    DOM_CLASSINFO_SVG_GRAPHIC_ELEMENT_MAP_ENTRIES
  DOM_CLASSINFO_MAP_END

  // other SVG classes

  DOM_CLASSINFO_MAP_BEGIN(SVGAngle, nsIDOMSVGAngle)
    DOM_CLASSINFO_MAP_ENTRY(nsIDOMSVGAngle)
  DOM_CLASSINFO_MAP_END

  DOM_CLASSINFO_MAP_BEGIN(SVGAnimatedAngle, nsIDOMSVGAnimatedAngle)
    DOM_CLASSINFO_MAP_ENTRY(nsIDOMSVGAnimatedAngle)
  DOM_CLASSINFO_MAP_END

  DOM_CLASSINFO_MAP_BEGIN(SVGAnimatedBoolean, nsIDOMSVGAnimatedBoolean)
    DOM_CLASSINFO_MAP_ENTRY(nsIDOMSVGAnimatedBoolean)
  DOM_CLASSINFO_MAP_END

  DOM_CLASSINFO_MAP_BEGIN(SVGAnimatedEnumeration, nsIDOMSVGAnimatedEnumeration)
    DOM_CLASSINFO_MAP_ENTRY(nsIDOMSVGAnimatedEnumeration)
  DOM_CLASSINFO_MAP_END

  DOM_CLASSINFO_MAP_BEGIN(SVGAnimatedInteger, nsIDOMSVGAnimatedInteger)
    DOM_CLASSINFO_MAP_ENTRY(nsIDOMSVGAnimatedInteger)
  DOM_CLASSINFO_MAP_END

  DOM_CLASSINFO_MAP_BEGIN(SVGAnimatedLength, nsIDOMSVGAnimatedLength)
    DOM_CLASSINFO_MAP_ENTRY(nsIDOMSVGAnimatedLength)
  DOM_CLASSINFO_MAP_END

  DOM_CLASSINFO_MAP_BEGIN(SVGAnimatedLengthList, nsIDOMSVGAnimatedLengthList)
    DOM_CLASSINFO_MAP_ENTRY(nsIDOMSVGAnimatedLengthList)
  DOM_CLASSINFO_MAP_END

  DOM_CLASSINFO_MAP_BEGIN(SVGAnimatedNumber, nsIDOMSVGAnimatedNumber)
    DOM_CLASSINFO_MAP_ENTRY(nsIDOMSVGAnimatedNumber)
  DOM_CLASSINFO_MAP_END

  DOM_CLASSINFO_MAP_BEGIN(SVGAnimatedNumberList, nsIDOMSVGAnimatedNumberList)
    DOM_CLASSINFO_MAP_ENTRY(nsIDOMSVGAnimatedNumberList)
  DOM_CLASSINFO_MAP_END

  DOM_CLASSINFO_MAP_BEGIN(SVGAnimatedPreserveAspectRatio, nsIDOMSVGAnimatedPreserveAspectRatio)
    DOM_CLASSINFO_MAP_ENTRY(nsIDOMSVGAnimatedPreserveAspectRatio)
  DOM_CLASSINFO_MAP_END

  DOM_CLASSINFO_MAP_BEGIN(SVGAnimatedRect, nsIDOMSVGAnimatedRect)
    DOM_CLASSINFO_MAP_ENTRY(nsIDOMSVGAnimatedRect)
  DOM_CLASSINFO_MAP_END

  DOM_CLASSINFO_MAP_BEGIN(SVGAnimatedString, nsIDOMSVGAnimatedString)
    DOM_CLASSINFO_MAP_ENTRY(nsIDOMSVGAnimatedString)
  DOM_CLASSINFO_MAP_END

  DOM_CLASSINFO_MAP_BEGIN(SVGAnimatedTransformList, nsIDOMSVGAnimatedTransformList)
    DOM_CLASSINFO_MAP_ENTRY(nsIDOMSVGAnimatedTransformList)
  DOM_CLASSINFO_MAP_END

  DOM_CLASSINFO_MAP_BEGIN(SVGEvent, nsIDOMSVGEvent)
    DOM_CLASSINFO_MAP_ENTRY(nsIDOMSVGEvent)
    DOM_CLASSINFO_EVENT_MAP_ENTRIES
  DOM_CLASSINFO_MAP_END

  DOM_CLASSINFO_MAP_BEGIN(SVGException, nsIDOMSVGException)
    DOM_CLASSINFO_MAP_ENTRY(nsIDOMSVGException)
    DOM_CLASSINFO_MAP_ENTRY(nsIException)
  DOM_CLASSINFO_MAP_END

  DOM_CLASSINFO_MAP_BEGIN(SVGLength, nsIDOMSVGLength)
    DOM_CLASSINFO_MAP_ENTRY(nsIDOMSVGLength)
  DOM_CLASSINFO_MAP_END

  DOM_CLASSINFO_MAP_BEGIN(SVGLengthList, nsIDOMSVGLengthList)
    DOM_CLASSINFO_MAP_ENTRY(nsIDOMSVGLengthList)
  DOM_CLASSINFO_MAP_END

  DOM_CLASSINFO_MAP_BEGIN(SVGMatrix, nsIDOMSVGMatrix)
    DOM_CLASSINFO_MAP_ENTRY(nsIDOMSVGMatrix)
  DOM_CLASSINFO_MAP_END

  DOM_CLASSINFO_MAP_BEGIN(SVGNumber, nsIDOMSVGNumber)
    DOM_CLASSINFO_MAP_ENTRY(nsIDOMSVGNumber)
  DOM_CLASSINFO_MAP_END

  DOM_CLASSINFO_MAP_BEGIN(SVGNumberList, nsIDOMSVGNumberList)
    DOM_CLASSINFO_MAP_ENTRY(nsIDOMSVGNumberList)
  DOM_CLASSINFO_MAP_END

  DOM_CLASSINFO_MAP_BEGIN(SVGPathSegArcAbs, nsIDOMSVGPathSegArcAbs)
    DOM_CLASSINFO_MAP_ENTRY(nsIDOMSVGPathSegArcAbs)
    DOM_CLASSINFO_MAP_ENTRY(nsIDOMSVGPathSeg)
  DOM_CLASSINFO_MAP_END

  DOM_CLASSINFO_MAP_BEGIN(SVGPathSegArcRel, nsIDOMSVGPathSegArcRel)
    DOM_CLASSINFO_MAP_ENTRY(nsIDOMSVGPathSegArcRel)
    DOM_CLASSINFO_MAP_ENTRY(nsIDOMSVGPathSeg)
  DOM_CLASSINFO_MAP_END

  DOM_CLASSINFO_MAP_BEGIN(SVGPathSegClosePath, nsIDOMSVGPathSegClosePath)
    DOM_CLASSINFO_MAP_ENTRY(nsIDOMSVGPathSegClosePath)
    DOM_CLASSINFO_MAP_ENTRY(nsIDOMSVGPathSeg)
  DOM_CLASSINFO_MAP_END

  DOM_CLASSINFO_MAP_BEGIN(SVGPathSegCurvetoCubicAbs, nsIDOMSVGPathSegCurvetoCubicAbs)
    DOM_CLASSINFO_MAP_ENTRY(nsIDOMSVGPathSegCurvetoCubicAbs)
    DOM_CLASSINFO_MAP_ENTRY(nsIDOMSVGPathSeg)
  DOM_CLASSINFO_MAP_END

  DOM_CLASSINFO_MAP_BEGIN(SVGPathSegCurvetoCubicRel, nsIDOMSVGPathSegCurvetoCubicRel)
    DOM_CLASSINFO_MAP_ENTRY(nsIDOMSVGPathSegCurvetoCubicRel)
    DOM_CLASSINFO_MAP_ENTRY(nsIDOMSVGPathSeg)
  DOM_CLASSINFO_MAP_END

  DOM_CLASSINFO_MAP_BEGIN(SVGPathSegCurvetoCubicSmoothAbs, nsIDOMSVGPathSegCurvetoCubicSmoothAbs)
    DOM_CLASSINFO_MAP_ENTRY(nsIDOMSVGPathSegCurvetoCubicSmoothAbs)
    DOM_CLASSINFO_MAP_ENTRY(nsIDOMSVGPathSeg)
  DOM_CLASSINFO_MAP_END

  DOM_CLASSINFO_MAP_BEGIN(SVGPathSegCurvetoCubicSmoothRel, nsIDOMSVGPathSegCurvetoCubicSmoothRel)
    DOM_CLASSINFO_MAP_ENTRY(nsIDOMSVGPathSegCurvetoCubicSmoothRel)
    DOM_CLASSINFO_MAP_ENTRY(nsIDOMSVGPathSeg)
  DOM_CLASSINFO_MAP_END

  DOM_CLASSINFO_MAP_BEGIN(SVGPathSegCurvetoQuadraticAbs, nsIDOMSVGPathSegCurvetoQuadraticAbs)
    DOM_CLASSINFO_MAP_ENTRY(nsIDOMSVGPathSegCurvetoQuadraticAbs)
    DOM_CLASSINFO_MAP_ENTRY(nsIDOMSVGPathSeg)
  DOM_CLASSINFO_MAP_END

  DOM_CLASSINFO_MAP_BEGIN(SVGPathSegCurvetoQuadraticRel, nsIDOMSVGPathSegCurvetoQuadraticRel)
    DOM_CLASSINFO_MAP_ENTRY(nsIDOMSVGPathSegCurvetoQuadraticRel)
    DOM_CLASSINFO_MAP_ENTRY(nsIDOMSVGPathSeg)
  DOM_CLASSINFO_MAP_END

  DOM_CLASSINFO_MAP_BEGIN(SVGPathSegCurvetoQuadraticSmoothAbs, nsIDOMSVGPathSegCurvetoQuadraticSmoothAbs)
    DOM_CLASSINFO_MAP_ENTRY(nsIDOMSVGPathSegCurvetoQuadraticSmoothAbs)
    DOM_CLASSINFO_MAP_ENTRY(nsIDOMSVGPathSeg)
  DOM_CLASSINFO_MAP_END

  DOM_CLASSINFO_MAP_BEGIN(SVGPathSegCurvetoQuadraticSmoothRel, nsIDOMSVGPathSegCurvetoQuadraticSmoothRel)
    DOM_CLASSINFO_MAP_ENTRY(nsIDOMSVGPathSegCurvetoQuadraticSmoothRel)
    DOM_CLASSINFO_MAP_ENTRY(nsIDOMSVGPathSeg)
  DOM_CLASSINFO_MAP_END

  DOM_CLASSINFO_MAP_BEGIN(SVGPathSegLinetoAbs, nsIDOMSVGPathSegLinetoAbs)
    DOM_CLASSINFO_MAP_ENTRY(nsIDOMSVGPathSegLinetoAbs)
    DOM_CLASSINFO_MAP_ENTRY(nsIDOMSVGPathSeg)
  DOM_CLASSINFO_MAP_END

  DOM_CLASSINFO_MAP_BEGIN(SVGPathSegLinetoHorizontalAbs, nsIDOMSVGPathSegLinetoHorizontalAbs)
    DOM_CLASSINFO_MAP_ENTRY(nsIDOMSVGPathSegLinetoHorizontalAbs)
    DOM_CLASSINFO_MAP_ENTRY(nsIDOMSVGPathSeg)
  DOM_CLASSINFO_MAP_END

  DOM_CLASSINFO_MAP_BEGIN(SVGPathSegLinetoHorizontalRel, nsIDOMSVGPathSegLinetoHorizontalRel)
    DOM_CLASSINFO_MAP_ENTRY(nsIDOMSVGPathSegLinetoHorizontalRel)
    DOM_CLASSINFO_MAP_ENTRY(nsIDOMSVGPathSeg)
  DOM_CLASSINFO_MAP_END

  DOM_CLASSINFO_MAP_BEGIN(SVGPathSegLinetoRel, nsIDOMSVGPathSegLinetoRel)
    DOM_CLASSINFO_MAP_ENTRY(nsIDOMSVGPathSegLinetoRel)
    DOM_CLASSINFO_MAP_ENTRY(nsIDOMSVGPathSeg)
  DOM_CLASSINFO_MAP_END

  DOM_CLASSINFO_MAP_BEGIN(SVGPathSegLinetoVerticalAbs, nsIDOMSVGPathSegLinetoVerticalAbs)
    DOM_CLASSINFO_MAP_ENTRY(nsIDOMSVGPathSegLinetoVerticalAbs)
    DOM_CLASSINFO_MAP_ENTRY(nsIDOMSVGPathSeg)
  DOM_CLASSINFO_MAP_END

  DOM_CLASSINFO_MAP_BEGIN(SVGPathSegLinetoVerticalRel, nsIDOMSVGPathSegLinetoVerticalRel)
    DOM_CLASSINFO_MAP_ENTRY(nsIDOMSVGPathSegLinetoVerticalRel)
    DOM_CLASSINFO_MAP_ENTRY(nsIDOMSVGPathSeg)
  DOM_CLASSINFO_MAP_END

  DOM_CLASSINFO_MAP_BEGIN(SVGPathSegList, nsIDOMSVGPathSegList)
    DOM_CLASSINFO_MAP_ENTRY(nsIDOMSVGPathSegList)
  DOM_CLASSINFO_MAP_END

  DOM_CLASSINFO_MAP_BEGIN(SVGPathSegMovetoAbs, nsIDOMSVGPathSegMovetoAbs)
    DOM_CLASSINFO_MAP_ENTRY(nsIDOMSVGPathSegMovetoAbs)
    DOM_CLASSINFO_MAP_ENTRY(nsIDOMSVGPathSeg)
  DOM_CLASSINFO_MAP_END

  DOM_CLASSINFO_MAP_BEGIN(SVGPathSegMovetoRel, nsIDOMSVGPathSegMovetoRel)
    DOM_CLASSINFO_MAP_ENTRY(nsIDOMSVGPathSegMovetoRel)
    DOM_CLASSINFO_MAP_ENTRY(nsIDOMSVGPathSeg)
  DOM_CLASSINFO_MAP_END

  DOM_CLASSINFO_MAP_BEGIN(SVGPoint, nsIDOMSVGPoint)
    DOM_CLASSINFO_MAP_ENTRY(nsIDOMSVGPoint)
  DOM_CLASSINFO_MAP_END

  DOM_CLASSINFO_MAP_BEGIN(SVGPointList, nsIDOMSVGPointList)
    DOM_CLASSINFO_MAP_ENTRY(nsIDOMSVGPointList)
  DOM_CLASSINFO_MAP_END

  DOM_CLASSINFO_MAP_BEGIN(SVGPreserveAspectRatio, nsIDOMSVGPreserveAspectRatio)
    DOM_CLASSINFO_MAP_ENTRY(nsIDOMSVGPreserveAspectRatio)
  DOM_CLASSINFO_MAP_END

  DOM_CLASSINFO_MAP_BEGIN(SVGRect, nsIDOMSVGRect)
    DOM_CLASSINFO_MAP_ENTRY(nsIDOMSVGRect)
  DOM_CLASSINFO_MAP_END

  DOM_CLASSINFO_MAP_BEGIN(SVGTransform, nsIDOMSVGTransform)
    DOM_CLASSINFO_MAP_ENTRY(nsIDOMSVGTransform)
  DOM_CLASSINFO_MAP_END

  DOM_CLASSINFO_MAP_BEGIN(SVGTransformList, nsIDOMSVGTransformList)
    DOM_CLASSINFO_MAP_ENTRY(nsIDOMSVGTransformList)
  DOM_CLASSINFO_MAP_END

  DOM_CLASSINFO_MAP_BEGIN(SVGZoomEvent, nsIDOMSVGZoomEvent)
    DOM_CLASSINFO_MAP_ENTRY(nsIDOMSVGZoomEvent)
    DOM_CLASSINFO_UI_EVENT_MAP_ENTRIES
  DOM_CLASSINFO_MAP_END
#endif // MOZ_SVG

  DOM_CLASSINFO_MAP_BEGIN(HTMLCanvasElement, nsIDOMHTMLCanvasElement)
    DOM_CLASSINFO_MAP_ENTRY(nsIDOMHTMLCanvasElement)
    DOM_CLASSINFO_GENERIC_HTML_MAP_ENTRIES
  DOM_CLASSINFO_MAP_END

  DOM_CLASSINFO_MAP_BEGIN(CanvasRenderingContext2D, nsIDOMCanvasRenderingContext2D)
    DOM_CLASSINFO_MAP_ENTRY(nsIDOMCanvasRenderingContext2D)
  DOM_CLASSINFO_MAP_END

  DOM_CLASSINFO_MAP_BEGIN(CanvasGradient, nsIDOMCanvasGradient)
    DOM_CLASSINFO_MAP_ENTRY(nsIDOMCanvasGradient)
  DOM_CLASSINFO_MAP_END

  DOM_CLASSINFO_MAP_BEGIN(CanvasPattern, nsIDOMCanvasPattern)
    DOM_CLASSINFO_MAP_ENTRY(nsIDOMCanvasPattern)
  DOM_CLASSINFO_MAP_END

  DOM_CLASSINFO_MAP_BEGIN(TextMetrics, nsIDOMTextMetrics)
    DOM_CLASSINFO_MAP_ENTRY(nsIDOMTextMetrics)
  DOM_CLASSINFO_MAP_END

  DOM_CLASSINFO_MAP_BEGIN(XSLTProcessor, nsIXSLTProcessor)
    DOM_CLASSINFO_MAP_ENTRY(nsIXSLTProcessor)
    DOM_CLASSINFO_MAP_ENTRY(nsIXSLTProcessorObsolete) // XXX DEPRECATED
    DOM_CLASSINFO_MAP_ENTRY(nsIXSLTProcessorPrivate)
  DOM_CLASSINFO_MAP_END

  DOM_CLASSINFO_MAP_BEGIN(XPathEvaluator, nsIDOMXPathEvaluator)
    DOM_CLASSINFO_MAP_ENTRY(nsIDOMXPathEvaluator)
  DOM_CLASSINFO_MAP_END

  DOM_CLASSINFO_MAP_BEGIN(XPathException, nsIDOMXPathException)
    DOM_CLASSINFO_MAP_ENTRY(nsIDOMXPathException)
    DOM_CLASSINFO_MAP_ENTRY(nsIException)
  DOM_CLASSINFO_MAP_END

  DOM_CLASSINFO_MAP_BEGIN(XPathExpression, nsIDOMXPathExpression)
    DOM_CLASSINFO_MAP_ENTRY(nsIDOMXPathExpression)
    DOM_CLASSINFO_MAP_ENTRY(nsIDOMNSXPathExpression)
  DOM_CLASSINFO_MAP_END

  DOM_CLASSINFO_MAP_BEGIN(XPathNSResolver, nsIDOMXPathNSResolver)
    DOM_CLASSINFO_MAP_ENTRY(nsIDOMXPathNSResolver)
  DOM_CLASSINFO_MAP_END

  DOM_CLASSINFO_MAP_BEGIN(XPathResult, nsIDOMXPathResult)
    DOM_CLASSINFO_MAP_ENTRY(nsIDOMXPathResult)
  DOM_CLASSINFO_MAP_END

  DOM_CLASSINFO_MAP_BEGIN(StorageObsolete, nsIDOMStorageObsolete)
    DOM_CLASSINFO_MAP_ENTRY(nsIDOMStorageObsolete)
  DOM_CLASSINFO_MAP_END

  DOM_CLASSINFO_MAP_BEGIN(Storage, nsIDOMStorage)
    DOM_CLASSINFO_MAP_ENTRY(nsIDOMStorage)
  DOM_CLASSINFO_MAP_END

  DOM_CLASSINFO_MAP_BEGIN(StorageList, nsIDOMStorageList)
    DOM_CLASSINFO_MAP_ENTRY(nsIDOMStorageList)
  DOM_CLASSINFO_MAP_END

  DOM_CLASSINFO_MAP_BEGIN(StorageItem, nsIDOMStorageItem)
    DOM_CLASSINFO_MAP_ENTRY(nsIDOMStorageItem)
    DOM_CLASSINFO_MAP_ENTRY(nsIDOMToString)
  DOM_CLASSINFO_MAP_END

  DOM_CLASSINFO_MAP_BEGIN(StorageEvent, nsIDOMStorageEvent)
    DOM_CLASSINFO_MAP_ENTRY(nsIDOMStorageEvent)
  DOM_CLASSINFO_MAP_END

  DOM_CLASSINFO_MAP_BEGIN(StorageEventObsolete, nsIDOMStorageEventObsolete)
    DOM_CLASSINFO_MAP_ENTRY(nsIDOMStorageEventObsolete)
  DOM_CLASSINFO_MAP_END

  DOM_CLASSINFO_MAP_BEGIN_NO_CLASS_IF(DOMParser, nsIDOMParser)
    DOM_CLASSINFO_MAP_ENTRY(nsIDOMParser)
    DOM_CLASSINFO_MAP_ENTRY(nsIDOMParserJS)
  DOM_CLASSINFO_MAP_END

  DOM_CLASSINFO_MAP_BEGIN_NO_CLASS_IF(XMLSerializer, nsIDOMSerializer)
    DOM_CLASSINFO_MAP_ENTRY(nsIDOMSerializer)
  DOM_CLASSINFO_MAP_END

  DOM_CLASSINFO_MAP_BEGIN(XMLHttpRequest, nsIXMLHttpRequest)
    DOM_CLASSINFO_MAP_ENTRY(nsIXMLHttpRequest)
    DOM_CLASSINFO_MAP_ENTRY(nsIJSXMLHttpRequest)
    DOM_CLASSINFO_MAP_ENTRY(nsIXMLHttpRequestEventTarget)
    DOM_CLASSINFO_MAP_ENTRY(nsIDOMNSEventTarget)
    DOM_CLASSINFO_MAP_ENTRY(nsIDOMEventTarget)
    DOM_CLASSINFO_MAP_ENTRY(nsIInterfaceRequestor)
  DOM_CLASSINFO_MAP_END

  DOM_CLASSINFO_MAP_BEGIN_NO_CLASS_IF(XMLHttpProgressEvent, nsIDOMEvent)
    DOM_CLASSINFO_MAP_ENTRY(nsIDOMLSProgressEvent)
    DOM_CLASSINFO_MAP_ENTRY(nsIDOMProgressEvent)
    DOM_CLASSINFO_EVENT_MAP_ENTRIES
  DOM_CLASSINFO_MAP_END

#ifdef MOZ_SVG
  DOM_CLASSINFO_MAP_BEGIN(SVGForeignObjectElement, nsIDOMSVGForeignObjectElement)
    DOM_CLASSINFO_MAP_ENTRY(nsIDOMSVGForeignObjectElement)
    DOM_CLASSINFO_SVG_GRAPHIC_ELEMENT_MAP_ENTRIES
  DOM_CLASSINFO_MAP_END
#endif

  DOM_CLASSINFO_MAP_BEGIN(XULCommandEvent, nsIDOMXULCommandEvent)
    DOM_CLASSINFO_MAP_ENTRY(nsIDOMXULCommandEvent)
    DOM_CLASSINFO_UI_EVENT_MAP_ENTRIES
  DOM_CLASSINFO_MAP_END

  DOM_CLASSINFO_MAP_BEGIN(CommandEvent, nsIDOMCommandEvent)
    DOM_CLASSINFO_MAP_ENTRY(nsIDOMCommandEvent)
    DOM_CLASSINFO_EVENT_MAP_ENTRIES
  DOM_CLASSINFO_MAP_END

  DOM_CLASSINFO_MAP_BEGIN(OfflineResourceList, nsIDOMOfflineResourceList)
    DOM_CLASSINFO_MAP_ENTRY(nsIDOMOfflineResourceList)
    DOM_CLASSINFO_MAP_ENTRY(nsIDOMNSEventTarget)
    DOM_CLASSINFO_MAP_ENTRY(nsIDOMEventTarget)
  DOM_CLASSINFO_MAP_END

  DOM_CLASSINFO_MAP_BEGIN(ClientRect, nsIDOMClientRect)
    DOM_CLASSINFO_MAP_ENTRY(nsIDOMClientRect)
   DOM_CLASSINFO_MAP_END
 
  DOM_CLASSINFO_MAP_BEGIN(ClientRectList, nsIDOMClientRectList)
    DOM_CLASSINFO_MAP_ENTRY(nsIDOMClientRectList)
  DOM_CLASSINFO_MAP_END

  DOM_CLASSINFO_MAP_BEGIN(FileList, nsIDOMFileList)
    DOM_CLASSINFO_MAP_ENTRY(nsIDOMFileList)
  DOM_CLASSINFO_MAP_END

  DOM_CLASSINFO_MAP_BEGIN(FileError, nsIDOMFileError)
    DOM_CLASSINFO_MAP_ENTRY(nsIDOMFileError)
  DOM_CLASSINFO_MAP_END

  DOM_CLASSINFO_MAP_BEGIN(File, nsIDOMFile)
    DOM_CLASSINFO_MAP_ENTRY(nsIDOMFile)
  DOM_CLASSINFO_MAP_END

  DOM_CLASSINFO_MAP_BEGIN(FileException, nsIDOMFileException)
    DOM_CLASSINFO_MAP_ENTRY(nsIDOMFileException)
    DOM_CLASSINFO_MAP_ENTRY(nsIException)
  DOM_CLASSINFO_MAP_END

  DOM_CLASSINFO_MAP_BEGIN(FileReader, nsIDOMFileReader)
    DOM_CLASSINFO_MAP_ENTRY(nsIDOMFileReader)
    DOM_CLASSINFO_MAP_ENTRY(nsIXMLHttpRequestEventTarget)
    DOM_CLASSINFO_MAP_ENTRY(nsIDOMNSEventTarget)
    DOM_CLASSINFO_MAP_ENTRY(nsIDOMEventTarget)
    DOM_CLASSINFO_MAP_ENTRY(nsIInterfaceRequestor)
  DOM_CLASSINFO_MAP_END

  DOM_CLASSINFO_MAP_BEGIN_NO_CLASS_IF(ModalContentWindow, nsIDOMWindow)
    DOM_CLASSINFO_MAP_ENTRY(nsIDOMWindow)
    DOM_CLASSINFO_MAP_ENTRY(nsIDOMJSWindow)
    DOM_CLASSINFO_MAP_ENTRY(nsIDOMWindowInternal)
    DOM_CLASSINFO_MAP_ENTRY(nsIDOMNSEventTarget)
    DOM_CLASSINFO_MAP_ENTRY(nsIDOMEventTarget)
    DOM_CLASSINFO_MAP_ENTRY(nsIDOMViewCSS)
    DOM_CLASSINFO_MAP_ENTRY(nsIDOMAbstractView)
    DOM_CLASSINFO_MAP_ENTRY(nsIDOMStorageWindow)
    DOM_CLASSINFO_MAP_ENTRY(nsIDOMModalContentWindow)
  DOM_CLASSINFO_MAP_END

  DOM_CLASSINFO_MAP_BEGIN(DataContainerEvent, nsIDOMDataContainerEvent)
    DOM_CLASSINFO_MAP_ENTRY(nsIDOMDataContainerEvent)
    DOM_CLASSINFO_EVENT_MAP_ENTRIES
  DOM_CLASSINFO_MAP_END

  DOM_CLASSINFO_MAP_BEGIN(MessageEvent, nsIDOMMessageEvent)
    DOM_CLASSINFO_MAP_ENTRY(nsIDOMMessageEvent)
    DOM_CLASSINFO_EVENT_MAP_ENTRIES
  DOM_CLASSINFO_MAP_END

  DOM_CLASSINFO_MAP_BEGIN(GeoGeolocation, nsIDOMGeoGeolocation)
     DOM_CLASSINFO_MAP_ENTRY(nsIDOMGeoGeolocation)
  DOM_CLASSINFO_MAP_END

  DOM_CLASSINFO_MAP_BEGIN(GeoPosition, nsIDOMGeoPosition)
     DOM_CLASSINFO_MAP_ENTRY(nsIDOMGeoPosition)
  DOM_CLASSINFO_MAP_END

  DOM_CLASSINFO_MAP_BEGIN(GeoPositionCoords, nsIDOMGeoPositionCoords)
     DOM_CLASSINFO_MAP_ENTRY(nsIDOMGeoPositionCoords)
  DOM_CLASSINFO_MAP_END

  DOM_CLASSINFO_MAP_BEGIN(GeoPositionError, nsIDOMGeoPositionError)
     DOM_CLASSINFO_MAP_ENTRY(nsIDOMGeoPositionError)
  DOM_CLASSINFO_MAP_END

  DOM_CLASSINFO_MAP_BEGIN(CSSFontFaceRule, nsIDOMCSSFontFaceRule)
    DOM_CLASSINFO_MAP_ENTRY(nsIDOMCSSFontFaceRule)
  DOM_CLASSINFO_MAP_END

  DOM_CLASSINFO_MAP_BEGIN_NO_CLASS_IF(CSSFontFaceStyleDecl,
                                      nsIDOMCSSStyleDeclaration)
    DOM_CLASSINFO_MAP_ENTRY(nsIDOMCSSStyleDeclaration)
  DOM_CLASSINFO_MAP_END

  DOM_CLASSINFO_MAP_BEGIN(HTMLVideoElement, nsIDOMHTMLVideoElement)
    DOM_CLASSINFO_MAP_ENTRY(nsIDOMHTMLVideoElement)
    DOM_CLASSINFO_GENERIC_HTML_MAP_ENTRIES
  DOM_CLASSINFO_MAP_END

  DOM_CLASSINFO_MAP_BEGIN(HTMLSourceElement, nsIDOMHTMLSourceElement)
    DOM_CLASSINFO_MAP_ENTRY(nsIDOMHTMLSourceElement)
    DOM_CLASSINFO_GENERIC_HTML_MAP_ENTRIES
  DOM_CLASSINFO_MAP_END

  DOM_CLASSINFO_MAP_BEGIN(HTMLMediaError, nsIDOMHTMLMediaError)
    DOM_CLASSINFO_MAP_ENTRY(nsIDOMHTMLMediaError)
  DOM_CLASSINFO_MAP_END

  DOM_CLASSINFO_MAP_BEGIN(HTMLAudioElement, nsIDOMHTMLAudioElement)
    DOM_CLASSINFO_MAP_ENTRY(nsIDOMHTMLAudioElement)
    DOM_CLASSINFO_GENERIC_HTML_MAP_ENTRIES
  DOM_CLASSINFO_MAP_END

  DOM_CLASSINFO_MAP_BEGIN(ProgressEvent, nsIDOMProgressEvent)
    DOM_CLASSINFO_MAP_ENTRY(nsIDOMProgressEvent)
    DOM_CLASSINFO_EVENT_MAP_ENTRIES
  DOM_CLASSINFO_MAP_END

  DOM_CLASSINFO_MAP_BEGIN(XMLHttpRequestUpload, nsIXMLHttpRequestUpload)
    DOM_CLASSINFO_MAP_ENTRY(nsIXMLHttpRequestEventTarget)
    DOM_CLASSINFO_MAP_ENTRY(nsIXMLHttpRequestUpload)
    DOM_CLASSINFO_MAP_ENTRY(nsIDOMNSEventTarget)
    DOM_CLASSINFO_MAP_ENTRY(nsIDOMEventTarget)
  DOM_CLASSINFO_MAP_END

  DOM_CLASSINFO_MAP_BEGIN(DataTransfer, nsIDOMDataTransfer)
    DOM_CLASSINFO_MAP_ENTRY(nsIDOMDataTransfer)
    DOM_CLASSINFO_MAP_ENTRY(nsIDOMNSDataTransfer)
  DOM_CLASSINFO_MAP_END

  DOM_CLASSINFO_MAP_BEGIN(NotifyPaintEvent, nsIDOMNotifyPaintEvent)
    DOM_CLASSINFO_MAP_ENTRY(nsIDOMNotifyPaintEvent)
    DOM_CLASSINFO_EVENT_MAP_ENTRIES
  DOM_CLASSINFO_MAP_END

  DOM_CLASSINFO_MAP_BEGIN(SimpleGestureEvent, nsIDOMSimpleGestureEvent)
    DOM_CLASSINFO_MAP_ENTRY(nsIDOMSimpleGestureEvent)
    DOM_CLASSINFO_MAP_ENTRY(nsIDOMMouseEvent)
    DOM_CLASSINFO_MAP_ENTRY(nsIDOMNSMouseEvent)
    DOM_CLASSINFO_UI_EVENT_MAP_ENTRIES
  DOM_CLASSINFO_MAP_END

#ifdef MOZ_MATHML
  DOM_CLASSINFO_MAP_BEGIN_NO_CLASS_IF(MathMLElement, nsIDOMElement)
    DOM_CLASSINFO_MAP_ENTRY(nsIDOMElement)
    DOM_CLASSINFO_MAP_ENTRY(nsIDOMNSElement)
    DOM_CLASSINFO_MAP_ENTRY(nsIDOMNSEventTarget)
    DOM_CLASSINFO_MAP_ENTRY(nsIDOMEventTarget)
    DOM_CLASSINFO_MAP_ENTRY(nsIDOM3Node)
    DOM_CLASSINFO_MAP_ENTRY(nsIDOMNodeSelector)
  DOM_CLASSINFO_MAP_END
#endif

  DOM_CLASSINFO_MAP_BEGIN(Worker, nsIWorker)
    DOM_CLASSINFO_MAP_ENTRY(nsIWorker)
    DOM_CLASSINFO_MAP_ENTRY(nsIAbstractWorker)
    DOM_CLASSINFO_MAP_ENTRY(nsIDOMNSEventTarget)
    DOM_CLASSINFO_MAP_ENTRY(nsIDOMEventTarget)
  DOM_CLASSINFO_MAP_END

  DOM_CLASSINFO_MAP_BEGIN(CanvasRenderingContextWebGL, nsICanvasRenderingContextWebGL)
    DOM_CLASSINFO_MAP_ENTRY(nsICanvasRenderingContextWebGL)
  DOM_CLASSINFO_MAP_END

  DOM_CLASSINFO_MAP_BEGIN(WebGLBuffer, nsIWebGLBuffer)
    DOM_CLASSINFO_MAP_ENTRY(nsIWebGLBuffer)
  DOM_CLASSINFO_MAP_END

  DOM_CLASSINFO_MAP_BEGIN(WebGLTexture, nsIWebGLTexture)
    DOM_CLASSINFO_MAP_ENTRY(nsIWebGLTexture)
  DOM_CLASSINFO_MAP_END

  DOM_CLASSINFO_MAP_BEGIN(WebGLProgram, nsIWebGLProgram)
    DOM_CLASSINFO_MAP_ENTRY(nsIWebGLProgram)
  DOM_CLASSINFO_MAP_END

  DOM_CLASSINFO_MAP_BEGIN(WebGLShader, nsIWebGLShader)
    DOM_CLASSINFO_MAP_ENTRY(nsIWebGLShader)
  DOM_CLASSINFO_MAP_END

  DOM_CLASSINFO_MAP_BEGIN(WebGLFramebuffer, nsIWebGLFramebuffer)
    DOM_CLASSINFO_MAP_ENTRY(nsIWebGLFramebuffer)
  DOM_CLASSINFO_MAP_END

  DOM_CLASSINFO_MAP_BEGIN(WebGLRenderbuffer, nsIWebGLRenderbuffer)
    DOM_CLASSINFO_MAP_ENTRY(nsIWebGLRenderbuffer)
  DOM_CLASSINFO_MAP_END

  DOM_CLASSINFO_MAP_BEGIN(PaintRequest, nsIDOMPaintRequest)
    DOM_CLASSINFO_MAP_ENTRY(nsIDOMPaintRequest)
   DOM_CLASSINFO_MAP_END
 
  DOM_CLASSINFO_MAP_BEGIN(PaintRequestList, nsIDOMPaintRequestList)
    DOM_CLASSINFO_MAP_ENTRY(nsIDOMPaintRequestList)
  DOM_CLASSINFO_MAP_END

  DOM_CLASSINFO_MAP_BEGIN(ScrollAreaEvent, nsIDOMScrollAreaEvent)
    DOM_CLASSINFO_MAP_ENTRY(nsIDOMScrollAreaEvent)
    DOM_CLASSINFO_UI_EVENT_MAP_ENTRIES
  DOM_CLASSINFO_MAP_END

  DOM_CLASSINFO_MAP_BEGIN(EventListenerInfo, nsIEventListenerInfo)
    DOM_CLASSINFO_MAP_ENTRY(nsIEventListenerInfo)
  DOM_CLASSINFO_MAP_END

  DOM_CLASSINFO_MAP_BEGIN(TransitionEvent, nsIDOMTransitionEvent)
    DOM_CLASSINFO_MAP_ENTRY(nsIDOMTransitionEvent)
    DOM_CLASSINFO_EVENT_MAP_ENTRIES
  DOM_CLASSINFO_MAP_END

<<<<<<< HEAD
  DOM_CLASSINFO_MAP_BEGIN_NO_CLASS_IF(ContentFrameMessageManager, nsIContentFrameMessageManager)
    DOM_CLASSINFO_MAP_ENTRY(nsIDOMEventTarget)
    DOM_CLASSINFO_MAP_ENTRY(nsIDOMNSEventTarget)
    DOM_CLASSINFO_MAP_ENTRY(nsIFrameMessageManager)
    DOM_CLASSINFO_MAP_ENTRY(nsIContentFrameMessageManager)
=======
  DOM_CLASSINFO_MAP_BEGIN(FormData, nsIDOMFormData)
    DOM_CLASSINFO_MAP_ENTRY(nsIDOMFormData)
>>>>>>> bd553f4f
  DOM_CLASSINFO_MAP_END

#ifdef NS_DEBUG
  {
    PRUint32 i = NS_ARRAY_LENGTH(sClassInfoData);

    if (i != eDOMClassInfoIDCount) {
      NS_ERROR("The number of items in sClassInfoData doesn't match the "
               "number of nsIDOMClassInfo ID's, this is bad! Fix it!");

      return NS_ERROR_NOT_INITIALIZED;
    }

    for (i = 0; i < eDOMClassInfoIDCount; i++) {
      if (!sClassInfoData[i].u.mConstructorFptr ||
          sClassInfoData[i].mDebugID != i) {
        NS_ERROR("Class info data out of sync, you forgot to update "
                 "nsDOMClassInfo.h and nsDOMClassInfo.cpp! Fix this, "
                 "mozilla will not work without this fixed!");

        return NS_ERROR_NOT_INITIALIZED;
      }
    }

    for (i = 0; i < eDOMClassInfoIDCount; i++) {
      if (!sClassInfoData[i].mInterfaces) {
        NS_ERROR("Class info data without an interface list! Fix this, "
                 "mozilla will not work without this fixed!");

        return NS_ERROR_NOT_INITIALIZED;
      }
    }
  }
#endif

  // Initialize static JSString's
  DefineStaticJSVals(cx);

  PRInt32 i;

  for (i = 0; i < eDOMClassInfoIDCount; ++i) {
    RegisterClassName(i);
  }

  for (i = 0; i < eDOMClassInfoIDCount; ++i) {
    RegisterClassProtos(i);
  }

  RegisterExternalClasses();

  sDisableDocumentAllSupport =
    nsContentUtils::GetBoolPref("browser.dom.document.all.disabled");

  sDisableGlobalScopePollutionSupport =
    nsContentUtils::GetBoolPref("browser.dom.global_scope_pollution.disabled");

  sIsInitialized = PR_TRUE;

  return NS_OK;
}

// static
PRInt32
nsDOMClassInfo::GetArrayIndexFromId(JSContext *cx, jsval id, PRBool *aIsNumber)
{
  jsdouble array_index;

  if (aIsNumber) {
    *aIsNumber = PR_FALSE;
  }

  JSAutoRequest ar(cx);

  if (!::JS_ValueToNumber(cx, id, &array_index)) {
    return -1;
  }

  jsint i = -1;

  if (!JSDOUBLE_IS_INT(array_index, i)) {
    return -1;
  }

  if (aIsNumber) {
    *aIsNumber = PR_TRUE;
  }

  return i;
}

NS_IMETHODIMP
nsDOMClassInfo::GetInterfaces(PRUint32 *aCount, nsIID ***aArray)
{
  PRUint32 count = 0;

  while (mData->mInterfaces[count]) {
    count++;
  }

  *aCount = count;

  if (!count) {
    *aArray = nsnull;

    return NS_OK;
  }

  *aArray = static_cast<nsIID **>(nsMemory::Alloc(count * sizeof(nsIID *)));
  NS_ENSURE_TRUE(*aArray, NS_ERROR_OUT_OF_MEMORY);

  PRUint32 i;
  for (i = 0; i < count; i++) {
    nsIID *iid = static_cast<nsIID *>(nsMemory::Clone(mData->mInterfaces[i],
                                                         sizeof(nsIID)));

    if (!iid) {
      NS_FREE_XPCOM_ALLOCATED_POINTER_ARRAY(i, *aArray);

      return NS_ERROR_OUT_OF_MEMORY;
    }

    *((*aArray) + i) = iid;
  }

  return NS_OK;
}

NS_IMETHODIMP
nsDOMClassInfo::GetHelperForLanguage(PRUint32 language, nsISupports **_retval)
{
  if (language == nsIProgrammingLanguage::JAVASCRIPT) {
    *_retval = static_cast<nsIXPCScriptable *>(this);

    NS_ADDREF(*_retval);
  } else {
    *_retval = nsnull;
  }

  return NS_OK;
}

NS_IMETHODIMP
nsDOMClassInfo::GetContractID(char **aContractID)
{
  *aContractID = nsnull;

  return NS_OK;
}

NS_IMETHODIMP
nsDOMClassInfo::GetClassDescription(char **aClassDescription)
{
  return GetClassName(aClassDescription);
}

NS_IMETHODIMP
nsDOMClassInfo::GetClassID(nsCID **aClassID)
{
  *aClassID = nsnull;
  return NS_OK;
}

NS_IMETHODIMP
nsDOMClassInfo::GetClassIDNoAlloc(nsCID *aClassID)
{
  return NS_ERROR_NOT_AVAILABLE;
}

NS_IMETHODIMP
nsDOMClassInfo::GetImplementationLanguage(PRUint32 *aImplLanguage)
{
  *aImplLanguage = nsIProgrammingLanguage::CPLUSPLUS;

  return NS_OK;
}

NS_IMETHODIMP
nsDOMClassInfo::GetFlags(PRUint32 *aFlags)
{
  *aFlags = DOMCLASSINFO_STANDARD_FLAGS;

  return NS_OK;
}

// nsIXPCScriptable

NS_IMETHODIMP
nsDOMClassInfo::GetClassName(char **aClassName)
{
  *aClassName = NS_strdup(mData->mName);

  return NS_OK;
}

NS_IMETHODIMP
nsDOMClassInfo::GetScriptableFlags(PRUint32 *aFlags)
{
  *aFlags = mData->mScriptableFlags;

  return NS_OK;
}

NS_IMETHODIMP
nsDOMClassInfo::PreCreate(nsISupports *nativeObj, JSContext *cx,
                          JSObject *globalObj, JSObject **parentObj)
{
  *parentObj = globalObj;

  nsCOMPtr<nsPIDOMWindow> piwin = do_QueryWrapper(cx, globalObj);

  if (!piwin) {
    return NS_OK;
  }

  if (piwin->IsOuterWindow()) {
    *parentObj = ((nsGlobalWindow *)piwin.get())->
      GetCurrentInnerWindowInternal()->GetGlobalJSObject();
  }

  return NS_OK;
}

NS_IMETHODIMP
nsDOMClassInfo::Create(nsIXPConnectWrappedNative *wrapper,
                       JSContext *cx, JSObject *obj)
{
  NS_WARNING("nsDOMClassInfo::Create Don't call me!");

  return NS_ERROR_UNEXPECTED;
}

NS_IMETHODIMP
nsDOMClassInfo::PostCreate(nsIXPConnectWrappedNative *wrapper,
                           JSContext *cx, JSObject *obj)
{
  NS_WARNING("nsDOMClassInfo::PostCreate Don't call me!");

  return NS_ERROR_UNEXPECTED;
}

NS_IMETHODIMP
nsDOMClassInfo::AddProperty(nsIXPConnectWrappedNative *wrapper, JSContext *cx,
                            JSObject *obj, jsval id, jsval *vp,
                            PRBool *_retval)
{
  NS_WARNING("nsDOMClassInfo::AddProperty Don't call me!");

  return NS_ERROR_UNEXPECTED;
}

NS_IMETHODIMP
nsDOMClassInfo::DelProperty(nsIXPConnectWrappedNative *wrapper, JSContext *cx,
                            JSObject *obj, jsval id, jsval *vp,
                            PRBool *_retval)
{
  NS_WARNING("nsDOMClassInfo::DelProperty Don't call me!");

  return NS_ERROR_UNEXPECTED;
}

NS_IMETHODIMP
nsDOMClassInfo::GetProperty(nsIXPConnectWrappedNative *wrapper, JSContext *cx,
                            JSObject *obj, jsval id, jsval *vp,
                            PRBool *_retval)
{
  NS_WARNING("nsDOMClassInfo::GetProperty Don't call me!");

  return NS_OK;
}

NS_IMETHODIMP
nsDOMClassInfo::SetProperty(nsIXPConnectWrappedNative *wrapper, JSContext *cx,
                            JSObject *obj, jsval id, jsval *vp,
                            PRBool *_retval)
{
  NS_WARNING("nsDOMClassInfo::SetProperty Don't call me!");

  return NS_ERROR_UNEXPECTED;
}

NS_IMETHODIMP
nsDOMClassInfo::Enumerate(nsIXPConnectWrappedNative *wrapper, JSContext *cx,
                          JSObject *obj, PRBool *_retval)
{
#ifdef DEBUG
  if (!sSecMan) {
    NS_ERROR("No security manager!!!");
    return NS_OK;
  }

  // Ask the security manager if it's OK to enumerate
  nsresult rv =
    sSecMan->CheckPropertyAccess(cx, obj, mData->mName, sEnumerate_id,
                                 nsIXPCSecurityManager::ACCESS_GET_PROPERTY);

  NS_ASSERTION(NS_SUCCEEDED(rv),
               "XOWs should have stopped us from getting here!!!");
#endif

  return NS_OK;
}

NS_IMETHODIMP
nsDOMClassInfo::NewEnumerate(nsIXPConnectWrappedNative *wrapper,
                             JSContext *cx, JSObject *obj, PRUint32 enum_op,
                             jsval *statep, jsid *idp, PRBool *_retval)
{
  NS_WARNING("nsDOMClassInfo::NewEnumerate Don't call me!");

  return NS_ERROR_UNEXPECTED;
}

nsresult
nsDOMClassInfo::ResolveConstructor(JSContext *cx, JSObject *obj,
                                   JSObject **objp)
{
  JSObject *global = ::JS_GetGlobalForObject(cx, obj);

  jsval val;
  JSAutoRequest ar(cx);
  if (!::JS_LookupProperty(cx, global, mData->mName, &val)) {
    return NS_ERROR_UNEXPECTED;
  }

  if (!JSVAL_IS_PRIMITIVE(val)) {
    // If val is not an (non-null) object there either is no
    // constructor for this class, or someone messed with
    // window.classname, just fall through and let the JS engine
    // return the Object constructor.

    JSString *str = JSVAL_TO_STRING(sConstructor_id);
    if (!::JS_DefineUCProperty(cx, obj, ::JS_GetStringChars(str),
                               ::JS_GetStringLength(str), val, nsnull, nsnull,
                               JSPROP_ENUMERATE)) {
      return NS_ERROR_UNEXPECTED;
    }

    *objp = obj;
  }

  return NS_OK;
}

NS_IMETHODIMP
nsDOMClassInfo::NewResolve(nsIXPConnectWrappedNative *wrapper, JSContext *cx,
                           JSObject *obj, jsval id, PRUint32 flags,
                           JSObject **objp, PRBool *_retval)
{
  if (id == sConstructor_id && !(flags & JSRESOLVE_ASSIGNING)) {
    return ResolveConstructor(cx, obj, objp);
  }

  return NS_OK;
}

NS_IMETHODIMP
nsDOMClassInfo::Convert(nsIXPConnectWrappedNative *wrapper, JSContext *cx,
                        JSObject *obj, PRUint32 type, jsval *vp,
                        PRBool *_retval)
{
  NS_WARNING("nsDOMClassInfo::Convert Don't call me!");

  return NS_ERROR_UNEXPECTED;
}

NS_IMETHODIMP
nsDOMClassInfo::Finalize(nsIXPConnectWrappedNative *wrapper, JSContext *cx,
                         JSObject *obj)
{
  NS_WARNING("nsDOMClassInfo::Finalize Don't call me!");

  return NS_ERROR_UNEXPECTED;
}

NS_IMETHODIMP
nsDOMClassInfo::CheckAccess(nsIXPConnectWrappedNative *wrapper, JSContext *cx,
                            JSObject *obj, jsval id, PRUint32 mode,
                            jsval *vp, PRBool *_retval)
{
  PRUint32 mode_type = mode & JSACC_TYPEMASK;

  if ((mode_type == JSACC_WATCH ||
       mode_type == JSACC_PROTO ||
       mode_type == JSACC_PARENT) &&
      sSecMan) {

    nsresult rv;
    JSObject *real_obj;
    if (wrapper) {
      rv = wrapper->GetJSObject(&real_obj);
      NS_ENSURE_SUCCESS(rv, rv);
    }
    else {
      real_obj = obj;
    }

    rv =
      sSecMan->CheckPropertyAccess(cx, real_obj, mData->mName, id,
                                   nsIXPCSecurityManager::ACCESS_GET_PROPERTY);

    if (NS_FAILED(rv)) {
      // Let XPConnect know that the access was not granted.
      *_retval = PR_FALSE;
    }
  }

  return NS_OK;
}

NS_IMETHODIMP
nsDOMClassInfo::Call(nsIXPConnectWrappedNative *wrapper, JSContext *cx,
                     JSObject *obj, PRUint32 argc, jsval *argv, jsval *vp,
                     PRBool *_retval)
{
  NS_WARNING("nsDOMClassInfo::Call Don't call me!");

  return NS_ERROR_UNEXPECTED;
}

NS_IMETHODIMP
nsDOMClassInfo::Construct(nsIXPConnectWrappedNative *wrapper, JSContext *cx,
                          JSObject *obj, PRUint32 argc, jsval *argv,
                          jsval *vp, PRBool *_retval)
{
  NS_WARNING("nsDOMClassInfo::Construct Don't call me!");

  return NS_ERROR_UNEXPECTED;
}

NS_IMETHODIMP
nsDOMClassInfo::HasInstance(nsIXPConnectWrappedNative *wrapper, JSContext *cx,
                            JSObject *obj, jsval val, PRBool *bp,
                            PRBool *_retval)
{
  NS_WARNING("nsDOMClassInfo::HasInstance Don't call me!");

  return NS_ERROR_UNEXPECTED;
}

NS_IMETHODIMP
nsDOMClassInfo::Trace(nsIXPConnectWrappedNative *wrapper, JSTracer *trc,
                      JSObject *obj)
{
  NS_WARNING("nsDOMClassInfo::Trace Don't call me!");

  return NS_ERROR_UNEXPECTED;
}

NS_IMETHODIMP
nsDOMClassInfo::Equality(nsIXPConnectWrappedNative *wrapper, JSContext * cx,
                         JSObject * obj, jsval val, PRBool *bp)
{
  NS_WARNING("nsDOMClassInfo::Equality Don't call me!");

  return NS_ERROR_UNEXPECTED;
}

NS_IMETHODIMP
nsDOMClassInfo::OuterObject(nsIXPConnectWrappedNative *wrapper, JSContext * cx,
                            JSObject * obj, JSObject * *_retval)
{
  NS_WARNING("nsDOMClassInfo::OuterObject Don't call me!");

  return NS_ERROR_UNEXPECTED;
}

NS_IMETHODIMP
nsDOMClassInfo::InnerObject(nsIXPConnectWrappedNative *wrapper, JSContext * cx,
                            JSObject * obj, JSObject * *_retval)
{
  NS_WARNING("nsDOMClassInfo::InnerObject Don't call me!");

  return NS_ERROR_UNEXPECTED;
}

static nsresult
GetExternalClassInfo(nsScriptNameSpaceManager *aNameSpaceManager,
                     const nsString &aName,
                     const nsGlobalNameStruct *aStruct,
                     const nsGlobalNameStruct **aResult)
{
  NS_ASSERTION(aStruct->mType ==
                 nsGlobalNameStruct::eTypeExternalClassInfoCreator,
               "Wrong type!");

  nsresult rv;
  nsCOMPtr<nsIDOMCIExtension> creator(do_CreateInstance(aStruct->mCID, &rv));
  NS_ENSURE_SUCCESS(rv, rv);

  nsCOMPtr<nsIDOMScriptObjectFactory> sof(do_GetService(kDOMSOF_CID));
  NS_ENSURE_TRUE(sof, NS_ERROR_FAILURE);

  rv = creator->RegisterDOMCI(NS_ConvertUTF16toUTF8(aName).get(), sof);
  NS_ENSURE_SUCCESS(rv, rv);

  const nsGlobalNameStruct *name_struct;
  rv = aNameSpaceManager->LookupName(aName, &name_struct);
  if (NS_SUCCEEDED(rv) && name_struct &&
      name_struct->mType == nsGlobalNameStruct::eTypeExternalClassInfo) {
    *aResult = name_struct;
  }
  else {
    NS_ERROR("Couldn't get the DOM ClassInfo data.");

    *aResult = nsnull;
  }

  return NS_OK;
}


static nsresult
ResolvePrototype(nsIXPConnect *aXPConnect, nsGlobalWindow *aWin, JSContext *cx,
                 JSObject *obj, const PRUnichar *name,
                 const nsDOMClassInfoData *ci_data,
                 const nsGlobalNameStruct *name_struct,
                 nsScriptNameSpaceManager *nameSpaceManager,
                 JSObject *dot_prototype, PRBool install, PRBool *did_resolve);


NS_IMETHODIMP
nsDOMClassInfo::PostCreatePrototype(JSContext * cx, JSObject * proto)
{
  PRUint32 flags = (mData->mScriptableFlags & DONT_ENUM_STATIC_PROPS)
                   ? 0
                   : JSPROP_ENUMERATE;

  PRUint32 count = 0;
  while (mData->mInterfaces[count]) {
    count++;
  }

  if (!sXPConnect->DefineDOMQuickStubs(cx, proto, flags,
                                       count, mData->mInterfaces)) {
    JS_ClearPendingException(cx);
  }

  // This is called before any other location that requires
  // sObjectClass, so compute it here. We assume that nobody has had a
  // chance to monkey around with proto's prototype chain before this.
  if (!sObjectClass) {
    FindObjectClass(proto);
    NS_ASSERTION(sObjectClass && !strcmp(sObjectClass->name, "Object"),
                 "Incorrect object class!");
  }

  NS_ASSERTION(::JS_GetPrototype(cx, proto) &&
               JS_GET_CLASS(cx, ::JS_GetPrototype(cx, proto)) == sObjectClass,
               "Hmm, somebody did something evil?");

#ifdef DEBUG
  if (mData->mHasClassInterface && mData->mProtoChainInterface &&
      mData->mProtoChainInterface != &NS_GET_IID(nsISupports)) {
    nsCOMPtr<nsIInterfaceInfoManager>
      iim(do_GetService(NS_INTERFACEINFOMANAGER_SERVICE_CONTRACTID));

    if (iim) {
      nsCOMPtr<nsIInterfaceInfo> if_info;
      iim->GetInfoForIID(mData->mProtoChainInterface,
                         getter_AddRefs(if_info));

      if (if_info) {
        nsXPIDLCString name;
        if_info->GetName(getter_Copies(name));
        NS_ASSERTION(nsCRT::strcmp(CutPrefix(name), mData->mName) == 0,
                     "Class name and proto chain interface name mismatch!");
      }
    }
  }
#endif

  // Make prototype delegation work correctly. Consider if a site sets
  // HTMLElement.prototype.foopy = function () { ... } Now, calling
  // document.body.foopy() needs to ensure that looking up foopy on
  // document.body's prototype will find the right function.
  JSObject *global = ::JS_GetGlobalForObject(cx, proto);

  // Only do this if the global object is a window.
  // XXX Is there a better way to check this?
  nsISupports *globalNative = XPConnect()->GetNativeOfWrapper(cx, global);
  nsCOMPtr<nsPIDOMWindow> piwin = do_QueryInterface(globalNative);
  if(!piwin) {
    return NS_OK;
  }

  nsGlobalWindow *win = nsGlobalWindow::FromSupports(globalNative);
  if (win->IsOuterWindow()) {
    // XXXjst: Do security checks here when we remove the security
    // checks on the inner window.

    win = win->GetCurrentInnerWindowInternal();

    if (!win || !(global = win->GetGlobalJSObject())) {
      return NS_OK;
    }
  }

  // Don't overwrite a property set by content.
  JSBool found;
  if (!::JS_AlreadyHasOwnUCProperty(cx, global, reinterpret_cast<const jschar*>(mData->mNameUTF16),
                                    nsCRT::strlen(mData->mNameUTF16), &found)) {
    return NS_ERROR_FAILURE;
  }

  nsScriptNameSpaceManager *nameSpaceManager =
    nsJSRuntime::GetNameSpaceManager();
  NS_ENSURE_TRUE(nameSpaceManager, NS_OK);

  PRBool unused;
  return ResolvePrototype(sXPConnect, win, cx, global, mData->mNameUTF16,
                          mData, nsnull, nameSpaceManager, proto, !found,
                          &unused);
}

// static
nsIClassInfo *
NS_GetDOMClassInfoInstance(nsDOMClassInfoID aID)
{
  if (aID >= eDOMClassInfoIDCount) {
    NS_ERROR("Bad ID!");

    return nsnull;
  }

  if (!nsDOMClassInfo::sIsInitialized) {
    nsresult rv = nsDOMClassInfo::Init();

    NS_ENSURE_SUCCESS(rv, nsnull);
  }

  if (!sClassInfoData[aID].mCachedClassInfo) {
    nsDOMClassInfoData& data = sClassInfoData[aID];

    data.mCachedClassInfo = data.u.mConstructorFptr(&data);
    NS_ENSURE_TRUE(data.mCachedClassInfo, nsnull);

    NS_ADDREF(data.mCachedClassInfo);
  }

  NS_ASSERTION(!IS_EXTERNAL(sClassInfoData[aID].mCachedClassInfo),
               "This is bad, internal class marked as external!");

  return sClassInfoData[aID].mCachedClassInfo;
}

// static
nsIClassInfo *
nsDOMClassInfo::GetClassInfoInstance(nsDOMClassInfoData* aData)
{
  NS_ASSERTION(IS_EXTERNAL(aData->mCachedClassInfo)
               || !aData->mCachedClassInfo,
               "This is bad, external class marked as internal!");

  if (!aData->mCachedClassInfo) {
    if (aData->u.mExternalConstructorFptr) {
      aData->mCachedClassInfo =
        aData->u.mExternalConstructorFptr(aData->mName);
    } else {
      aData->mCachedClassInfo = nsDOMGenericSH::doCreate(aData);
    }
    NS_ENSURE_TRUE(aData->mCachedClassInfo, nsnull);

    NS_ADDREF(aData->mCachedClassInfo);
    aData->mCachedClassInfo = MARK_EXTERNAL(aData->mCachedClassInfo);
  }

  return GET_CLEAN_CI_PTR(aData->mCachedClassInfo);
}

// static
void
nsDOMClassInfo::PreserveNodeWrapper(nsIXPConnectWrappedNative *aWrapper)
{
  nsCOMPtr<nsIClassInfo> ci = do_QueryInterface(aWrapper->Native());
  if (ci) {
    nsDOMClassInfo* domci = nsnull;
    CallQueryInterface(ci, &domci);
    if (domci) {
      domci->PreserveWrapper(aWrapper->Native());
    }
  }
}


// static
void
nsDOMClassInfo::ShutDown()
{
  if (sClassInfoData[0].u.mConstructorFptr) {
    PRUint32 i;

    for (i = 0; i < eDOMClassInfoIDCount; i++) {
      NS_IF_RELEASE(sClassInfoData[i].mCachedClassInfo);
    }
  }

  sTop_id             = JSVAL_VOID;
  sParent_id          = JSVAL_VOID;
  sScrollbars_id      = JSVAL_VOID;
  sLocation_id        = JSVAL_VOID;
  sConstructor_id     = JSVAL_VOID;
  s_content_id        = JSVAL_VOID;
  sContent_id         = JSVAL_VOID;
  sMenubar_id         = JSVAL_VOID;
  sToolbar_id         = JSVAL_VOID;
  sLocationbar_id     = JSVAL_VOID;
  sPersonalbar_id     = JSVAL_VOID;
  sStatusbar_id       = JSVAL_VOID;
  sDialogArguments_id = JSVAL_VOID;
  sDirectories_id     = JSVAL_VOID;
  sControllers_id     = JSVAL_VOID;
  sLength_id          = JSVAL_VOID;
  sInnerHeight_id     = JSVAL_VOID;
  sInnerWidth_id      = JSVAL_VOID;
  sOuterHeight_id     = JSVAL_VOID;
  sOuterWidth_id      = JSVAL_VOID;
  sScreenX_id         = JSVAL_VOID;
  sScreenY_id         = JSVAL_VOID;
  sStatus_id          = JSVAL_VOID;
  sName_id            = JSVAL_VOID;
  sOnmousedown_id     = JSVAL_VOID;
  sOnmouseup_id       = JSVAL_VOID;
  sOnclick_id         = JSVAL_VOID;
  sOndblclick_id      = JSVAL_VOID;
  sOncontextmenu_id   = JSVAL_VOID;
  sOnmouseover_id     = JSVAL_VOID;
  sOnmouseout_id      = JSVAL_VOID;
  sOnkeydown_id       = JSVAL_VOID;
  sOnkeyup_id         = JSVAL_VOID;
  sOnkeypress_id      = JSVAL_VOID;
  sOnmousemove_id     = JSVAL_VOID;
  sOnfocus_id         = JSVAL_VOID;
  sOnblur_id          = JSVAL_VOID;
  sOnsubmit_id        = JSVAL_VOID;
  sOnreset_id         = JSVAL_VOID;
  sOnchange_id        = JSVAL_VOID;
  sOnselect_id        = JSVAL_VOID;
  sOnload_id          = JSVAL_VOID;
  sOnbeforeunload_id  = JSVAL_VOID;
  sOnunload_id        = JSVAL_VOID;
  sOnhashchange_id    = JSVAL_VOID;
  sOnpageshow_id      = JSVAL_VOID;
  sOnpagehide_id      = JSVAL_VOID;
  sOnabort_id         = JSVAL_VOID;
  sOnerror_id         = JSVAL_VOID;
  sOnpaint_id         = JSVAL_VOID;
  sOnresize_id        = JSVAL_VOID;
  sOnscroll_id        = JSVAL_VOID;
  sOndrag_id          = JSVAL_VOID;
  sOndragend_id       = JSVAL_VOID;
  sOndragenter_id     = JSVAL_VOID;
  sOndragleave_id     = JSVAL_VOID;
  sOndragover_id      = JSVAL_VOID;
  sOndragstart_id     = JSVAL_VOID;
  sOndrop_id          = JSVAL_VOID;
  sScrollX_id         = JSVAL_VOID;
  sScrollY_id         = JSVAL_VOID;
  sScrollMaxX_id      = JSVAL_VOID;
  sScrollMaxY_id      = JSVAL_VOID;
  sOpen_id            = JSVAL_VOID;
  sItem_id            = JSVAL_VOID;
  sEnumerate_id       = JSVAL_VOID;
  sNavigator_id       = JSVAL_VOID;
  sDocument_id        = JSVAL_VOID;
  sWindow_id          = JSVAL_VOID;
  sFrames_id          = JSVAL_VOID;
  sSelf_id            = JSVAL_VOID;
  sOpener_id          = JSVAL_VOID;
  sAll_id             = JSVAL_VOID;
  sTags_id            = JSVAL_VOID;
  sAddEventListener_id= JSVAL_VOID;
  sBaseURIObject_id   = JSVAL_VOID;
  sNodePrincipal_id   = JSVAL_VOID;
  sDocumentURIObject_id=JSVAL_VOID;
  sOncopy_id          = JSVAL_VOID;
  sOncut_id           = JSVAL_VOID;
  sOnpaste_id         = JSVAL_VOID;
  sJava_id            = JSVAL_VOID;
  sPackages_id        = JSVAL_VOID;

  NS_IF_RELEASE(sXPConnect);
  NS_IF_RELEASE(sSecMan);
  sIsInitialized = PR_FALSE;
}

// Window helper

NS_IMETHODIMP
nsWindowSH::PreCreate(nsISupports *nativeObj, JSContext *cx,
                      JSObject *globalObj, JSObject **parentObj)
{
  // Normally ::PreCreate() is used to give XPConnect the parent
  // object for the object that's being wrapped, this parent object is
  // set as the parent of the wrapper and it's also used to find the
  // right scope for the object being wrapped. Now, in the case of the
  // global object the wrapper shouldn't have a parent but we supply
  // one here anyway (the global object itself) and this will be used
  // by XPConnect only to find the right scope, once the scope is
  // found XPConnect will find the existing wrapper (which always
  // exists since it's created on window construction), since an
  // existing wrapper is found the parent we supply here is ignored
  // after the wrapper is found.

  nsCOMPtr<nsIScriptGlobalObject> sgo(do_QueryInterface(nativeObj));
  NS_ASSERTION(sgo, "nativeObj not a global object!");

  if (sgo) {
    *parentObj = sgo->GetGlobalJSObject();

    if (*parentObj) {
      return NS_OK;
    }
  }

  // We're most likely being called when the global object is
  // created, at that point we won't get a nsIScriptContext but we
  // know we're called on the correct context so we return globalObj

  *parentObj = globalObj;

  return NS_OK;
}


// This JS class piggybacks on nsHTMLDocumentSH::ReleaseDocument()...

static JSClass sGlobalScopePolluterClass = {
  "Global Scope Polluter",
  JSCLASS_HAS_PRIVATE | JSCLASS_PRIVATE_IS_NSISUPPORTS | JSCLASS_NEW_RESOLVE,
  nsWindowSH::SecurityCheckOnSetProp, nsWindowSH::SecurityCheckOnSetProp,
  nsWindowSH::GlobalScopePolluterGetProperty,
  nsWindowSH::SecurityCheckOnSetProp, JS_EnumerateStub,
  (JSResolveOp)nsWindowSH::GlobalScopePolluterNewResolve, JS_ConvertStub,
  nsHTMLDocumentSH::ReleaseDocument
};


// static
JSBool
nsWindowSH::GlobalScopePolluterGetProperty(JSContext *cx, JSObject *obj,
                                           jsval id, jsval *vp)
{
  // Someone is accessing a element by referencing its name/id in the
  // global scope, do a security check to make sure that's ok.

  nsresult rv =
    sSecMan->CheckPropertyAccess(cx, ::JS_GetGlobalForObject(cx, obj),
                                 "Window", id,
                                 nsIXPCSecurityManager::ACCESS_GET_PROPERTY);

  if (NS_FAILED(rv)) {
    // The security check failed. The security manager set a JS
    // exception for us.

    return JS_FALSE;
  }

  // Print a warning on the console so developers have a chance to
  // catch and fix these mistakes.
  PrintWarningOnConsole(cx, "GlobalScopeElementReference");

  return JS_TRUE;
}

// static
JSBool
nsWindowSH::SecurityCheckOnSetProp(JSContext *cx, JSObject *obj, jsval id,
                                   jsval *vp)
{
  // Someone is accessing a element by referencing its name/id in the
  // global scope, do a security check to make sure that's ok.

  nsresult rv =
    sSecMan->CheckPropertyAccess(cx, ::JS_GetGlobalForObject(cx, obj),
                                 "Window", id,
                                 nsIXPCSecurityManager::ACCESS_SET_PROPERTY);

  // If !NS_SUCCEEDED(rv) the security check failed. The security
  // manager set a JS exception for us.
  return NS_SUCCEEDED(rv);
}

// static
JSBool
nsWindowSH::GlobalScopePolluterNewResolve(JSContext *cx, JSObject *obj,
                                          jsval id, uintN flags,
                                          JSObject **objp)
{
  if (flags & (JSRESOLVE_ASSIGNING | JSRESOLVE_DECLARING |
               JSRESOLVE_CLASSNAME | JSRESOLVE_QUALIFIED) ||
      !JSVAL_IS_STRING(id)) {
    // Nothing to do here if we're either assigning or declaring,
    // resolving a class name, doing a qualified resolve, or
    // resolving a number.

    return JS_TRUE;
  }

  nsIHTMLDocument *doc = (nsIHTMLDocument *)::JS_GetPrivate(cx, obj);
  nsCOMPtr<nsIDocument> document(do_QueryInterface(doc));

  if (!document ||
      document->GetCompatibilityMode() != eCompatibility_NavQuirks) {
    // If we don't have a document, or if the document is not in
    // quirks mode, return early.

    return JS_TRUE;
  }

  JSObject *proto = ::JS_GetPrototype(cx, obj);
  JSString *jsstr = JSVAL_TO_STRING(id);
  JSBool hasProp;

  if (!proto || !::JS_HasUCProperty(cx, proto, ::JS_GetStringChars(jsstr),
                                    ::JS_GetStringLength(jsstr), &hasProp) ||
      hasProp) {
    // No prototype, or the property exists on the prototype. Do
    // nothing.

    return JS_TRUE;
  }

  nsDependentJSString str(jsstr);
  nsCOMPtr<nsISupports> result;

  {
    nsCOMPtr<nsIDOMDocument> dom_doc(do_QueryInterface(doc));
    nsCOMPtr<nsIDOMElement> element;

    dom_doc->GetElementById(str, getter_AddRefs(element));

    result = element;
  }

  if (!result) {
    doc->ResolveName(str, nsnull, getter_AddRefs(result));
  }

  if (result) {
    jsval v;
    nsCOMPtr<nsIXPConnectJSObjectHolder> holder;
    nsresult rv = WrapNative(cx, obj, result, PR_TRUE, &v,
                             getter_AddRefs(holder));
    NS_ENSURE_SUCCESS(rv, JS_FALSE);

    if (!::JS_DefineUCProperty(cx, obj, ::JS_GetStringChars(jsstr),
                               ::JS_GetStringLength(jsstr), v, nsnull, nsnull,
                               0)) {
      nsDOMClassInfo::ThrowJSException(cx, NS_ERROR_UNEXPECTED);

      return JS_FALSE;
    }

    *objp = obj;
  }

  return JS_TRUE;
}

// static
void
nsWindowSH::InvalidateGlobalScopePolluter(JSContext *cx, JSObject *obj)
{
  JSObject *proto;

  JSAutoRequest ar(cx);

  while ((proto = ::JS_GetPrototype(cx, obj))) {
    if (JS_GET_CLASS(cx, proto) == &sGlobalScopePolluterClass) {
      nsIHTMLDocument *doc = (nsIHTMLDocument *)::JS_GetPrivate(cx, proto);

      NS_IF_RELEASE(doc);

      ::JS_SetPrivate(cx, proto, nsnull);

      // Pull the global scope polluter out of the prototype chain so
      // that it can be freed.
      ::JS_SetPrototype(cx, obj, ::JS_GetPrototype(cx, proto));

      break;
    }

    obj = proto;
  }
}

// static
nsresult
nsWindowSH::InstallGlobalScopePolluter(JSContext *cx, JSObject *obj,
                                       nsIHTMLDocument *doc)
{
  // If global scope pollution is disabled, or if our document is not
  // a HTML document, do nothing
  if (sDisableGlobalScopePollutionSupport || !doc) {
    return NS_OK;
  }

  JSAutoRequest ar(cx);

  JSObject *gsp = ::JS_NewObject(cx, &sGlobalScopePolluterClass, nsnull, obj);
  if (!gsp) {
    return NS_ERROR_OUT_OF_MEMORY;
  }

  JSObject *o = obj, *proto;

  // Find the place in the prototype chain where we want this global
  // scope polluter (right before Object.prototype).

  while ((proto = ::JS_GetPrototype(cx, o))) {
    if (JS_GET_CLASS(cx, proto) == sObjectClass) {
      // Set the global scope polluters prototype to Object.prototype
      if (!::JS_SetPrototype(cx, gsp, proto)) {
        return NS_ERROR_UNEXPECTED;
      }

      break;
    }

    o = proto;
  }

  // And then set the prototype of the object whose prototype was
  // Object.prototype to be the global scope polluter.
  if (!::JS_SetPrototype(cx, o, gsp)) {
    return NS_ERROR_UNEXPECTED;
  }

  if (!::JS_SetPrivate(cx, gsp, doc)) {
    return NS_ERROR_UNEXPECTED;
  }

  // The global scope polluter will release doc on destruction (or
  // invalidation).
  NS_ADDREF(doc);

  return NS_OK;
}

static
already_AddRefed<nsIDOMWindow>
GetChildFrame(nsGlobalWindow *win, jsval id)
{
  nsCOMPtr<nsIDOMWindowCollection> frames;
  win->GetFrames(getter_AddRefs(frames));

  nsIDOMWindow *frame = nsnull;

  if (frames) {
    frames->Item(JSVAL_TO_INT(id), &frame);
  }

  return frame;
}

NS_IMETHODIMP
nsWindowSH::GetProperty(nsIXPConnectWrappedNative *wrapper, JSContext *cx,
                        JSObject *obj, jsval id, jsval *vp, PRBool *_retval)
{
  nsGlobalWindow *win = nsGlobalWindow::FromWrapper(wrapper);

  JSAutoRequest ar(cx);

#ifdef DEBUG_SH_FORWARDING
  {
    JSString *jsstr = ::JS_ValueToString(cx, id);
    if (jsstr) {
      nsDependentJSString str(jsstr);

      if (win->IsInnerWindow()) {
#ifdef DEBUG_PRINT_INNER
        printf("Property '%s' get on inner window %p\n",
              NS_ConvertUTF16toUTF8(str).get(), (void *)win);
#endif
      } else {
        printf("Property '%s' get on outer window %p\n",
              NS_ConvertUTF16toUTF8(str).get(), (void *)win);
      }
    }
  }
#endif

  JSObject *realObj;
  wrapper->GetJSObject(&realObj);
  if (win->IsOuterWindow() && realObj == obj) {
    // XXXjst: Do security checks here when we remove the security
    // checks on the inner window.

    nsGlobalWindow *innerWin = win->GetCurrentInnerWindowInternal();

    JSObject *innerObj;
    if (innerWin && (innerObj = innerWin->GetGlobalJSObject())) {
#ifdef DEBUG_SH_FORWARDING
      printf(" --- Forwarding get to inner window %p\n", (void *)innerWin);
#endif

      // Forward the get to the inner object
      if (JSVAL_IS_STRING(id)) {
        JSString *str = JSVAL_TO_STRING(id);

        *_retval = ::JS_GetUCProperty(cx, innerObj, ::JS_GetStringChars(str),
                                      ::JS_GetStringLength(str), vp);
      } else if (JSVAL_IS_INT(id)) {
        *_retval = ::JS_GetElement(cx, innerObj, JSVAL_TO_INT(id), vp);
      } else {
        NS_ERROR("Write me!");

        return NS_ERROR_NOT_IMPLEMENTED;
      }

      return NS_OK;
    }
  }

  // The order in which things are done in this method are a bit
  // whacky, that's because this method is *extremely* performace
  // critical. Don't touch this unless you know what you're doing.

  if (JSVAL_IS_INT(id)) {
    // If we're accessing a numeric property we'll treat that as if
    // window.frames[n] is accessed (since window.frames === window),
    // if window.frames[n] is a child frame, wrap the frame and return
    // it without doing a security check.

    nsCOMPtr<nsIDOMWindow> frame = GetChildFrame(win, id);
    nsresult rv = NS_OK;

    if (frame) {
      // A numeric property accessed and the numeric property is a
      // child frame, wrap the child frame without doing a security
      // check and return.

      nsGlobalWindow *frameWin = (nsGlobalWindow *)frame.get();

      nsCOMPtr<nsIXPConnectJSObjectHolder> holder;
      rv = WrapNative(cx, frameWin->GetGlobalJSObject(), frame,
                      &NS_GET_IID(nsIDOMWindow), PR_TRUE, vp,
                      getter_AddRefs(holder));

      if (NS_SUCCEEDED(rv) && !win->IsChromeWindow()) {
        JSObject *scopeobj = JS_GetScopeChain(cx);
        if (!scopeobj) {
          *_retval = JS_FALSE;
          return NS_ERROR_FAILURE;
        }

        rv = sXPConnect->GetXOWForObject(cx, scopeobj, JSVAL_TO_OBJECT(*vp),
                                         vp);
      }
    }

    return NS_FAILED(rv) ? rv : NS_SUCCESS_I_DID_SOMETHING;
  }

  if (JSVAL_IS_STRING(id) && !JSVAL_IS_PRIMITIVE(*vp) &&
      ::JS_TypeOfValue(cx, *vp) != JSTYPE_FUNCTION) {
    // A named property accessed which could have been resolved to a
    // child frame in nsWindowSH::NewResolve() (*vp will tell us if
    // that's the case). If *vp is a window object (i.e. a child
    // frame), return without doing a security check.
    //
    // Calling GetWrappedNativeOfJSObject() is not all that cheap, so
    // only do that if the JSClass name is one that is likely to be a
    // window object.

    const char *name = JS_GET_CLASS(cx, JSVAL_TO_OBJECT(*vp))->name;

    // The list of Window class names here need to be kept in sync
    // with the actual class names! The class name
    // XPCCrossOriginWrapper needs to be handled here too as XOWs
    // define child frame names with a XOW as the value, and thus
    // we'll need to get through here with XOWs class name too.
    if ((*name == 'W' && strcmp(name, "Window") == 0) ||
        (*name == 'C' && strcmp(name, "ChromeWindow") == 0) ||
        (*name == 'M' && strcmp(name, "ModalContentWindow") == 0) ||
        (*name == 'X' && strcmp(name, "XPCCrossOriginWrapper") == 0)) {
      nsCOMPtr<nsIDOMWindow> window = do_QueryWrapper(cx, JSVAL_TO_OBJECT(*vp));

      if (window) {
        // Yup, *vp is a window object, return early (*vp is already
        // the window, so no need to wrap it again).

        return NS_SUCCESS_I_DID_SOMETHING;
      }
    }
  }

  return NS_OK;
}

NS_IMETHODIMP
nsWindowSH::SetProperty(nsIXPConnectWrappedNative *wrapper, JSContext *cx,
                        JSObject *obj, jsval id, jsval *vp, PRBool *_retval)
{
  nsGlobalWindow *win = nsGlobalWindow::FromWrapper(wrapper);

#ifdef DEBUG_SH_FORWARDING
  {
    nsDependentJSString str(::JS_ValueToString(cx, id));

    if (win->IsInnerWindow()) {
#ifdef DEBUG_PRINT_INNER
      printf("Property '%s' set on inner window %p\n",
             NS_ConvertUTF16toUTF8(str).get(), (void *)win);
#endif
    } else {
      printf("Property '%s' set on outer window %p\n",
             NS_ConvertUTF16toUTF8(str).get(), (void *)win);
    }
  }
#endif

  JSObject *realObj;
  wrapper->GetJSObject(&realObj);
  if (win->IsOuterWindow() && obj == realObj) {
    // XXXjst: Do security checks here when we remove the security
    // checks on the inner window.

    nsGlobalWindow *innerWin = win->GetCurrentInnerWindowInternal();

    JSObject *innerObj;
    if (innerWin && (innerObj = innerWin->GetGlobalJSObject())) {
#ifdef DEBUG_SH_FORWARDING
      printf(" --- Forwarding set to inner window %p\n", (void *)innerWin);
#endif

      // Forward the set to the inner object
      if (JSVAL_IS_STRING(id)) {
        JSString *str = JSVAL_TO_STRING(id);

        *_retval = ::JS_SetUCProperty(cx, innerObj, ::JS_GetStringChars(str),
                                      ::JS_GetStringLength(str), vp);
      } else if (JSVAL_IS_INT(id)) {
        *_retval = ::JS_SetElement(cx, innerObj, JSVAL_TO_INT(id), vp);
      } else {
        NS_ERROR("Write me!");

        return NS_ERROR_NOT_IMPLEMENTED;
      }

      return NS_OK;
    }
  }

  if (id == sLocation_id) {
    JSAutoRequest ar(cx);

    JSString *val = ::JS_ValueToString(cx, *vp);
    NS_ENSURE_TRUE(val, NS_ERROR_UNEXPECTED);

    nsCOMPtr<nsIDOMWindowInternal> window(do_QueryWrappedNative(wrapper));
    NS_ENSURE_TRUE(window, NS_ERROR_UNEXPECTED);

    nsCOMPtr<nsIDOMLocation> location;
    nsresult rv = window->GetLocation(getter_AddRefs(location));
    NS_ENSURE_TRUE(NS_SUCCEEDED(rv) && location, rv);

    nsCOMPtr<nsIXPConnectJSObjectHolder> holder;
    rv = WrapNative(cx, obj, location, &NS_GET_IID(nsIDOMLocation), PR_TRUE,
                    vp, getter_AddRefs(holder));
    NS_ENSURE_SUCCESS(rv, rv);

    rv = location->SetHref(nsDependentJSString(val));

    return NS_FAILED(rv) ? rv : NS_SUCCESS_I_DID_SOMETHING;
  }

  return nsEventReceiverSH::SetProperty(wrapper, cx, obj, id, vp, _retval);
}

NS_IMETHODIMP
nsWindowSH::AddProperty(nsIXPConnectWrappedNative *wrapper, JSContext *cx,
                        JSObject *obj, jsval id, jsval *vp,
                        PRBool *_retval)
{
  nsGlobalWindow *win = nsGlobalWindow::FromWrapper(wrapper);

#ifdef DEBUG_SH_FORWARDING
  {
    nsDependentJSString str(::JS_ValueToString(cx, id));

    if (win->IsInnerWindow()) {
#ifdef DEBUG_PRINT_INNER
      printf("Property '%s' add on inner window %p\n",
             NS_ConvertUTF16toUTF8(str).get(), (void *)win);
#endif
    } else {
      printf("Property '%s' add on outer window %p\n",
             NS_ConvertUTF16toUTF8(str).get(), (void *)win);
    }
  }
#endif

  JSObject *realObj;
  wrapper->GetJSObject(&realObj);
  if (win->IsOuterWindow() && obj == realObj) {
    // XXXjst: Do security checks here when we remove the security
    // checks on the inner window.

    nsGlobalWindow *innerWin = win->GetCurrentInnerWindowInternal();

    JSObject *innerObj;
    if (innerWin && (innerObj = innerWin->GetGlobalJSObject())) {
#ifdef DEBUG_SH_FORWARDING
      printf(" --- Forwarding add to inner window %p\n", (void *)innerWin);
#endif

      jsid interned_id;
      if (!JS_ValueToId(cx, id, &interned_id)) {
        *_retval = JS_FALSE;
        return NS_OK;
      }

      JSPropertyDescriptor desc;
      if (!JS_GetPropertyDescriptorById(cx, obj, interned_id,
                                        JSRESOLVE_QUALIFIED, &desc)) {
        *_retval = JS_FALSE;
        return NS_OK;
      }

      // Forward the add to the inner object
      *_retval = JS_DefinePropertyById(cx, innerObj, interned_id, *vp,
                                       desc.getter, desc.setter,
                                       desc.attrs | JSPROP_ENUMERATE);
      return NS_OK;
    }
  }

  return nsEventReceiverSH::AddProperty(wrapper, cx, obj, id, vp, _retval);
}

NS_IMETHODIMP
nsWindowSH::DelProperty(nsIXPConnectWrappedNative *wrapper, JSContext *cx,
                        JSObject *obj, jsval id, jsval *vp,
                        PRBool *_retval)
{
  nsGlobalWindow *win = nsGlobalWindow::FromWrapper(wrapper);

#ifdef DEBUG_SH_FORWARDING
  {
    nsDependentJSString str(::JS_ValueToString(cx, id));

    if (win->IsInnerWindow()) {
#ifdef DEBUG_PRINT_INNER
      printf("Property '%s' del on inner window %p\n",
             NS_ConvertUTF16toUTF8(str).get(), (void *)win);
#endif
    } else {
      printf("Property '%s' del on outer window %p\n",
             NS_ConvertUTF16toUTF8(str).get(), (void *)win);
    }
  }
#endif

  if (win->IsOuterWindow() && !ObjectIsNativeWrapper(cx, obj)) {
    // XXXjst: Do security checks here when we remove the security
    // checks on the inner window.

    nsGlobalWindow *innerWin = win->GetCurrentInnerWindowInternal();

    JSObject *innerObj;
    if (innerWin && (innerObj = innerWin->GetGlobalJSObject())) {
#ifdef DEBUG_SH_FORWARDING
      printf(" --- Forwarding del to inner window %p\n", (void *)innerWin);
#endif

      // Forward the del to the inner object
      jsid interned_id;
      *_retval = (JS_ValueToId(cx, id, &interned_id) &&
                  JS_DeletePropertyById(cx, innerObj, interned_id));

      return NS_OK;
    }
  }

  // Notify any XOWs on our outer window.

  nsGlobalWindow *outerWin = win->GetOuterWindowInternal();
  if (outerWin) {
    nsCOMPtr<nsIXPConnectWrappedNative> wn;
    nsIXPConnect *xpc = nsContentUtils::XPConnect();
    nsresult rv =
      xpc->GetWrappedNativeOfJSObject(cx, outerWin->GetGlobalJSObject(),
                                      getter_AddRefs(wn));
    NS_ENSURE_SUCCESS(rv, rv);

    rv = xpc->UpdateXOWs(cx, wn, nsIXPConnect::XPC_XOW_CLEARSCOPE);
    NS_ENSURE_SUCCESS(rv, rv);
  }

  return NS_OK;
}

static const char*
FindConstructorContractID(const nsDOMClassInfoData *aDOMClassInfoData)
{
  PRUint32 i;
  for (i = 0; i < NS_ARRAY_LENGTH(kConstructorMap); ++i) {
    if (&sClassInfoData[kConstructorMap[i].mDOMClassInfoID] ==
        aDOMClassInfoData) {
      return kConstructorMap[i].mContractID;
    }
  }
  return nsnull;
}

static nsDOMConstructorFunc
FindConstructorFunc(const nsDOMClassInfoData *aDOMClassInfoData)
{
  for (PRUint32 i = 0; i < NS_ARRAY_LENGTH(kConstructorFuncMap); ++i) {
    if (&sClassInfoData[kConstructorFuncMap[i].mDOMClassInfoID] ==
        aDOMClassInfoData) {
      return kConstructorFuncMap[i].mConstructorFunc;
    }
  }
  return nsnull;
}

static nsresult
BaseStubConstructor(nsIWeakReference* aWeakOwner,
                    const nsGlobalNameStruct *name_struct, JSContext *cx,
                    JSObject *obj, uintN argc, jsval *argv, jsval *rval)
{
  nsresult rv;
  nsCOMPtr<nsISupports> native;
  if (name_struct->mType == nsGlobalNameStruct::eTypeClassConstructor) {
    const nsDOMClassInfoData* ci_data =
      &sClassInfoData[name_struct->mDOMClassInfoID];
    const char *contractid = FindConstructorContractID(ci_data);
    if (contractid) {
      native = do_CreateInstance(contractid, &rv);
    }
    else {
      nsDOMConstructorFunc func = FindConstructorFunc(ci_data);
      if (func) {
        rv = func(getter_AddRefs(native));
      }
    }
  } else if (name_struct->mType == nsGlobalNameStruct::eTypeExternalConstructor) {
    native = do_CreateInstance(name_struct->mCID, &rv);
  } else if (name_struct->mType == nsGlobalNameStruct::eTypeExternalConstructorAlias) {
    native = do_CreateInstance(name_struct->mAlias->mCID, &rv);
  } else {
    native = do_CreateInstance(*name_struct->mData->mConstructorCID, &rv);
  }
  if (NS_FAILED(rv)) {
    NS_ERROR("Failed to create the object");
    return rv;
  }

  nsCOMPtr<nsIJSNativeInitializer> initializer(do_QueryInterface(native));
  if (initializer) {
    // Initialize object using the current inner window, but only if
    // the caller can access it.
    nsCOMPtr<nsPIDOMWindow> owner = do_QueryReferent(aWeakOwner);
    nsPIDOMWindow* outerWindow = owner ? owner->GetOuterWindow() : nsnull;
    nsPIDOMWindow* currentInner =
      outerWindow ? outerWindow->GetCurrentInnerWindow() : nsnull;
    if (!currentInner ||
        (owner != currentInner &&
         !nsContentUtils::CanCallerAccess(currentInner))) {
      return NS_ERROR_DOM_SECURITY_ERR;
    }

    rv = initializer->Initialize(currentInner, cx, obj, argc, argv);
    if (NS_FAILED(rv)) {
      return rv;
    }
  }

  nsCOMPtr<nsIScriptObjectOwner> owner(do_QueryInterface(native));
  if (owner) {
    nsIScriptContext *context = nsJSUtils::GetStaticScriptContext(cx, obj);
    if (!context) {
      return NS_ERROR_UNEXPECTED;
    }

    JSObject* new_obj;
    rv = owner->GetScriptObject(context, (void**)&new_obj);

    if (NS_SUCCEEDED(rv)) {
      *rval = OBJECT_TO_JSVAL(new_obj);
    }

    return rv;
  }

  rv = nsDOMGenericSH::WrapNative(cx, obj, native, PR_TRUE, rval);

  return rv;
}

static nsresult
DefineInterfaceConstants(JSContext *cx, JSObject *obj, const nsIID *aIID)
{
  nsCOMPtr<nsIInterfaceInfoManager>
    iim(do_GetService(NS_INTERFACEINFOMANAGER_SERVICE_CONTRACTID));
  NS_ENSURE_TRUE(iim, NS_ERROR_UNEXPECTED);

  nsCOMPtr<nsIInterfaceInfo> if_info;

  nsresult rv = iim->GetInfoForIID(aIID, getter_AddRefs(if_info));
  NS_ENSURE_TRUE(NS_SUCCEEDED(rv) && if_info, rv);

  PRUint16 constant_count;

  if_info->GetConstantCount(&constant_count);

  if (!constant_count) {
    return NS_OK;
  }

  nsCOMPtr<nsIInterfaceInfo> parent_if_info;

  rv = if_info->GetParent(getter_AddRefs(parent_if_info));
  NS_ENSURE_TRUE(NS_SUCCEEDED(rv) && parent_if_info, rv);

  PRUint16 parent_constant_count, i;
  parent_if_info->GetConstantCount(&parent_constant_count);

  for (i = parent_constant_count; i < constant_count; i++) {
    const nsXPTConstant *c = nsnull;

    rv = if_info->GetConstant(i, &c);
    NS_ENSURE_TRUE(NS_SUCCEEDED(rv) && c, rv);

    PRUint16 type = c->GetType().TagPart();

    jsval v;
    switch (type) {
      case nsXPTType::T_I8:
      case nsXPTType::T_U8:
      {
        v = INT_TO_JSVAL(c->GetValue()->val.u8);
        break;
      }
      case nsXPTType::T_I16:
      case nsXPTType::T_U16:
      {
        v = INT_TO_JSVAL(c->GetValue()->val.u16);
        break;
      }
      case nsXPTType::T_I32:
      {
        if (!JS_NewNumberValue(cx, c->GetValue()->val.i32, &v)) {
          return NS_ERROR_UNEXPECTED;
        }
        break;
      }
      case nsXPTType::T_U32:
      {
        if (!JS_NewNumberValue(cx, c->GetValue()->val.u32, &v)) {
          return NS_ERROR_UNEXPECTED;
        }
        break;
      }
      default:
      {
#ifdef NS_DEBUG
        NS_ERROR("Non-numeric constant found in interface.");
#endif
        continue;
      }
    }

    if (!::JS_DefineProperty(cx, obj, c->GetName(), v, nsnull, nsnull,
                             JSPROP_ENUMERATE)) {
      return NS_ERROR_UNEXPECTED;
    }
  }

  return NS_OK;
}

NS_IMETHODIMP
nsHTMLBodyElementSH::NewResolve(nsIXPConnectWrappedNative *wrapper, JSContext
                                *cx, JSObject *obj, jsval id, PRUint32 flags,
                                JSObject **objp, PRBool *_retval)
{
  if (id == sOnhashchange_id) {
    // Special handling so |"onhashchange" in document.body| returns true.
    jsid interned_id;

    if (!JS_ValueToId(cx, id, &interned_id) ||
        !JS_DefinePropertyById(cx, obj, interned_id, JSVAL_VOID,
                               nsnull, nsnull, JSPROP_ENUMERATE)) {
      *_retval = PR_FALSE;
      return NS_ERROR_FAILURE;
    }

    *objp = obj;
    return NS_OK;
  }

  return nsElementSH::NewResolve(wrapper, cx, obj, id, flags, objp, _retval);
}

NS_IMETHODIMP
nsHTMLBodyElementSH::GetProperty(nsIXPConnectWrappedNative *wrapper,
                                 JSContext *cx, JSObject *obj, jsval id,
                                 jsval *vp, PRBool *_retval)
{
  if (id == sOnhashchange_id) {
    // Forward the request to the Window.
    jsid interned_id;

    if (!JS_ValueToId(cx, id, &interned_id) ||
        !JS_GetPropertyById(cx, JS_GetGlobalForObject(cx, obj),
                            interned_id, vp)) {
      *_retval = PR_FALSE;
      return NS_ERROR_FAILURE;
    }

    return NS_OK;
  }

  return nsElementSH::GetProperty(wrapper, cx, obj, id, vp, _retval);
}

NS_IMETHODIMP
nsHTMLBodyElementSH::SetProperty(nsIXPConnectWrappedNative *wrapper,
                                 JSContext *cx, JSObject *obj,
                                 jsval id, jsval *vp, PRBool *_retval)
{
  if (id == sOnhashchange_id) {
    // Forward the request to the Window.
    jsid interned_id;

    if (!JS_ValueToId(cx, id, &interned_id) ||
        !JS_SetPropertyById(cx, JS_GetGlobalForObject(cx, obj),
                            interned_id, vp)) {
      *_retval = PR_FALSE;
      return NS_ERROR_FAILURE;
    }

    return NS_OK;
  }

  return nsElementSH::SetProperty(wrapper, cx, obj, id, vp, _retval);
}

class nsDOMConstructor : public nsIDOMDOMConstructor
{
protected:
  nsDOMConstructor(const PRUnichar* aName,
                   PRBool aIsConstructable,
                   nsPIDOMWindow* aOwner)
    : mClassName(aName),
      mConstructable(aIsConstructable),
      mWeakOwner(do_GetWeakReference(aOwner))
  {
  }

public:

  static nsresult Create(const PRUnichar* aName,
                         const nsDOMClassInfoData* aData,
                         const nsGlobalNameStruct* aNameStruct,
                         nsPIDOMWindow* aOwner,
                         nsDOMConstructor** aResult);

  NS_DECL_ISUPPORTS
  NS_DECL_NSIDOMDOMCONSTRUCTOR

  nsresult Construct(nsIXPConnectWrappedNative *wrapper, JSContext *cx,
                     JSObject *obj, PRUint32 argc, jsval *argv,
                     jsval *vp, PRBool *_retval);

  nsresult HasInstance(nsIXPConnectWrappedNative *wrapper, JSContext *cx,
                       JSObject *obj, jsval val, PRBool *bp,
                       PRBool *_retval);

  nsresult Install(JSContext *cx, JSObject *target, jsval thisAsVal)
  {
    JSBool ok =
      ::JS_DefineUCProperty(cx, target,
                            reinterpret_cast<const jschar *>(mClassName),
                            nsCRT::strlen(mClassName), thisAsVal, nsnull,
                            nsnull, JSPROP_PERMANENT);

    return ok ? NS_OK : NS_ERROR_UNEXPECTED;
  }

private:
  const nsGlobalNameStruct *GetNameStruct()
  {
    if (!mClassName) {
      NS_ERROR("Can't get name");
      return nsnull;
    }

    const nsGlobalNameStruct *nameStruct;
#ifdef DEBUG
    nsresult rv =
#endif
      GetNameStruct(nsDependentString(mClassName), &nameStruct);

    NS_ASSERTION(NS_FAILED(rv) || nameStruct, "Name isn't in hash.");

    return nameStruct;
  }

  static nsresult GetNameStruct(const nsAString& aName,
                                const nsGlobalNameStruct **aNameStruct)
  {
    *aNameStruct = nsnull;

    nsScriptNameSpaceManager *nameSpaceManager = nsJSRuntime::GetNameSpaceManager();
    if (!nameSpaceManager) {
      NS_ERROR("Can't get namespace manager.");
      return NS_ERROR_UNEXPECTED;
    }

    nameSpaceManager->LookupName(aName, aNameStruct);

    // Return NS_OK here, aName just isn't a DOM class but nothing failed.
    return NS_OK;
  }

  static PRBool IsConstructable(const nsDOMClassInfoData *aData)
  {
    if (IS_EXTERNAL(aData->mCachedClassInfo)) {
      const nsExternalDOMClassInfoData* data =
        static_cast<const nsExternalDOMClassInfoData*>(aData);
      return data->mConstructorCID != nsnull;
    }

    return FindConstructorContractID(aData) || FindConstructorFunc(aData);
  }
  static PRBool IsConstructable(const nsGlobalNameStruct *aNameStruct)
  {
    return
      (aNameStruct->mType == nsGlobalNameStruct::eTypeClassConstructor &&
       IsConstructable(&sClassInfoData[aNameStruct->mDOMClassInfoID])) ||
      (aNameStruct->mType == nsGlobalNameStruct::eTypeExternalClassInfo &&
       IsConstructable(aNameStruct->mData)) ||
      aNameStruct->mType == nsGlobalNameStruct::eTypeExternalConstructor ||
      aNameStruct->mType == nsGlobalNameStruct::eTypeExternalConstructorAlias;
  }

  const PRUnichar*   mClassName;
  const PRPackedBool mConstructable;
  nsWeakPtr          mWeakOwner;
};

//static
nsresult
nsDOMConstructor::Create(const PRUnichar* aName,
                         const nsDOMClassInfoData* aData,
                         const nsGlobalNameStruct* aNameStruct,
                         nsPIDOMWindow* aOwner,
                         nsDOMConstructor** aResult)
{
  *aResult = nsnull;
  // Prevent creating a constructor if aOwner is inner window which doesn't have
  // an outer window. If the outer window doesn't have an inner window or the
  // caller can't access the outer window's current inner window then try to use
  // the owner (so long as it is, in fact, an inner window). If that doesn't
  // work then prevent creation also.
  nsPIDOMWindow* outerWindow = aOwner->GetOuterWindow();
  nsPIDOMWindow* currentInner =
    outerWindow ? outerWindow->GetCurrentInnerWindow() : aOwner;
  if (!outerWindow ||
      (aOwner != currentInner &&
       !nsContentUtils::CanCallerAccess(currentInner) &&
       !(currentInner = aOwner)->IsInnerWindow())) {
    return NS_ERROR_DOM_SECURITY_ERR;
  }

  PRBool constructable = aNameStruct ?
                         IsConstructable(aNameStruct) :
                         IsConstructable(aData);

  *aResult = new nsDOMConstructor(aName, constructable, currentInner);
  NS_ENSURE_TRUE(*aResult, NS_ERROR_OUT_OF_MEMORY);
  NS_ADDREF(*aResult);
  return NS_OK;
}

NS_IMPL_ADDREF(nsDOMConstructor)
NS_IMPL_RELEASE(nsDOMConstructor)
NS_INTERFACE_MAP_BEGIN(nsDOMConstructor)
  NS_INTERFACE_MAP_ENTRY(nsIDOMDOMConstructor)
  NS_INTERFACE_MAP_ENTRY(nsISupports)
  if (aIID.Equals(NS_GET_IID(nsIClassInfo))) {
#ifdef DEBUG
    {
      const nsGlobalNameStruct *name_struct = GetNameStruct();
      NS_ASSERTION(!name_struct ||
                   mConstructable == IsConstructable(name_struct),
                   "Can't change constructability dynamically!");
    }
#endif
    foundInterface =
      NS_GetDOMClassInfoInstance(mConstructable ?
                                 eDOMClassInfo_DOMConstructor_id :
                                 eDOMClassInfo_DOMPrototype_id);
    if (!foundInterface) {
      *aInstancePtr = nsnull;
      return NS_ERROR_OUT_OF_MEMORY;
    }
  } else
NS_INTERFACE_MAP_END

nsresult
nsDOMConstructor::Construct(nsIXPConnectWrappedNative *wrapper, JSContext * cx,
                            JSObject * obj, PRUint32 argc, jsval * argv,
                            jsval * vp, PRBool *_retval)
{
  JSObject* class_obj = JSVAL_TO_OBJECT(argv[-2]);
  if (!class_obj) {
    NS_ERROR("nsDOMConstructor::Construct couldn't get constructor object.");
    return NS_ERROR_UNEXPECTED;
  }

  const nsGlobalNameStruct *name_struct = GetNameStruct();
  NS_ENSURE_TRUE(name_struct, NS_ERROR_FAILURE);

  if (!IsConstructable(name_struct)) {
    // ignore return value, we return JS_FALSE anyway
    return NS_ERROR_DOM_NOT_SUPPORTED_ERR;
  }

  return BaseStubConstructor(mWeakOwner, name_struct, cx, obj, argc, argv, vp);
}

nsresult
nsDOMConstructor::HasInstance(nsIXPConnectWrappedNative *wrapper,
                              JSContext * cx, JSObject * obj,
                              jsval v, PRBool *bp, PRBool *_retval)

{
  // No need to look these up in the hash.
  if (JSVAL_IS_PRIMITIVE(v)) {
    return NS_OK;
  }

  JSObject *dom_obj = JSVAL_TO_OBJECT(v);
  NS_ASSERTION(dom_obj, "nsDOMConstructor::HasInstance couldn't get object");

  // This might not be the right object, if XPCNativeWrapping
  // happened.  Get the wrapped native for this object, then get its
  // JS object.
  JSObject *wrapped_obj;
  nsresult rv = nsContentUtils::XPConnect()->GetJSObjectOfWrapper(cx, dom_obj,
                                                                  &wrapped_obj);
  if (NS_SUCCEEDED(rv)) {
    dom_obj = wrapped_obj;
  }

  JSClass *dom_class = JS_GET_CLASS(cx, dom_obj);
  if (!dom_class) {
    NS_ERROR("nsDOMConstructor::HasInstance can't get class.");
    return NS_ERROR_UNEXPECTED;
  }

  const nsGlobalNameStruct *name_struct;
  rv = GetNameStruct(NS_ConvertASCIItoUTF16(dom_class->name), &name_struct);
  if (!name_struct) {
    return rv;
  }

  if (name_struct->mType != nsGlobalNameStruct::eTypeClassConstructor &&
      name_struct->mType != nsGlobalNameStruct::eTypeExternalClassInfo &&
      name_struct->mType != nsGlobalNameStruct::eTypeExternalConstructorAlias) {
    // Doesn't have DOM interfaces.
    return NS_OK;
  }

  const nsGlobalNameStruct *class_name_struct = GetNameStruct();
  NS_ENSURE_TRUE(class_name_struct, NS_ERROR_FAILURE);

  if (name_struct == class_name_struct) {
    *bp = JS_TRUE;

    return NS_OK;
  }

  nsScriptNameSpaceManager *nameSpaceManager = nsJSRuntime::GetNameSpaceManager();
  NS_ASSERTION(nameSpaceManager, "Can't get namespace manager?");

  const nsIID *class_iid;
  if (class_name_struct->mType == nsGlobalNameStruct::eTypeInterface ||
      class_name_struct->mType == nsGlobalNameStruct::eTypeClassProto) {
    class_iid = &class_name_struct->mIID;
  } else if (class_name_struct->mType == nsGlobalNameStruct::eTypeClassConstructor) {
    class_iid =
      sClassInfoData[class_name_struct->mDOMClassInfoID].mProtoChainInterface;
  } else if (class_name_struct->mType == nsGlobalNameStruct::eTypeExternalClassInfo) {
    class_iid = class_name_struct->mData->mProtoChainInterface;
  } else if (class_name_struct->mType == nsGlobalNameStruct::eTypeExternalConstructorAlias) {
    const nsGlobalNameStruct* alias_struct =
      nameSpaceManager->GetConstructorProto(class_name_struct);
    if (!alias_struct) {
      NS_ERROR("Couldn't get constructor prototype.");
      return NS_ERROR_UNEXPECTED;
    }

    if (alias_struct->mType == nsGlobalNameStruct::eTypeClassConstructor) {
      class_iid =
        sClassInfoData[alias_struct->mDOMClassInfoID].mProtoChainInterface;
    } else if (alias_struct->mType == nsGlobalNameStruct::eTypeExternalClassInfo) {
      class_iid = alias_struct->mData->mProtoChainInterface;
    } else {
      NS_ERROR("Expected eTypeClassConstructor or eTypeExternalClassInfo.");
      return NS_ERROR_UNEXPECTED;
    }
  } else {
    *bp = JS_FALSE;

    return NS_OK;
  }

  if (name_struct->mType == nsGlobalNameStruct::eTypeExternalConstructorAlias) {
    name_struct = nameSpaceManager->GetConstructorProto(name_struct);
    if (!name_struct) {
      NS_ERROR("Couldn't get constructor prototype.");
      return NS_ERROR_UNEXPECTED;
    }
  }

  NS_ASSERTION(name_struct->mType == nsGlobalNameStruct::eTypeClassConstructor ||
               name_struct->mType == nsGlobalNameStruct::eTypeExternalClassInfo,
               "The constructor was set up with a struct of the wrong type.");

  const nsDOMClassInfoData *ci_data = nsnull;
  if (name_struct->mType == nsGlobalNameStruct::eTypeClassConstructor &&
      name_struct->mDOMClassInfoID >= 0) {
    ci_data = &sClassInfoData[name_struct->mDOMClassInfoID];
  } else if (name_struct->mType == nsGlobalNameStruct::eTypeExternalClassInfo) {
    ci_data = name_struct->mData;
  }

  nsCOMPtr<nsIInterfaceInfoManager>
    iim(do_GetService(NS_INTERFACEINFOMANAGER_SERVICE_CONTRACTID));
  if (!iim) {
    NS_ERROR("nsDOMConstructor::HasInstance can't get interface info mgr.");
    return NS_ERROR_UNEXPECTED;
  }

  nsCOMPtr<nsIInterfaceInfo> if_info;
  PRUint32 count = 0;
  const nsIID* class_interface;
  while ((class_interface = ci_data->mInterfaces[count++])) {
    if (class_iid->Equals(*class_interface)) {
      *bp = JS_TRUE;

      return NS_OK;
    }

    iim->GetInfoForIID(class_interface, getter_AddRefs(if_info));
    if (!if_info) {
      NS_ERROR("nsDOMConstructor::HasInstance can't get interface info.");
      return NS_ERROR_UNEXPECTED;
    }

    if_info->HasAncestor(class_iid, bp);

    if (*bp) {
      return NS_OK;
    }
  }

  return NS_OK;
}

NS_IMETHODIMP
nsDOMConstructor::ToString(nsAString &aResult)
{
  aResult.AssignLiteral("[object ");
  aResult.Append(mClassName);
  aResult.Append(PRUnichar(']'));

  return NS_OK;
}


static nsresult
GetXPCProto(nsIXPConnect *aXPConnect, JSContext *cx, nsGlobalWindow *aWin,
            const nsGlobalNameStruct *aNameStruct,
            nsIXPConnectJSObjectHolder **aProto)
{
  NS_ASSERTION(aNameStruct->mType ==
                 nsGlobalNameStruct::eTypeClassConstructor ||
               aNameStruct->mType == nsGlobalNameStruct::eTypeExternalClassInfo,
               "Wrong type!");

  nsCOMPtr<nsIClassInfo> ci;
  if (aNameStruct->mType == nsGlobalNameStruct::eTypeClassConstructor) {
    PRInt32 id = aNameStruct->mDOMClassInfoID;
    NS_ABORT_IF_FALSE(id >= 0, "Negative DOM classinfo?!?");

    nsDOMClassInfoID ci_id = (nsDOMClassInfoID)id;

    ci = NS_GetDOMClassInfoInstance(ci_id);

    // In most cases we want to find the wrapped native prototype in
    // aWin's scope and use that prototype for
    // ClassName.prototype. But in the case where we're setting up
    // "Window.prototype" or "ChromeWindow.prototype" we want to do
    // the look up in aWin's outer window's scope since the inner
    // window's wrapped native prototype comes from the outer
    // window's scope.
    if (ci_id == eDOMClassInfo_Window_id ||
        ci_id == eDOMClassInfo_ModalContentWindow_id ||
        ci_id == eDOMClassInfo_ChromeWindow_id) {
      nsGlobalWindow *scopeWindow = aWin->GetOuterWindowInternal();

      if (scopeWindow) {
        aWin = scopeWindow;
      }
    }
  }
  else {
    ci = nsDOMClassInfo::GetClassInfoInstance(aNameStruct->mData);
  }
  NS_ENSURE_TRUE(ci, NS_ERROR_UNEXPECTED);

  return aXPConnect->GetWrappedNativePrototype(cx, aWin->GetGlobalJSObject(),
                                               ci, aProto);
}

// Either ci_data must be non-null or name_struct must be non-null and of type
// eTypeClassProto.
static nsresult
ResolvePrototype(nsIXPConnect *aXPConnect, nsGlobalWindow *aWin, JSContext *cx,
                 JSObject *obj, const PRUnichar *name,
                 const nsDOMClassInfoData *ci_data,
                 const nsGlobalNameStruct *name_struct,
                 nsScriptNameSpaceManager *nameSpaceManager,
                 JSObject *dot_prototype, PRBool install, PRBool *did_resolve)
{
  NS_ASSERTION(ci_data ||
               (name_struct &&
                name_struct->mType == nsGlobalNameStruct::eTypeClassProto),
               "Wrong type or missing ci_data!");

  nsRefPtr<nsDOMConstructor> constructor;
  nsresult rv = nsDOMConstructor::Create(name, ci_data, name_struct, aWin,
                                         getter_AddRefs(constructor));
  NS_ENSURE_SUCCESS(rv, rv);

  nsCOMPtr<nsIXPConnectJSObjectHolder> holder;
  jsval v;

  rv = nsDOMClassInfo::WrapNative(cx, obj, constructor,
                                  &NS_GET_IID(nsIDOMDOMConstructor),
                                  PR_FALSE, &v, getter_AddRefs(holder));
  NS_ENSURE_SUCCESS(rv, rv);

  if (install) {
    rv = constructor->Install(cx, obj, v);
    NS_ENSURE_SUCCESS(rv, rv);
  }

  JSObject *class_obj;
  holder->GetJSObject(&class_obj);
  NS_ASSERTION(class_obj, "The return value lied");

  const nsIID *primary_iid = &NS_GET_IID(nsISupports);

  if (!ci_data) {
    primary_iid = &name_struct->mIID;
  }
  else if (ci_data->mProtoChainInterface) {
    primary_iid = ci_data->mProtoChainInterface;
  }

  nsCOMPtr<nsIInterfaceInfo> if_info;
  nsCOMPtr<nsIInterfaceInfo> parent;
  const char *class_parent_name = nsnull;

  if (!primary_iid->Equals(NS_GET_IID(nsISupports))) {
    rv = DefineInterfaceConstants(cx, class_obj, primary_iid);
    NS_ENSURE_SUCCESS(rv, rv);

    // Special case for |Node|, which needs constants from Node3
    // too for forwards compatibility.
    if (primary_iid->Equals(NS_GET_IID(nsIDOMNode))) {
      rv = DefineInterfaceConstants(cx, class_obj,
                                    &NS_GET_IID(nsIDOM3Node));
      NS_ENSURE_SUCCESS(rv, rv);
    }

    // Special case for |Event|, Event needs constants from NSEvent
    // too for backwards compatibility.
    if (primary_iid->Equals(NS_GET_IID(nsIDOMEvent))) {
      rv = DefineInterfaceConstants(cx, class_obj,
                                    &NS_GET_IID(nsIDOMNSEvent));
      NS_ENSURE_SUCCESS(rv, rv);
    }

    nsCOMPtr<nsIInterfaceInfoManager>
      iim(do_GetService(NS_INTERFACEINFOMANAGER_SERVICE_CONTRACTID));
    NS_ENSURE_TRUE(iim, NS_ERROR_NOT_AVAILABLE);

    iim->GetInfoForIID(primary_iid, getter_AddRefs(if_info));
    NS_ENSURE_TRUE(if_info, NS_ERROR_UNEXPECTED);

    const nsIID *iid = nsnull;

    if (ci_data && !ci_data->mHasClassInterface) {
      if_info->GetIIDShared(&iid);
    } else {
      if_info->GetParent(getter_AddRefs(parent));
      NS_ENSURE_TRUE(parent, NS_ERROR_UNEXPECTED);

      parent->GetIIDShared(&iid);
    }

    if (iid) {
      if (!iid->Equals(NS_GET_IID(nsISupports))) {
        if (ci_data && !ci_data->mHasClassInterface) {
          // If the class doesn't have a class interface the primary
          // interface is the interface that should be
          // constructor.prototype.__proto__.

          if_info->GetNameShared(&class_parent_name);
        } else {
          // If the class does have a class interface (or there's no
          // real class for this name) then the parent of the
          // primary interface is what we want on
          // constructor.prototype.__proto__.

          NS_ASSERTION(parent, "Whoa, this is bad, null parent here!");

          parent->GetNameShared(&class_parent_name);
        }
      }
    }
  }

  JSObject *proto = nsnull;

  if (class_parent_name) {
    jsval val;

    if (!::JS_LookupProperty(cx, obj, CutPrefix(class_parent_name), &val)) {
      return NS_ERROR_UNEXPECTED;
    }

    JSObject *tmp = JSVAL_IS_OBJECT(val) ? JSVAL_TO_OBJECT(val) : nsnull;

    if (tmp) {
      if (!::JS_LookupProperty(cx, tmp, "prototype", &val)) {
        return NS_ERROR_UNEXPECTED;
      }

      if (JSVAL_IS_OBJECT(val)) {
        proto = JSVAL_TO_OBJECT(val);
      }
    }
  }

  if (dot_prototype) {
    JSObject *xpc_proto_proto = ::JS_GetPrototype(cx, dot_prototype);

    if (proto &&
        (!xpc_proto_proto ||
         JS_GET_CLASS(cx, xpc_proto_proto) == sObjectClass)) {
      if (!::JS_SetPrototype(cx, dot_prototype, proto)) {
        return NS_ERROR_UNEXPECTED;
      }
    }
  } else {
    dot_prototype = ::JS_NewObject(cx, &sDOMConstructorProtoClass, proto,
                                   obj);
    NS_ENSURE_TRUE(dot_prototype, NS_ERROR_OUT_OF_MEMORY);
  }

  v = OBJECT_TO_JSVAL(dot_prototype);

  // Per ECMA, the prototype property is {DontEnum, DontDelete, ReadOnly}
  if (!::JS_DefineProperty(cx, class_obj, "prototype", v, nsnull, nsnull,
                           JSPROP_PERMANENT | JSPROP_READONLY)) {
    return NS_ERROR_UNEXPECTED;
  }

  *did_resolve = PR_TRUE;

  return NS_OK;
}


// static
nsresult
nsWindowSH::GlobalResolve(nsGlobalWindow *aWin, JSContext *cx,
                          JSObject *obj, JSString *str, PRBool *did_resolve)
{
  *did_resolve = PR_FALSE;

  nsScriptNameSpaceManager *nameSpaceManager = nsJSRuntime::GetNameSpaceManager();
  NS_ENSURE_TRUE(nameSpaceManager, NS_ERROR_NOT_INITIALIZED);

  nsDependentJSString name(str);

  const nsGlobalNameStruct *name_struct = nsnull;
  const PRUnichar *class_name = nsnull;

  nameSpaceManager->LookupName(name, &name_struct, &class_name);

  if (!name_struct) {
    return NS_OK;
  }

  NS_ENSURE_TRUE(class_name, NS_ERROR_UNEXPECTED);

  nsresult rv = NS_OK;

  if (name_struct->mType == nsGlobalNameStruct::eTypeExternalClassInfoCreator) {
    rv = GetExternalClassInfo(nameSpaceManager, name, name_struct,
                              &name_struct);
    if (NS_FAILED(rv) || !name_struct) {
      return rv;
    }
  }

  if (name_struct->mType == nsGlobalNameStruct::eTypeInterface) {
    // We're resolving a name of a DOM interface for which there is no
    // direct DOM class, create a constructor object...

    nsRefPtr<nsDOMConstructor> constructor;
    rv = nsDOMConstructor::Create(class_name,
                                  nsnull,
                                  name_struct,
                                  static_cast<nsPIDOMWindow*>(aWin),
                                  getter_AddRefs(constructor));
    NS_ENSURE_SUCCESS(rv, rv);

    nsCOMPtr<nsIXPConnectJSObjectHolder> holder;
    jsval v;
    rv = WrapNative(cx, obj, constructor, &NS_GET_IID(nsIDOMDOMConstructor),
                    PR_FALSE, &v, getter_AddRefs(holder));
    NS_ENSURE_SUCCESS(rv, rv);

    rv = constructor->Install(cx, obj, v);
    NS_ENSURE_SUCCESS(rv, rv);

    JSObject *class_obj;
    holder->GetJSObject(&class_obj);
    NS_ASSERTION(class_obj, "The return value lied");

    // ... and define the constants from the DOM interface on that
    // constructor object.

    rv = DefineInterfaceConstants(cx, class_obj, &name_struct->mIID);
    NS_ENSURE_SUCCESS(rv, rv);

    *did_resolve = PR_TRUE;

    return NS_OK;
  }

  if (name_struct->mType == nsGlobalNameStruct::eTypeClassConstructor ||
      name_struct->mType == nsGlobalNameStruct::eTypeExternalClassInfo) {
    // Create the XPConnect prototype for our classinfo, PostCreateProto will
    // set up the prototype chain.
    nsCOMPtr<nsIXPConnectJSObjectHolder> proto_holder;
    rv = GetXPCProto(sXPConnect, cx, aWin, name_struct,
                     getter_AddRefs(proto_holder));

    if (NS_SUCCEEDED(rv) && obj != aWin->GetGlobalJSObject()) {
      JSObject* dot_prototype;
      rv = proto_holder->GetJSObject(&dot_prototype);
      NS_ENSURE_SUCCESS(rv, rv);

      const nsDOMClassInfoData *ci_data;
      if (name_struct->mType == nsGlobalNameStruct::eTypeClassConstructor) {
        ci_data = &sClassInfoData[name_struct->mDOMClassInfoID];
      } else {
        ci_data = name_struct->mData;
      }

      return ResolvePrototype(sXPConnect, aWin, cx, obj, class_name, ci_data,
                              name_struct, nameSpaceManager, dot_prototype,
                              PR_TRUE, did_resolve);
    }

    *did_resolve = NS_SUCCEEDED(rv);

    return rv;
  }

  if (name_struct->mType == nsGlobalNameStruct::eTypeClassProto) {
    // We don't have a XPConnect prototype object, let ResolvePrototype create
    // one.
    return ResolvePrototype(sXPConnect, aWin, cx, obj, class_name, nsnull,
                            name_struct, nameSpaceManager, nsnull, PR_TRUE,
                            did_resolve);
  }

  if (name_struct->mType == nsGlobalNameStruct::eTypeExternalConstructorAlias) {
    const nsGlobalNameStruct *alias_struct =
      nameSpaceManager->GetConstructorProto(name_struct);
    NS_ENSURE_TRUE(alias_struct, NS_ERROR_UNEXPECTED);

    // We need to use the XPConnect prototype for the DOM class that this
    // constructor is an alias for (for example for Image we need the prototype
    // for HTMLImageElement).
    nsCOMPtr<nsIXPConnectJSObjectHolder> proto_holder;
    rv = GetXPCProto(sXPConnect, cx, aWin, alias_struct,
                     getter_AddRefs(proto_holder));
    NS_ENSURE_SUCCESS(rv, rv);

    JSObject* dot_prototype;
    rv = proto_holder->GetJSObject(&dot_prototype);
    NS_ENSURE_SUCCESS(rv, rv);

    const nsDOMClassInfoData *ci_data;
    if (alias_struct->mType == nsGlobalNameStruct::eTypeClassConstructor) {
      ci_data = &sClassInfoData[alias_struct->mDOMClassInfoID];
    } else if (alias_struct->mType == nsGlobalNameStruct::eTypeExternalClassInfo) {
      ci_data = alias_struct->mData;
    } else {
      return NS_ERROR_UNEXPECTED;
    }

    return ResolvePrototype(sXPConnect, aWin, cx, obj, class_name, ci_data,
                            name_struct, nameSpaceManager, nsnull, PR_TRUE,
                            did_resolve);
  }

  if (name_struct->mType == nsGlobalNameStruct::eTypeExternalConstructor) {
    nsRefPtr<nsDOMConstructor> constructor;
    rv = nsDOMConstructor::Create(class_name, nsnull, name_struct,
                                  static_cast<nsPIDOMWindow*>(aWin),
                                  getter_AddRefs(constructor));
    NS_ENSURE_SUCCESS(rv, rv);

    jsval val;
    nsCOMPtr<nsIXPConnectJSObjectHolder> holder;
    rv = WrapNative(cx, obj, constructor, &NS_GET_IID(nsIDOMDOMConstructor),
                    PR_FALSE, &val, getter_AddRefs(holder));
    NS_ENSURE_SUCCESS(rv, rv);

    rv = constructor->Install(cx, obj, val);
    NS_ENSURE_SUCCESS(rv, rv);

    JSObject* class_obj;
    holder->GetJSObject(&class_obj);
    NS_ASSERTION(class_obj, "Why didn't we get a JSObject?");

    *did_resolve = PR_TRUE;

    return NS_OK;
  }

  if (name_struct->mType == nsGlobalNameStruct::eTypeProperty) {
    if (name_struct->mPrivilegedOnly && !nsContentUtils::IsCallerChrome())
      return NS_OK;

    nsCOMPtr<nsISupports> native(do_CreateInstance(name_struct->mCID, &rv));
    NS_ENSURE_SUCCESS(rv, rv);

    jsval prop_val; // Property value.

    nsCOMPtr<nsIXPConnectJSObjectHolder> holder;
    nsCOMPtr<nsIScriptObjectOwner> owner(do_QueryInterface(native));
    if (owner) {
      nsIScriptContext *context = nsJSUtils::GetStaticScriptContext(cx, obj);
      NS_ENSURE_TRUE(context, NS_ERROR_UNEXPECTED);

      JSObject *prop_obj = nsnull;
      rv = owner->GetScriptObject(context, (void**)&prop_obj);
      NS_ENSURE_TRUE(prop_obj, NS_ERROR_UNEXPECTED);

      prop_val = OBJECT_TO_JSVAL(prop_obj);
    } else {
      JSObject *scope;

      if (aWin->IsOuterWindow()) {
        nsGlobalWindow *inner = aWin->GetCurrentInnerWindowInternal();
        NS_ENSURE_TRUE(inner, NS_ERROR_UNEXPECTED);

        scope = inner->GetGlobalJSObject();
      } else {
        scope = aWin->GetGlobalJSObject();
      }

      rv = WrapNative(cx, scope, native, PR_TRUE, &prop_val,
                      getter_AddRefs(holder));
    }

    NS_ENSURE_SUCCESS(rv, rv);

    JSBool ok = ::JS_DefineUCProperty(cx, obj, ::JS_GetStringChars(str),
                                      ::JS_GetStringLength(str),
                                      prop_val, nsnull, nsnull,
                                      JSPROP_ENUMERATE);

    *did_resolve = PR_TRUE;

    return ok ? NS_OK : NS_ERROR_FAILURE;
  }

  if (name_struct->mType == nsGlobalNameStruct::eTypeDynamicNameSet) {
    nsCOMPtr<nsIScriptExternalNameSet> nameset =
      do_CreateInstance(name_struct->mCID, &rv);
    NS_ENSURE_SUCCESS(rv, rv);

    nsIScriptContext *context = aWin->GetContext();
    NS_ENSURE_TRUE(context, NS_ERROR_UNEXPECTED);

    rv = nameset->InitializeNameSet(context);

    *did_resolve = PR_TRUE;
  }

  return rv;
}

// Native code for window._content getter, this simply maps
// window._content to window.content for backwards compatibility only.
static JSBool
ContentWindowGetter(JSContext *cx, JSObject *obj, uintN argc, jsval *argv,
                    jsval *rval)
{
  return ::JS_GetProperty(cx, obj, "content", rval);
}

NS_IMETHODIMP
nsWindowSH::NewResolve(nsIXPConnectWrappedNative *wrapper, JSContext *cx,
                       JSObject *obj, jsval id, PRUint32 flags,
                       JSObject **objp, PRBool *_retval)
{
  nsGlobalWindow *win = nsGlobalWindow::FromWrapper(wrapper);

#ifdef DEBUG_SH_FORWARDING
  {
    nsDependentJSString str(::JS_ValueToString(cx, id));

    if (win->IsInnerWindow()) {
#ifdef DEBUG_PRINT_INNER
      printf("Property '%s' resolve on inner window %p\n",
             NS_ConvertUTF16toUTF8(str).get(), (void *)win);
#endif
    } else {
      printf("Property '%s' resolve on outer window %p\n",
             NS_ConvertUTF16toUTF8(str).get(), (void *)win);
    }
  }
#endif

  // Note, we won't forward resolve of the location property to the
  // inner window, we need to deal with that one for the outer too
  // since we've got special security protection code for that
  // property.  Also note that we want to enter this block even for
  // native wrappers, so that we'll ensure an inner window to wrap
  // against for the result of whatever we're getting.
  if (win->IsOuterWindow() && id != sLocation_id) {
    // XXXjst: Do security checks here when we remove the security
    // checks on the inner window.

    nsGlobalWindow *innerWin = win->GetCurrentInnerWindowInternal();

    if ((!innerWin || !innerWin->GetExtantDocument()) &&
        !win->IsCreatingInnerWindow()) {
      // We're resolving a property on an outer window for which there
      // is no inner window yet, and we're not in the midst of
      // creating the inner window or in the middle of initializing
      // XPConnect classes on it. If the context is already
      // initialized, force creation of a new inner window. This will
      // create a synthetic about:blank document, and an inner window
      // which may be reused by the actual document being loaded into
      // this outer window. This way properties defined on the window
      // before the document load started will be visible to the
      // document once it's loaded, assuming same origin etc.
      nsIScriptContext *scx = win->GetContextInternal();

      if (scx && scx->IsContextInitialized()) {
        // Grab the new inner window.
        innerWin = win->EnsureInnerWindowInternal();

        if (!innerWin) {
          return NS_ERROR_OUT_OF_MEMORY;
        }
      }
    }

    JSObject *innerObj;
    JSObject *realObj;
    wrapper->GetJSObject(&realObj);
    if (realObj == obj &&
        innerWin && (innerObj = innerWin->GetGlobalJSObject())) {
#ifdef DEBUG_SH_FORWARDING
      printf(" --- Forwarding resolve to inner window %p\n", (void *)innerWin);
#endif

      jsid interned_id;
      JSObject *pobj = NULL;
      jsval val;

      *_retval = (::JS_ValueToId(cx, id, &interned_id) &&
                  ::JS_LookupPropertyWithFlagsById(cx, innerObj, interned_id,
                                                   flags, &pobj, &val));

      if (*_retval && pobj) {
#ifdef DEBUG_SH_FORWARDING
        printf(" --- Resolve on inner window found property.\n");
#endif
        *objp = pobj;
      }

      return NS_OK;
    }
  }

  if (!JSVAL_IS_STRING(id)) {
    if (JSVAL_IS_INT(id) && !(flags & JSRESOLVE_ASSIGNING)) {
      // If we're resolving a numeric property, treat that as if
      // window.frames[n] is resolved (since window.frames ===
      // window), if window.frames[n] is a child frame, define a
      // property for this index.

      nsCOMPtr<nsIDOMWindow> frame = GetChildFrame(win, id);

      if (frame) {
        // A numeric property accessed and the numeric property is a
        // child frame. Define a property for this index.

        *_retval = ::JS_DefineElement(cx, obj, JSVAL_TO_INT(id), JSVAL_VOID,
                                      nsnull, nsnull, 0);

        if (*_retval) {
          *objp = obj;
        }
      }
    }

    return NS_OK;
  }

  nsIScriptContext *my_context = win->GetContextInternal();

  nsresult rv = NS_OK;

  // Resolve standard classes on my_context's JSContext (or on cx,
  // if we don't have a my_context yet), in case the two contexts
  // have different origins.  We want lazy standard class
  // initialization to behave as if it were done eagerly, on each
  // window's own context (not on some other window-caller's
  // context).

  JSBool did_resolve = JS_FALSE;
  JSContext *my_cx;

  if (!my_context) {
    my_cx = cx;
  } else {
    my_cx = (JSContext *)my_context->GetNativeContext();
  }

  JSBool ok;
  jsval exn;
  {
    JSAutoSuspendRequest asr(my_cx != cx ? cx : nsnull);
    {
      JSAutoRequest ar(my_cx);

      JSObject *realObj;
      wrapper->GetJSObject(&realObj);

      // Don't resolve standard classes on XPCNativeWrapper etc, only
      // resolve them if we're resolving on the real global object.
      ok = obj == realObj ?
           ::JS_ResolveStandardClass(my_cx, obj, id, &did_resolve) :
           JS_TRUE;

      if (!ok) {
        // Trust the JS engine (or the script security manager) to set
        // the exception in the JS engine.

        if (!JS_GetPendingException(my_cx, &exn)) {
          return NS_ERROR_UNEXPECTED;
        }

        // Return NS_OK to avoid stomping over the exception that was passed
        // down from the ResolveStandardClass call.
        // Note that the order of the JS_ClearPendingException and
        // JS_SetPendingException is important in the case that my_cx == cx.

        JS_ClearPendingException(my_cx);
      }
    }
  }

  if (!ok) {
    JS_SetPendingException(cx, exn);
    *_retval = JS_FALSE;
    return NS_OK;
  }

  if (did_resolve) {
    *objp = obj;

    return NS_OK;
  }

  if (!(flags & JSRESOLVE_ASSIGNING)) {
    // We want this code to be before the child frame lookup code
    // below so that a child frame named 'constructor' doesn't
    // shadow the window's constructor property.
    if (id == sConstructor_id) {
      return ResolveConstructor(cx, obj, objp);
    }
  }

  if (!my_context || !my_context->IsContextInitialized()) {
    // The context is not yet initialized so there's nothing we can do
    // here yet.

    return NS_OK;
  }


  // Hmm, we do an awful lot of QIs here; maybe we should add a
  // method on an interface that would let us just call into the
  // window code directly...

  JSString *str = JSVAL_TO_STRING(id);

  // Don't resolve named frames on native wrappers
  if (!ObjectIsNativeWrapper(cx, obj)) {
    nsCOMPtr<nsIDocShellTreeNode> dsn(do_QueryInterface(win->GetDocShell()));

    PRInt32 count = 0;

    if (dsn) {
      dsn->GetChildCount(&count);
    }

    if (count > 0) {
      nsCOMPtr<nsIDocShellTreeItem> child;

      const jschar *chars = ::JS_GetStringChars(str);

      dsn->FindChildWithName(reinterpret_cast<const PRUnichar*>(chars),
                             PR_FALSE, PR_TRUE, nsnull, nsnull,
                             getter_AddRefs(child));

      nsCOMPtr<nsIDOMWindow> child_win(do_GetInterface(child));

      if (child_win) {
        // We found a subframe of the right name, define the property
        // on the wrapper so that ::NewResolve() doesn't get called
        // again for this property name.

        JSObject *wrapperObj;
        wrapper->GetJSObject(&wrapperObj);

        jsval v;
        nsCOMPtr<nsIXPConnectJSObjectHolder> holder;
        rv = WrapNative(cx, wrapperObj, child_win,
                        &NS_GET_IID(nsIDOMWindowInternal), PR_TRUE, &v,
                        getter_AddRefs(holder));
        NS_ENSURE_SUCCESS(rv, rv);

#ifdef DEBUG
        if (!win->IsChromeWindow()) {
          NS_ASSERTION(JSVAL_IS_OBJECT(v) &&
                       !strcmp(STOBJ_GET_CLASS(JSVAL_TO_OBJECT(v))->name,
                               "XPCCrossOriginWrapper"),
                       "Didn't wrap a window!");
        }
#endif

        JSAutoRequest ar(cx);

        PRBool ok = ::JS_DefineUCProperty(cx, obj, chars,
                                          ::JS_GetStringLength(str),
                                          v, nsnull, nsnull, 0);

        if (!ok) {
          return NS_ERROR_FAILURE;
        }

        *objp = obj;

        return NS_OK;
      }
    }
  }

  // It is not worth calling GlobalResolve() if we are resolving
  // for assignment, since only read-write properties get dealt
  // with there.
  if (!(flags & JSRESOLVE_ASSIGNING)) {
    JSAutoRequest ar(cx);

    // Call GlobalResolve() after we call FindChildWithName() so
    // that named child frames will override external properties
    // which have been registered with the script namespace manager.

    JSBool did_resolve = JS_FALSE;
    rv = GlobalResolve(win, cx, obj, str, &did_resolve);
    NS_ENSURE_SUCCESS(rv, rv);

    if (did_resolve) {
      // GlobalResolve() resolved something, so we're done here.
      *objp = obj;

      return NS_OK;
    }
  }

  if (id == s_content_id) {
    // Map window._content to window.content for backwards
    // compatibility, this should spit out an message on the JS
    // console.

    JSObject *windowObj = win->GetGlobalJSObject();

    JSAutoRequest ar(cx);

    JSFunction *fun = ::JS_NewFunction(cx, ContentWindowGetter, 0, 0,
                                       windowObj, "_content");
    if (!fun) {
      return NS_ERROR_OUT_OF_MEMORY;
    }

    JSObject *funObj = ::JS_GetFunctionObject(fun);

    nsAutoGCRoot root(&funObj, &rv);
    NS_ENSURE_SUCCESS(rv, rv);

    if (!::JS_DefineUCProperty(cx, windowObj, ::JS_GetStringChars(str),
                               ::JS_GetStringLength(str), JSVAL_VOID,
                               JS_DATA_TO_FUNC_PTR(JSPropertyOp, funObj),
                               nsnull,
                               JSPROP_ENUMERATE | JSPROP_GETTER |
                               JSPROP_SHARED)) {
      return NS_ERROR_FAILURE;
    }

    *objp = obj;

    return NS_OK;
  }

  if (id == sLocation_id) {
    // This must be done even if we're just getting the value of
    // window.location (i.e. no checking flags & JSRESOLVE_ASSIGNING
    // here) since we must define window.location to prevent the
    // getter from being overriden (for security reasons).

    nsCOMPtr<nsIDOMLocation> location;
    rv = win->GetLocation(getter_AddRefs(location));
    NS_ENSURE_SUCCESS(rv, rv);

    // Make sure we wrap the location object in the inner window's
    // scope if we've got an inner window.
    JSObject *scope = nsnull;
    if (win->IsOuterWindow()) {
      nsGlobalWindow *innerWin = win->GetCurrentInnerWindowInternal();

      if (innerWin) {
        scope = innerWin->GetGlobalJSObject();
      }
    }

    if (!scope) {
      wrapper->GetJSObject(&scope);
    }

    nsCOMPtr<nsIXPConnectJSObjectHolder> holder;
    jsval v;
    rv = WrapNative(cx, scope, location, &NS_GET_IID(nsIDOMLocation), PR_TRUE,
                    &v, getter_AddRefs(holder));
    NS_ENSURE_SUCCESS(rv, rv);

#ifdef DEBUG
    if (!win->IsChromeWindow()) {
          NS_ASSERTION(JSVAL_IS_OBJECT(v) &&
                       !strcmp(STOBJ_GET_CLASS(JSVAL_TO_OBJECT(v))->name,
                               "XPCCrossOriginWrapper"),
                       "Didn't wrap a location object!");
    }
#endif

    JSAutoRequest ar(cx);

    JSBool ok = ::JS_DefineUCProperty(cx, obj, ::JS_GetStringChars(str),
                                      ::JS_GetStringLength(str), v, nsnull,
                                      nsnull, JSPROP_ENUMERATE);

    if (!ok) {
      return NS_ERROR_FAILURE;
    }

    *objp = obj;

    return NS_OK;
  }

  if (id == sOnhashchange_id) {
    // Special handling so |"onhashchange" in window| returns true
    jsid interned_id;

    if (!JS_ValueToId(cx, id, &interned_id) ||
        !JS_DefinePropertyById(cx, obj, interned_id, JSVAL_VOID,
                                nsnull, nsnull, JSPROP_ENUMERATE)) {
      *_retval = PR_FALSE;
      return NS_ERROR_FAILURE;
    }

    *objp = obj;
    return NS_OK;
  }

  if (flags & JSRESOLVE_ASSIGNING) {
    if (IsReadonlyReplaceable(id) ||
        (!(flags & JSRESOLVE_QUALIFIED) && IsWritableReplaceable(id))) {
      // A readonly "replaceable" property is being set, or a
      // readwrite "replaceable" property is being set w/o being
      // fully qualified. Define the property on obj with the value
      // undefined to override the predefined property. This is done
      // for compatibility with other browsers.
      JSAutoRequest ar(cx);

      if (!::JS_DefineUCProperty(cx, obj, ::JS_GetStringChars(str),
                                 ::JS_GetStringLength(str),
                                 JSVAL_VOID, JS_PropertyStub, JS_PropertyStub,
                                 JSPROP_ENUMERATE)) {
        return NS_ERROR_FAILURE;
      }
      *objp = obj;

      return NS_OK;
    }
  } else {
    if (id == sNavigator_id) {
      nsCOMPtr<nsIDOMNavigator> navigator;
      rv = win->GetNavigator(getter_AddRefs(navigator));
      NS_ENSURE_SUCCESS(rv, rv);

      jsval v;
      nsCOMPtr<nsIXPConnectJSObjectHolder> holder;
      rv = WrapNative(cx, obj, navigator, &NS_GET_IID(nsIDOMNavigator), PR_TRUE,
                      &v, getter_AddRefs(holder));
      NS_ENSURE_SUCCESS(rv, rv);

      JSAutoRequest ar(cx);

      if (!::JS_DefineUCProperty(cx, obj, ::JS_GetStringChars(str),
                                 ::JS_GetStringLength(str), v, nsnull, nsnull,
                                 JSPROP_READONLY | JSPROP_PERMANENT |
                                 JSPROP_ENUMERATE)) {
        return NS_ERROR_FAILURE;
      }
      *objp = obj;

      return NS_OK;
    }

    if (id == sDocument_id) {
      nsCOMPtr<nsIDOMDocument> document;
      rv = win->GetDocument(getter_AddRefs(document));
      NS_ENSURE_SUCCESS(rv, rv);

      jsval v;
      nsCOMPtr<nsIXPConnectJSObjectHolder> holder;
      rv = WrapNative(cx, obj, document, &NS_GET_IID(nsIDOMDocument), PR_FALSE,
                      &v, getter_AddRefs(holder));
      NS_ENSURE_SUCCESS(rv, rv);

      // The PostCreate hook for the document will handle defining the
      // property
      *objp = obj;

      return NS_OK;
    }

    if (id == sWindow_id) {
      // window should *always* be the outer window object.
      nsGlobalWindow *oldWin = win;
      win = win->GetOuterWindowInternal();
      NS_ENSURE_TRUE(win, NS_ERROR_NOT_AVAILABLE);

      JSAutoRequest ar(cx);

      jsval winVal = OBJECT_TO_JSVAL(win->GetGlobalJSObject());
      if (!win->IsChromeWindow()) {
        JSObject *scope;
        nsGlobalWindow *innerWin;
        if (oldWin->IsInnerWindow()) {
          scope = oldWin->GetGlobalJSObject();
        } else if ((innerWin = oldWin->GetCurrentInnerWindowInternal())) {
          scope = innerWin->GetGlobalJSObject();
        } else {
          NS_ERROR("I don't know what scope to use!");
          scope = oldWin->GetGlobalJSObject();
        }

        rv = sXPConnect->GetXOWForObject(cx, scope, JSVAL_TO_OBJECT(winVal),
                                         &winVal);
        NS_ENSURE_SUCCESS(rv, rv);
      }
      PRBool ok =
        ::JS_DefineUCProperty(cx, obj, ::JS_GetStringChars(str),
                              ::JS_GetStringLength(str),
                              winVal, JS_PropertyStub, JS_PropertyStub,
                              JSPROP_READONLY | JSPROP_ENUMERATE);

      if (!ok) {
        return NS_ERROR_FAILURE;
      }
      *objp = obj;

      return NS_OK;
    }

    if (id == sJava_id || id == sPackages_id) {
      static PRBool isResolvingJavaProperties;

      if (!isResolvingJavaProperties) {
        isResolvingJavaProperties = PR_TRUE;

        // Tell the window to initialize the Java properties. The
        // window needs to do this as we need to do this only once,
        // and detecting that reliably from here is hard.

        win->InitJavaProperties(); 

        PRBool hasProp;
        PRBool ok = ::JS_HasProperty(cx, obj, ::JS_GetStringBytes(str),
                                     &hasProp);

        isResolvingJavaProperties = PR_FALSE;

        if (!ok) {
          return NS_ERROR_FAILURE;
        }

        if (hasProp) {
          *objp = obj;

          return NS_OK;
        }
      }
    } else if (id == sDialogArguments_id &&
               mData == &sClassInfoData[eDOMClassInfo_ModalContentWindow_id]) {
      nsCOMPtr<nsIArray> args;
      ((nsGlobalModalWindow *)win)->GetDialogArguments(getter_AddRefs(args));

      nsIScriptContext *script_cx = win->GetContext();
      if (script_cx) {
        JSAutoSuspendRequest asr(cx);

        // Make nsJSContext::SetProperty()'s magic argument array
        // handling happen.
        rv = script_cx->SetProperty(obj, "dialogArguments", args);
        NS_ENSURE_SUCCESS(rv, rv);

        *objp = obj;
      }

      return NS_OK;
    }
  }

  JSObject *oldobj = *objp;
  rv = nsEventReceiverSH::NewResolve(wrapper, cx, obj, id, flags, objp,
                                     _retval);

  if (NS_FAILED(rv) || *objp != oldobj) {
    // Something went wrong, or the property got resolved. Return.
    return rv;
  }

  // Make a fast expando if we're assigning to (not declaring or
  // binding a name) a new undefined property that's not already
  // defined on our prototype chain. This way we can access this
  // expando w/o ever getting back into XPConnect.
  if ((flags & JSRESOLVE_ASSIGNING) && !(flags & JSRESOLVE_WITH) &&
      win->IsInnerWindow()) {
    JSObject *realObj;
    wrapper->GetJSObject(&realObj);

    if (obj == realObj) {
      JSObject *proto = STOBJ_GET_PROTO(obj);
      if (proto) {
        jsid interned_id;
        JSObject *pobj = NULL;
        jsval val;

        if (!::JS_ValueToId(cx, id, &interned_id) ||
            !::JS_LookupPropertyWithFlagsById(cx, proto, interned_id, flags,
                                              &pobj, &val)) {
          *_retval = JS_FALSE;

          return NS_OK;
        }

        if (pobj) {
          // A property was found on the prototype chain.
          *objp = pobj;
          return NS_OK;
        }
      }

      // Define a fast expando, the key here is to use JS_PropertyStub
      // as the getter/setter, which makes us stay out of XPConnect
      // when using this property.
      //
      // We don't need to worry about property attributes here as we
      // know here we're dealing with an undefined property set, so
      // we're not declaring readonly or permanent properties.
      //
      // Since we always create the undeclared property here without given a
      // chance for the interpreter to report applicable strict mode warnings,
      // we must take care to check those warnings here.

      JSString *str = JSVAL_TO_STRING(id);
      if (!::js_CheckUndeclaredVarAssignment(cx) ||
          !::JS_DefineUCProperty(cx, obj, ::JS_GetStringChars(str),
                                 ::JS_GetStringLength(str), JSVAL_VOID,
                                 JS_PropertyStub, JS_PropertyStub,
                                 JSPROP_ENUMERATE)) {
        *_retval = JS_FALSE;

        return NS_OK;
      }

      *objp = obj;
    }
  }

  return NS_OK;
}

NS_IMETHODIMP
nsWindowSH::NewEnumerate(nsIXPConnectWrappedNative *wrapper, JSContext *cx,
                         JSObject *obj, PRUint32 enum_op, jsval *statep,
                         jsid *idp, PRBool *_retval)
{
  switch ((JSIterateOp)enum_op) {
    case JSENUMERATE_INIT:
    {
      // First, do the security check that nsDOMClassInfo does to see
      // if we need to do any work at all.
      nsDOMClassInfo::Enumerate(wrapper, cx, obj, _retval);
      if (!*_retval) {
        return NS_OK;
      }

      // The security check passed, let's see if we need to get the inner
      // window's JS object or if we can just start enumerating.
      nsGlobalWindow *win = nsGlobalWindow::FromWrapper(wrapper);
      JSObject *enumobj = win->GetGlobalJSObject();
      if (win->IsOuterWindow()) {
        nsGlobalWindow *inner = win->GetCurrentInnerWindowInternal();
        if (inner) {
          enumobj = inner->GetGlobalJSObject();
        }
      }

      // Great, we have the js object, now let's enumerate it.
      JSObject *iterator = JS_NewPropertyIterator(cx, enumobj);
      if (!iterator) {
        return NS_ERROR_OUT_OF_MEMORY;
      }

      *statep = OBJECT_TO_JSVAL(iterator);
      if (idp) {
        // Note: With these property iterators, we can't tell ahead of time how
        // many properties we're going to be iterating over.
        *idp = JSVAL_ZERO;
      }
      break;
    }
    case JSENUMERATE_NEXT:
    {
      JSObject *iterator = (JSObject*)JSVAL_TO_OBJECT(*statep);
      if (!JS_NextProperty(cx, iterator, idp)) {
        return NS_ERROR_UNEXPECTED;
      }

      if (*idp != JSVAL_VOID) {
        break;
      }

      // Fall through.
    }
    case JSENUMERATE_DESTROY:
      // Let GC at our iterator object.
      *statep = JSVAL_NULL;
      break;
  }

  return NS_OK;
}

NS_IMETHODIMP
nsWindowSH::Finalize(nsIXPConnectWrappedNative *wrapper, JSContext *cx,
                     JSObject *obj)
{
  nsCOMPtr<nsIScriptGlobalObject> sgo(do_QueryWrappedNative(wrapper));
  NS_ENSURE_TRUE(sgo, NS_ERROR_UNEXPECTED);

  sgo->OnFinalize(nsIProgrammingLanguage::JAVASCRIPT, obj);

  return NS_OK;
}

NS_IMETHODIMP
nsWindowSH::Equality(nsIXPConnectWrappedNative *wrapper, JSContext * cx,
                     JSObject * obj, jsval val, PRBool *bp)
{
  *bp = PR_FALSE;

  if (JSVAL_IS_PRIMITIVE(val)) {
    return NS_OK;
  }

  nsCOMPtr<nsIXPConnectWrappedNative> other_wrapper;
  nsContentUtils::XPConnect()->
    GetWrappedNativeOfJSObject(cx, JSVAL_TO_OBJECT(val),
                               getter_AddRefs(other_wrapper));
  if (!other_wrapper) {
    // Not equal.

    return NS_OK;
  }

  nsGlobalWindow *win = nsGlobalWindow::FromWrapper(wrapper);

  NS_ASSERTION(win->IsOuterWindow(),
               "Inner window detected in Equality hook!");

  nsCOMPtr<nsPIDOMWindow> other = do_QueryWrappedNative(other_wrapper);

  if (other) {
    NS_ASSERTION(other->IsOuterWindow(),
                 "Inner window detected in Equality hook!");

    *bp = win->GetOuterWindow() == other->GetOuterWindow();
  }

  return NS_OK;
}

NS_IMETHODIMP
nsWindowSH::OuterObject(nsIXPConnectWrappedNative *wrapper, JSContext * cx,
                        JSObject * obj, JSObject * *_retval)
{
  nsGlobalWindow *origWin = nsGlobalWindow::FromWrapper(wrapper);
  nsGlobalWindow *win = origWin->GetOuterWindowInternal();

  if (!win) {
    // If we no longer have an outer window. No code should ever be
    // running on a window w/o an outer, which means this hook should
    // never be called when we have no outer. But just in case, return
    // null to prevent leaking an inner window to code in a different
    // window.
    *_retval = nsnull;
    return NS_ERROR_UNEXPECTED;
  }

  JSObject *winObj = win->GetGlobalJSObject();
  if (!winObj) {
    NS_ASSERTION(origWin->IsOuterWindow(), "What window is this?");
    *_retval = obj;
    return NS_OK;
  }

  *_retval = winObj;
  return NS_OK;
}

NS_IMETHODIMP
nsWindowSH::InnerObject(nsIXPConnectWrappedNative *wrapper, JSContext * cx,
                        JSObject * obj, JSObject * *_retval)
{
  nsGlobalWindow *win = nsGlobalWindow::FromWrapper(wrapper);

  if (win->IsInnerWindow() || win->IsFrozen()) {
    // Return the inner window, or the outer if we're dealing with a
    // frozen outer.

    *_retval = obj;
  } else {
    // Try to find the current inner window.

    nsGlobalWindow *inner = win->GetCurrentInnerWindowInternal();
    if (!inner) {
      // Yikes! No inner window! Instead of leaking the outer window into the
      // scope chain, let's return an error.

      *_retval = nsnull;

      return NS_ERROR_UNEXPECTED;
    }

    *_retval = inner->GetGlobalJSObject();
  }

  return NS_OK;
}

// DOM Location helper

NS_IMETHODIMP
nsLocationSH::CheckAccess(nsIXPConnectWrappedNative *wrapper, JSContext *cx,
                          JSObject *obj, jsval id, PRUint32 mode,
                          jsval *vp, PRBool *_retval)
{
  if ((mode & JSACC_TYPEMASK) == JSACC_PROTO && (mode & JSACC_WRITE)) {
    // No setting location.__proto__, ever!

    // Let XPConnect know that the access was not granted.
    *_retval = PR_FALSE;

    return NS_ERROR_DOM_SECURITY_ERR;
  }

  return nsDOMGenericSH::CheckAccess(wrapper, cx, obj, id, mode, vp, _retval);
}

NS_IMETHODIMP
nsLocationSH::PreCreate(nsISupports *nativeObj, JSContext *cx,
                        JSObject *globalObj, JSObject **parentObj)
{
  // window.location can be held onto by both evil pages that want to track the
  // user's progress on the web and bookmarklets that want to use the location
  // object. Parent it to the outer window so that access checks do the Right
  // Thing.
  *parentObj = globalObj;

  nsCOMPtr<nsIDOMLocation> safeLoc(do_QueryInterface(nativeObj));
  if (!safeLoc) {
    // Oops, this wasn't really a location object. This can happen if someone
    // tries to use our scriptable helper as a real object and tries to wrap
    // it, see bug 319296
    return NS_OK;
  }

  nsLocation *loc = (nsLocation *)safeLoc.get();
  nsIDocShell *ds = loc->GetDocShell();
  if (!ds) {
    NS_WARNING("Refusing to create a location in the wrong scope");
    return NS_ERROR_UNEXPECTED;
  }

  nsCOMPtr<nsIScriptGlobalObject> sgo = do_GetInterface(ds);

  if (sgo) {
    JSObject *global = sgo->GetGlobalJSObject();

    if (global) {
      *parentObj = global;
    }
  }

  return NS_OK;
}

// DOM Navigator helper
nsresult
nsNavigatorSH::PreCreate(nsISupports *nativeObj, JSContext *cx,
                         JSObject *globalObj, JSObject **parentObj)
{
  // window.navigator is persisted across document transitions if
  // we're loading a page from the same origin. Because of that we
  // need to parent the navigator wrapper at the outer window to avoid
  // holding on to the inner window where the navigator was initially
  // created too long.
  *parentObj = globalObj;

  nsCOMPtr<nsIDOMNavigator> safeNav(do_QueryInterface(nativeObj));
  if (!safeNav) {
    // Oops, this wasn't really a navigator object. This can happen if someone
    // tries to use our scriptable helper as a real object and tries to wrap
    // it, see bug 319296.
    return NS_OK;
  }

  nsNavigator *nav = (nsNavigator *)safeNav.get();
  nsIDocShell *ds = nav->GetDocShell();
  if (!ds) {
    NS_WARNING("Refusing to create a navigator in the wrong scope");
    return NS_ERROR_UNEXPECTED;
  }

  nsCOMPtr<nsIScriptGlobalObject> sgo = do_GetInterface(ds);

  if (sgo) {
    JSObject *global = sgo->GetGlobalJSObject();

    if (global) {
      *parentObj = global;
    }
  }

  return NS_OK;
}

// DOM Node helper

PRBool
nsNodeSH::IsCapabilityEnabled(const char* aCapability)
{
  PRBool enabled;
  return sSecMan &&
    NS_SUCCEEDED(sSecMan->IsCapabilityEnabled(aCapability, &enabled)) &&
    enabled;
}

nsresult
nsNodeSH::DefineVoidProp(JSContext* cx, JSObject* obj, jsval id,
                         JSObject** objp)
{
  NS_ASSERTION(JSVAL_IS_STRING(id), "id must be a string");

  JSString* str = JSVAL_TO_STRING(id);

  // We want this to be as invisible to content script as possible.  So
  // don't enumerate this, and set is as JSPROP_SHARED so it won't get
  // cached on the object.
  JSBool ok = ::JS_DefineUCProperty(cx, obj, ::JS_GetStringChars(str),
                                    ::JS_GetStringLength(str), JSVAL_VOID,
                                    nsnull, nsnull, JSPROP_SHARED);

  if (!ok) {
    return NS_ERROR_FAILURE;
  }

  *objp = obj;
  return NS_OK;
}

NS_IMETHODIMP
nsNodeSH::PreCreate(nsISupports *nativeObj, JSContext *cx, JSObject *globalObj,
                    JSObject **parentObj)
{
  nsINode *node = static_cast<nsINode*>(nativeObj);
  
#ifdef DEBUG
  {
    nsCOMPtr<nsINode> node_qi(do_QueryInterface(nativeObj));

    // If this assertion fires the QI implementation for the object in
    // question doesn't use the nsINode pointer as the nsISupports
    // pointer. That must be fixed, or we'll crash...
    NS_ASSERTION(node_qi == node, "Uh, fix QI!");
  }
#endif

  // Make sure that we get the owner document of the content node, in case
  // we're in document teardown.  If we are, it's important to *not* use
  // globalObj as the nodes parent since that would give the node the
  // principal of globalObj (i.e. the principal of the document that's being
  // loaded) and not the principal of the document that's being unloaded.
  // See http://bugzilla.mozilla.org/show_bug.cgi?id=227417
  nsIDocument* doc = node->GetOwnerDoc();

  if (!doc) {
    // No document reachable from nativeObj, use the global object
    // that was passed to this method.

    *parentObj = globalObj;

    return node->IsInNativeAnonymousSubtree() ?
      NS_SUCCESS_CHROME_ACCESS_ONLY : NS_OK;
  }

  // If we have a document, make sure one of these is true
  // (1) it has a script handling object,
  // (2) has had one, or has been marked to have had one,
  // (3) we are running a privileged script.
  // Event handling is possible only if (1). If (2) event handling is prevented.
  // If document has never had a script handling object,
  // untrusted scripts (3) shouldn't touch it!
  PRBool hasHadScriptHandlingObject = PR_FALSE;
  NS_ENSURE_STATE(doc->GetScriptHandlingObject(hasHadScriptHandlingObject) ||
                  hasHadScriptHandlingObject ||
                  IsPrivilegedScript());

  nsISupports *native_parent;

  PRBool slimWrappers = PR_TRUE;
  PRBool nodeIsElement = node->IsNodeOfType(nsINode::eELEMENT);
  if (nodeIsElement && static_cast<nsIContent*>(node)->IsXUL()) {
    // For XUL elements, use the parent, if any.
    native_parent = node->GetParent();

    if (!native_parent) {
      native_parent = doc;
    }
  } else if (!node->IsNodeOfType(nsINode::eDOCUMENT)) {
    NS_ASSERTION(node->IsNodeOfType(nsINode::eCONTENT) ||
                 node->IsNodeOfType(nsINode::eATTRIBUTE),
                 "Unexpected node type");
                 
    // For attributes and non-XUL content, use the document as scope parent.
    native_parent = doc;

    // But for HTML form controls, use the form as scope parent.
    if (nodeIsElement &&
        node->IsNodeOfType(nsINode::eHTML_FORM_CONTROL)) {
      nsCOMPtr<nsIFormControl> form_control(do_QueryInterface(node));

      if (form_control) {
        nsCOMPtr<nsIDOMHTMLFormElement> form;
        form_control->GetForm(getter_AddRefs(form));

        if (form) {
          // Found a form, use it.
          native_parent = form;
        }
      }
    }
  } else {
    // We're called for a document object; set the parent to be the
    // document's global object, if there is one

    // Get the scope object from the document.
    native_parent = doc->GetScopeObject();

    if (!native_parent) {
      // No global object reachable from this document, use the
      // global object that was passed to this method.

      *parentObj = globalObj;

      return node->IsInNativeAnonymousSubtree() ?
        NS_SUCCESS_CHROME_ACCESS_ONLY : NS_OK;
    }

    slimWrappers = PR_FALSE;
  }

  // XXXjst: Maybe we need to find the global to use from the
  // nsIScriptGlobalObject that's reachable from the node we're about
  // to wrap here? But that's not always reachable, let's use
  // globalObj for now...

  if (native_parent == doc && (*parentObj = doc->GetWrapper()))
    return node->IsInNativeAnonymousSubtree() ?
      NS_SUCCESS_CHROME_ACCESS_ONLY :
      (slimWrappers ? NS_SUCCESS_ALLOW_SLIM_WRAPPERS : NS_OK);

  jsval v;
  nsCOMPtr<nsIXPConnectJSObjectHolder> holder;
  nsresult rv = WrapNative(cx, globalObj, native_parent, PR_FALSE, &v,
                           getter_AddRefs(holder));
  NS_ENSURE_SUCCESS(rv, rv);

  *parentObj = JSVAL_TO_OBJECT(v);

  return node->IsInNativeAnonymousSubtree() ?
    NS_SUCCESS_CHROME_ACCESS_ONLY :
    (slimWrappers ? NS_SUCCESS_ALLOW_SLIM_WRAPPERS : NS_OK);
}

NS_IMETHODIMP
nsNodeSH::AddProperty(nsIXPConnectWrappedNative *wrapper, JSContext *cx,
                      JSObject *obj, jsval id, jsval *vp, PRBool *_retval)
{
  nsNodeSH::PreserveWrapper(GetNative(wrapper, obj));
  return nsEventReceiverSH::AddProperty(wrapper, cx, obj, id, vp, _retval);
}

NS_IMETHODIMP
nsNodeSH::NewResolve(nsIXPConnectWrappedNative *wrapper, JSContext *cx,
                     JSObject *obj, jsval id, PRUint32 flags,
                     JSObject **objp, PRBool *_retval)
{
  if ((id == sBaseURIObject_id || id == sNodePrincipal_id) &&
      IsPrivilegedScript()) {
    return DefineVoidProp(cx, obj, id, objp);
  }

  if (id == sOnload_id || id == sOnerror_id) {
    // Make sure that this node can't go away while waiting for a
    // network load that could fire an event handler.
    nsNodeSH::PreserveWrapper(GetNative(wrapper, obj));
  }

  return nsEventReceiverSH::NewResolve(wrapper, cx, obj, id, flags, objp,
                                       _retval);
}

NS_IMETHODIMP
nsNodeSH::GetProperty(nsIXPConnectWrappedNative *wrapper, JSContext *cx,
                      JSObject *obj, jsval id, jsval *vp, PRBool *_retval)
{
  if (id == sBaseURIObject_id && IsPrivilegedScript()) {
    // I wish GetBaseURI lived on nsINode
    nsCOMPtr<nsIURI> uri;
    nsCOMPtr<nsIContent> content = do_QueryWrappedNative(wrapper, obj);
    if (content) {
      uri = content->GetBaseURI();
      NS_ENSURE_TRUE(uri, NS_ERROR_OUT_OF_MEMORY);
    } else {
      nsCOMPtr<nsIDocument> doc = do_QueryWrappedNative(wrapper, obj);
      NS_ENSURE_TRUE(doc, NS_ERROR_UNEXPECTED);

      uri = doc->GetBaseURI();
      NS_ENSURE_TRUE(uri, NS_ERROR_NOT_AVAILABLE);
    }

    nsCOMPtr<nsIXPConnectJSObjectHolder> holder;
    nsresult rv = WrapNative(cx, obj, uri, &NS_GET_IID(nsIURI), PR_TRUE, vp,
                             getter_AddRefs(holder));
    return NS_FAILED(rv) ? rv : NS_SUCCESS_I_DID_SOMETHING;
  }

  if (id == sNodePrincipal_id && IsPrivilegedScript()) {
    nsCOMPtr<nsINode> node = do_QueryWrappedNative(wrapper, obj);
    NS_ENSURE_TRUE(node, NS_ERROR_UNEXPECTED);

    nsCOMPtr<nsIXPConnectJSObjectHolder> holder;
    nsresult rv = WrapNative(cx, obj, node->NodePrincipal(),
                             &NS_GET_IID(nsIPrincipal), PR_TRUE, vp,
                             getter_AddRefs(holder));
    return NS_FAILED(rv) ? rv : NS_SUCCESS_I_DID_SOMETHING;
  }    

  // Note: none of our ancestors want GetProperty
  return NS_OK;
}

NS_IMETHODIMP
nsNodeSH::SetProperty(nsIXPConnectWrappedNative *wrapper, JSContext *cx,
                      JSObject *obj, jsval id, jsval *vp, PRBool *_retval)
{
  if ((id == sBaseURIObject_id || id == sNodePrincipal_id) &&
      IsPrivilegedScript()) {
    // We don't want privileged script that can read this property to set it,
    // but _do_ want to allow everyone else to set a value they can then read.
    //
    // XXXbz Is there a better error we could use here?
    return NS_ERROR_DOM_NOT_SUPPORTED_ERR;
  }

  return nsEventReceiverSH::SetProperty(wrapper, cx, obj, id, vp,_retval);
}

NS_IMETHODIMP
nsNodeSH::GetFlags(PRUint32 *aFlags)
{
  *aFlags = DOMCLASSINFO_STANDARD_FLAGS | nsIClassInfo::CONTENT_NODE;

  return NS_OK;
}

void
nsNodeSH::PreserveWrapper(nsISupports *aNative)
{
  nsINode *node = static_cast<nsINode*>(aNative);
  nsContentUtils::PreserveWrapper(aNative, node);
}

// EventReceiver helper

// static
PRBool
nsEventReceiverSH::ReallyIsEventName(jsval id, jschar aFirstChar)
{
  // I wonder if this is faster than using a hash...

  switch (aFirstChar) {
  case 'a' :
    return id == sOnabort_id;
  case 'b' :
    return (id == sOnbeforeunload_id ||
            id == sOnblur_id);
  case 'e' :
    return id == sOnerror_id;
  case 'f' :
    return id == sOnfocus_id;
  case 'c' :
    return (id == sOnchange_id       ||
            id == sOnclick_id        ||
            id == sOncontextmenu_id  ||
            id == sOncopy_id         ||
            id == sOncut_id);
  case 'd' :
    return (id == sOndblclick_id     || 
            id == sOndrag_id         ||
            id == sOndragend_id      ||
            id == sOndragenter_id    ||
            id == sOndragleave_id    ||
            id == sOndragover_id     ||
            id == sOndragstart_id    ||
            id == sOndrop_id);
  case 'h' :
    return id == sOnhashchange_id;
  case 'l' :
    return id == sOnload_id;
  case 'p' :
    return (id == sOnpaint_id        ||
            id == sOnpageshow_id     ||
            id == sOnpagehide_id     ||
            id == sOnpaste_id        ||
            id == sOnpopstate_id);
  case 'k' :
    return (id == sOnkeydown_id      ||
            id == sOnkeypress_id     ||
            id == sOnkeyup_id);
  case 'u' :
    return id == sOnunload_id;
  case 'm' :
    return (id == sOnmousemove_id    ||
            id == sOnmouseout_id     ||
            id == sOnmouseover_id    ||
            id == sOnmouseup_id      ||
            id == sOnmousedown_id);
  case 'r' :
    return (id == sOnreset_id        ||
            id == sOnresize_id);
  case 's' :
    return (id == sOnscroll_id       ||
            id == sOnselect_id       ||
            id == sOnsubmit_id);
  }

  return PR_FALSE;
}

nsresult
nsEventReceiverSH::RegisterCompileHandler(nsIXPConnectWrappedNative *wrapper,
                                          JSContext *cx, JSObject *obj,
                                          jsval id, PRBool compile,
                                          PRBool remove,
                                          PRBool *did_define)
{
  NS_PRECONDITION(!compile || !remove,
                  "Can't both compile and remove at the same time");
  *did_define = PR_FALSE;

  if (!IsEventName(id)) {
    return NS_OK;
  }

  if (ObjectIsNativeWrapper(cx, obj)) {
    return NS_ERROR_NOT_AVAILABLE;
  }

  nsIScriptContext *script_cx = nsJSUtils::GetStaticScriptContext(cx, obj);
  NS_ENSURE_TRUE(script_cx, NS_ERROR_UNEXPECTED);

  nsCOMPtr<nsPIDOMEventTarget> piTarget =
    do_QueryWrappedNative(wrapper, obj);
  if (!piTarget) {
    // Doesn't do events
    NS_WARNING("Doesn't QI to nsPIDOMEventTarget?");
    return NS_OK;
  }
  
  nsIEventListenerManager* manager = piTarget->GetListenerManager(PR_TRUE);
  NS_ENSURE_TRUE(manager, NS_ERROR_UNEXPECTED);

  nsCOMPtr<nsIAtom> atom(do_GetAtom(nsDependentJSString(id)));
  NS_ENSURE_TRUE(atom, NS_ERROR_OUT_OF_MEMORY);

  nsresult rv;

  JSObject *scope = ::JS_GetGlobalForObject(cx, obj);

  if (compile) {
    rv = manager->CompileScriptEventListener(script_cx, scope, piTarget, atom,
                                             did_define);
  } else if (remove) {
    rv = manager->RemoveScriptEventListener(atom);
  } else {
    rv = manager->RegisterScriptEventListener(script_cx, scope, piTarget,
                                              atom);
  }

  return NS_FAILED(rv) ? rv : NS_SUCCESS_I_DID_SOMETHING;
}

NS_IMETHODIMP
nsEventReceiverSH::NewResolve(nsIXPConnectWrappedNative *wrapper,
                              JSContext *cx, JSObject *obj, jsval id,
                              PRUint32 flags, JSObject **objp, PRBool *_retval)
{
  if (!JSVAL_IS_STRING(id)) {
    return NS_OK;
  }

  if (flags & JSRESOLVE_ASSIGNING) {
    if (!IsEventName(id)) {
      // Bail out.  We don't care about this assignment.
      return NS_OK;
    }

    // If we're assigning to an on* property, just resolve to null for
    // now; the assignment will then set the right value. Only do this
    // in the case where the property isn't already defined on the
    // object's prototype chain though.
    JSString* str = JSVAL_TO_STRING(id);
    JSAutoRequest ar(cx);

    JSObject *proto = ::JS_GetPrototype(cx, obj);
    PRBool ok = PR_TRUE, hasProp = PR_FALSE;
    if (!proto || ((ok = ::JS_HasUCProperty(cx, proto, ::JS_GetStringChars(str),
                                            ::JS_GetStringLength(str),
                                            &hasProp)) &&
                   !hasProp)) {
      // Make sure the flags here match those in
      // nsJSContext::BindCompiledEventHandler
      if (!::JS_DefineUCProperty(cx, obj, ::JS_GetStringChars(str),
                                 ::JS_GetStringLength(str), JSVAL_NULL,
                                 nsnull, nsnull,
                                 JSPROP_ENUMERATE | JSPROP_PERMANENT)) {
        return NS_ERROR_FAILURE;
      }

      *objp = obj;
      return NS_OK;
    }

    return ok ? NS_OK : NS_ERROR_FAILURE;
  }

  if (id == sAddEventListener_id) {
    return NS_OK;
  }

  PRBool did_define = PR_FALSE;
  nsresult rv = RegisterCompileHandler(wrapper, cx, obj, id, PR_TRUE, PR_FALSE,
                                       &did_define);
  NS_ENSURE_SUCCESS(rv, rv);

  if (did_define) {
    *objp = obj;
  }

  return nsDOMGenericSH::NewResolve(wrapper, cx, obj, id, flags, objp,
                                    _retval);
}

NS_IMETHODIMP
nsEventReceiverSH::SetProperty(nsIXPConnectWrappedNative *wrapper,
                               JSContext *cx, JSObject *obj, jsval id,
                               jsval *vp, PRBool *_retval)
{
  JSAutoRequest ar(cx);

  if ((::JS_TypeOfValue(cx, *vp) != JSTYPE_FUNCTION && !JSVAL_IS_NULL(*vp)) ||
      !JSVAL_IS_STRING(id) || id == sAddEventListener_id) {
    return NS_OK;
  }

  PRBool did_compile; // Ignored here.

  return RegisterCompileHandler(wrapper, cx, obj, id, PR_FALSE,
                                JSVAL_IS_NULL(*vp), &did_compile);
}

NS_IMETHODIMP
nsEventReceiverSH::AddProperty(nsIXPConnectWrappedNative *wrapper,
                               JSContext *cx, JSObject *obj, jsval id,
                               jsval *vp, PRBool *_retval)
{
  return nsEventReceiverSH::SetProperty(wrapper, cx, obj, id, vp, _retval);
}

// EventTarget helper

NS_IMETHODIMP
nsEventTargetSH::PreCreate(nsISupports *nativeObj, JSContext *cx,
                           JSObject *globalObj, JSObject **parentObj)
{
  nsXHREventTarget *target = nsXHREventTarget::FromSupports(nativeObj);

  nsCOMPtr<nsIScriptGlobalObject> native_parent;
  target->GetParentObject(getter_AddRefs(native_parent));

  *parentObj = native_parent ? native_parent->GetGlobalJSObject() : globalObj;

  return NS_OK;
}

NS_IMETHODIMP
nsEventTargetSH::AddProperty(nsIXPConnectWrappedNative *wrapper, JSContext *cx,
                             JSObject *obj, jsval id, jsval *vp, PRBool *_retval)
{
  if (id == sAddEventListener_id) {
    return NS_OK;
  }

  nsEventTargetSH::PreserveWrapper(GetNative(wrapper, obj));

  return NS_OK;
}

void
nsEventTargetSH::PreserveWrapper(nsISupports *aNative)
{
  nsXHREventTarget *target = nsXHREventTarget::FromSupports(aNative);
  nsContentUtils::PreserveWrapper(aNative, target);
}


// Element helper

static PRBool
GetBindingURL(nsIContent *aContent, nsIDocument *aDocument,
              nsCSSValue::URL **aResult)
{
  // If we have a frame the frame has already loaded the binding.  And
  // otherwise, don't do anything else here unless we're dealing with
  // XUL.
  nsIPresShell *shell = aDocument->GetPrimaryShell();
  if (!shell || aContent->GetPrimaryFrame() || !aContent->IsXUL()) {
    *aResult = nsnull;

    return PR_TRUE;
  }

  // Get the computed -moz-binding directly from the style context
  nsPresContext *pctx = shell->GetPresContext();
  NS_ENSURE_TRUE(pctx, PR_FALSE);

  nsRefPtr<nsStyleContext> sc = pctx->StyleSet()->ResolveStyleFor(aContent,
                                                                  nsnull);
  NS_ENSURE_TRUE(sc, PR_FALSE);

  *aResult = sc->GetStyleDisplay()->mBinding;

  return PR_TRUE;
}

NS_IMETHODIMP
nsElementSH::PreCreate(nsISupports *nativeObj, JSContext *cx,
                       JSObject *globalObj, JSObject **parentObj)
{
  nsresult rv = nsNodeSH::PreCreate(nativeObj, cx, globalObj, parentObj);
  NS_ENSURE_SUCCESS(rv, rv);

  nsIContent *content = static_cast<nsIContent*>(nativeObj);

#ifdef DEBUG
  {
    nsCOMPtr<nsIContent> content_qi(do_QueryInterface(nativeObj));

    // If this assertion fires the QI implementation for the object in
    // question doesn't use the nsIContent pointer as the nsISupports
    // pointer. That must be fixed, or we'll crash...
    NS_ASSERTION(content_qi == content, "Uh, fix QI!");
  }
#endif

  nsIDocument *doc = content->HasFlag(NODE_FORCE_XBL_BINDINGS) ?
                     content->GetOwnerDoc() :
                     content->GetCurrentDoc();

  if (!doc) {
    return rv;
  }

  if (content->HasFlag(NODE_MAY_BE_IN_BINDING_MNGR) &&
      doc->BindingManager()->GetBinding(content)) {
    // Don't allow slim wrappers.
    return rv == NS_SUCCESS_ALLOW_SLIM_WRAPPERS ? NS_OK : rv;
  }

  nsCSSValue::URL *bindingURL;
  PRBool ok = GetBindingURL(content, doc, &bindingURL);
  NS_ENSURE_TRUE(ok, NS_ERROR_FAILURE);

  // Only allow slim wrappers if there's no binding.
  if (!bindingURL) {
    return rv;
  }

  content->SetFlags(NODE_ATTACH_BINDING_ON_POSTCREATE);

  return rv == NS_SUCCESS_ALLOW_SLIM_WRAPPERS ? NS_OK : rv;
}

NS_IMETHODIMP
nsElementSH::PostCreate(nsIXPConnectWrappedNative *wrapper, JSContext *cx,
                        JSObject *obj)
{
  nsIContent *content = static_cast<nsIContent*>(wrapper->Native());

#ifdef DEBUG
  {
    nsCOMPtr<nsIContent> content_qi(do_QueryWrappedNative(wrapper));

    // If this assertion fires the QI implementation for the object in
    // question doesn't use the nsIContent pointer as the nsISupports
    // pointer. That must be fixed, or we'll crash...
    NS_ASSERTION(content_qi == content, "Uh, fix QI!");
  }
#endif

  nsIDocument* doc;
  if (content->HasFlag(NODE_FORCE_XBL_BINDINGS)) {
    doc = content->GetOwnerDoc();
  }
  else {
    doc = content->GetCurrentDoc();
  }

  if (!doc) {
    // There's no baseclass that cares about this call so we just
    // return here.

    return NS_OK;
  }

  // We must ensure that the XBL Binding is installed before we hand
  // back this object.

  if (!content->HasFlag(NODE_ATTACH_BINDING_ON_POSTCREATE)) {
    // There's already a binding for this element so nothing left to
    // be done here.

    // In theory we could call ExecuteAttachedHandler here when it's safe to
    // run script if we also removed the binding from the PAQ queue, but that
    // seems like a scary change that would mosly just add more
    // inconsistencies.

    return NS_OK;
  }

  content->UnsetFlags(NODE_ATTACH_BINDING_ON_POSTCREATE);

  // Make sure the style context goes away _before_ we load the binding
  // since that can destroy the relevant presshell.
  nsCSSValue::URL *bindingURL;
  PRBool ok = GetBindingURL(content, doc, &bindingURL);
  NS_ENSURE_TRUE(ok, NS_ERROR_FAILURE);

  if (!bindingURL) {
    // No binding, nothing left to do here.
    return NS_OK;
  }

  nsCOMPtr<nsIURI> uri = bindingURL->mURI;
  nsCOMPtr<nsIPrincipal> principal = bindingURL->mOriginPrincipal;

  // We have a binding that must be installed.
  PRBool dummy;

  nsCOMPtr<nsIXBLService> xblService(do_GetService("@mozilla.org/xbl;1"));
  NS_ENSURE_TRUE(xblService, NS_ERROR_NOT_AVAILABLE);

  nsRefPtr<nsXBLBinding> binding;
  xblService->LoadBindings(content, uri, principal, PR_FALSE,
                           getter_AddRefs(binding), &dummy);
  
  if (binding) {
    if (nsContentUtils::IsSafeToRunScript()) {
      binding->ExecuteAttachedHandler();
    }
    else {
      nsContentUtils::AddScriptRunner(new nsRunnableMethod<nsXBLBinding>(
        binding, &nsXBLBinding::ExecuteAttachedHandler));
    }
  }

  return NS_OK;
}

NS_IMETHODIMP
nsElementSH::Enumerate(nsIXPConnectWrappedNative *wrapper, JSContext *cx,
                       JSObject *obj, PRBool *_retval)
{
  // Make sure to not call the superclass here!
  nsCOMPtr<nsIContent> content(do_QueryWrappedNative(wrapper, obj));
  NS_ENSURE_TRUE(content, NS_ERROR_UNEXPECTED);

  nsIDocument* doc = content->GetOwnerDoc();
  if (!doc) {
    // Nothing else to do here
    return NS_OK;
  }

  nsRefPtr<nsXBLBinding> binding = doc->BindingManager()->GetBinding(content);
  if (!binding) {
    // Nothing else to do here
    return NS_OK;
  }

  *_retval = binding->ResolveAllFields(cx, obj);
  
  return NS_OK;
}
  

// Generic array scriptable helper.

NS_IMETHODIMP
nsGenericArraySH::NewResolve(nsIXPConnectWrappedNative *wrapper, JSContext *cx,
                             JSObject *obj, jsval id, PRUint32 flags,
                             JSObject **objp, PRBool *_retval)
{
  if (id == sLength_id) {
    // Bail early; this isn't something we're interested in
    return NS_OK;
  }
  
  PRBool is_number = PR_FALSE;
  PRInt32 n = GetArrayIndexFromId(cx, id, &is_number);

  if (is_number && n >= 0) {
    // XXX The following is a cheap optimization to avoid hitting xpconnect to
    // get the length. We may want to consider asking our concrete
    // implementation for the length, and falling back onto the GetProperty if
    // it doesn't provide one.

    PRUint32 length;
    nsresult rv = GetLength(wrapper, cx, obj, &length);
    NS_ENSURE_SUCCESS(rv, rv);

    if ((PRUint32)n < length) {
      *_retval = ::JS_DefineElement(cx, obj, n, JSVAL_VOID, nsnull, nsnull,
                                    JSPROP_ENUMERATE | JSPROP_SHARED);
      *objp = obj;
    }
  }

  return NS_OK;
}

nsresult
nsGenericArraySH::GetLength(nsIXPConnectWrappedNative *wrapper, JSContext *cx,
                             JSObject *obj, PRUint32 *length)
{
  *length = 0;

  jsval lenval;
  if (!JS_GetProperty(cx, obj, "length", &lenval)) {
    return NS_ERROR_UNEXPECTED;
  }

  if (!JSVAL_IS_INT(lenval)) {
    // This can apparently happen with some sparse array impls falling back
    // onto this code.
    return NS_OK;
  }

  PRInt32 slen = JSVAL_TO_INT(lenval);
  if (slen < 0) {
    return NS_OK;
  }

  *length = (PRUint32)slen;

  return NS_OK;
}

NS_IMETHODIMP
nsGenericArraySH::Enumerate(nsIXPConnectWrappedNative *wrapper, JSContext *cx,
                            JSObject *obj, PRBool *_retval)
{
  // Recursion protection in case someone tries to be smart and call
  // the enumerate hook from a user defined .length getter, or
  // somesuch.

  static PRBool sCurrentlyEnumerating;

  if (sCurrentlyEnumerating) {
    // Don't recurse to death.
    return NS_OK;
  }

  sCurrentlyEnumerating = PR_TRUE;

  jsval len_val;
  JSAutoRequest ar(cx);
  JSBool ok = ::JS_GetProperty(cx, obj, "length", &len_val);

  if (ok && JSVAL_IS_INT(len_val)) {
    PRInt32 length = JSVAL_TO_INT(len_val);

    for (PRInt32 i = 0; ok && i < length; ++i) {
      ok = ::JS_DefineElement(cx, obj, i, JSVAL_VOID, nsnull, nsnull,
                              JSPROP_ENUMERATE | JSPROP_SHARED);
    }
  }

  sCurrentlyEnumerating = PR_FALSE;

  return ok ? NS_OK : NS_ERROR_UNEXPECTED;
}

// Array scriptable helper

NS_IMETHODIMP
nsArraySH::GetProperty(nsIXPConnectWrappedNative *wrapper, JSContext *cx,
                       JSObject *obj, jsval id, jsval *vp, PRBool *_retval)
{
  PRBool is_number = PR_FALSE;
  PRInt32 n = GetArrayIndexFromId(cx, id, &is_number);

  nsresult rv = NS_OK;

  if (is_number) {
    if (n < 0) {
      return NS_ERROR_DOM_INDEX_SIZE_ERR;
    }

    // Make sure rv == NS_OK here, so GetItemAt implementations that never fail
    // don't have to set rv.
    rv = NS_OK;
    nsISupports* array_item = GetItemAt(GetNative(wrapper, obj), n, &rv);
    NS_ENSURE_SUCCESS(rv, rv);

    if (array_item) {
      rv = WrapNative(cx, obj, array_item, PR_TRUE, vp);
      NS_ENSURE_SUCCESS(rv, rv);

      rv = NS_SUCCESS_I_DID_SOMETHING;
    }
  }

  return rv;
}


// NodeList scriptable helper

nsresult
nsNodeListSH::PreCreate(nsISupports *nativeObj, JSContext *cx,
                        JSObject *globalObj, JSObject **parentObj)
{
  nsWrapperCache* cache = nsnull;
  CallQueryInterface(nativeObj, &cache);
  if (!cache) {
    *parentObj = globalObj;
    return NS_OK;
  }

  // nsChildContentList is the only class that uses nsNodeListSH and has a
  // cached wrapper.
  nsChildContentList *list = nsChildContentList::FromSupports(nativeObj);
  nsINode *native_parent = list->GetParentObject();
  if (!native_parent) {
    return NS_ERROR_FAILURE;
  }

  nsresult rv =
    WrapNativeParent(cx, globalObj, native_parent, native_parent, parentObj);
  NS_ENSURE_SUCCESS(rv, rv);

  return NS_SUCCESS_ALLOW_SLIM_WRAPPERS;
}

nsresult
nsNodeListSH::GetLength(nsIXPConnectWrappedNative *wrapper, JSContext *cx,
                        JSObject *obj, PRUint32 *length)
{
  nsINodeList* list = static_cast<nsINodeList*>(GetNative(wrapper, obj));
#ifdef DEBUG
  {
    nsCOMPtr<nsINodeList> list_qi = do_QueryWrappedNative(wrapper, obj);

    // If this assertion fires the QI implementation for the object in
    // question doesn't use the nsINodeList pointer as the nsISupports
    // pointer. That must be fixed, or we'll crash...
    NS_ASSERTION(list_qi == list, "Uh, fix QI!");
  }
#endif

  return list->GetLength(length);
}

nsISupports*
nsNodeListSH::GetItemAt(nsISupports *aNative, PRUint32 aIndex,
                        nsresult *aResult)
{
  nsINodeList* list = static_cast<nsINodeList*>(aNative);
#ifdef DEBUG
  {
    nsCOMPtr<nsINodeList> list_qi = do_QueryInterface(aNative);

    // If this assertion fires the QI implementation for the object in
    // question doesn't use the nsINodeList pointer as the nsISupports
    // pointer. That must be fixed, or we'll crash...
    NS_ASSERTION(list_qi == list, "Uh, fix QI!");
  }
#endif

  return list->GetNodeAt(aIndex);
}


// StringList scriptable helper

nsresult
nsStringListSH::GetStringAt(nsISupports *aNative, PRInt32 aIndex,
                            nsAString& aResult)
{
  nsCOMPtr<nsIDOMDOMStringList> list(do_QueryInterface(aNative));
  NS_ENSURE_TRUE(list, NS_ERROR_UNEXPECTED);

  return list->Item(aIndex, aResult);
}


// DOMTokenList scriptable helper

nsresult
nsDOMTokenListSH::GetStringAt(nsISupports *aNative, PRInt32 aIndex,
                              nsAString& aResult)
{
  nsCOMPtr<nsIDOMDOMTokenList> list(do_QueryInterface(aNative));
  NS_ENSURE_TRUE(list, NS_ERROR_UNEXPECTED);

  return list->Item(aIndex, aResult);
}


// Named Array helper

NS_IMETHODIMP
nsNamedArraySH::GetProperty(nsIXPConnectWrappedNative *wrapper, JSContext *cx,
                            JSObject *obj, jsval id, jsval *vp,
                            PRBool *_retval)
{
  if (JSVAL_IS_STRING(id) && !ObjectIsNativeWrapper(cx, obj)) {
    nsresult rv = NS_OK;
    nsISupports* item = GetNamedItem(GetNative(wrapper, obj),
                                     nsDependentJSString(id),
                                     &rv);
    NS_ENSURE_SUCCESS(rv, rv);

    if (item) {
      rv = WrapNative(cx, obj, item, PR_TRUE, vp);
      NS_ENSURE_SUCCESS(rv, rv);

      rv = NS_SUCCESS_I_DID_SOMETHING;
    }

    // Don't fall through to nsArraySH::GetProperty() here
    return rv;
  }

  return nsArraySH::GetProperty(wrapper, cx, obj, id, vp, _retval);
}


// NamedNodeMap helper

nsISupports*
nsNamedNodeMapSH::GetItemAt(nsISupports *aNative, PRUint32 aIndex,
                            nsresult *aResult)
{
  nsDOMAttributeMap* map = nsDOMAttributeMap::FromSupports(aNative);

  return map->GetItemAt(aIndex, aResult);
}

nsISupports*
nsNamedNodeMapSH::GetNamedItem(nsISupports *aNative, const nsAString& aName,
                               nsresult *aResult)
{
  nsDOMAttributeMap* map = nsDOMAttributeMap::FromSupports(aNative);

  return map->GetNamedItem(aName, aResult);
}


// HTMLCollection helper

nsresult
nsHTMLCollectionSH::GetLength(nsIXPConnectWrappedNative *wrapper, JSContext *cx,
                              JSObject *obj, PRUint32 *length)
{
  nsIHTMLCollection* collection =
    static_cast<nsIHTMLCollection*>(GetNative(wrapper, obj));
#ifdef DEBUG
  {
    nsCOMPtr<nsIHTMLCollection> collection_qi =
      do_QueryWrappedNative(wrapper, obj);

    // If this assertion fires the QI implementation for the object in
    // question doesn't use the nsIHTMLCollection pointer as the nsISupports
    // pointer. That must be fixed, or we'll crash...
    NS_ASSERTION(collection_qi == collection, "Uh, fix QI!");
  }
#endif

  return collection->GetLength(length);
}

nsISupports*
nsHTMLCollectionSH::GetItemAt(nsISupports *aNative, PRUint32 aIndex,
                              nsresult *aResult)
{
  nsIHTMLCollection* collection = static_cast<nsIHTMLCollection*>(aNative);
#ifdef DEBUG
  {
    nsCOMPtr<nsIHTMLCollection> collection_qi = do_QueryInterface(aNative);

    // If this assertion fires the QI implementation for the object in
    // question doesn't use the nsIHTMLCollection pointer as the nsISupports
    // pointer. That must be fixed, or we'll crash...
    NS_ASSERTION(collection_qi == collection, "Uh, fix QI!");
  }
#endif

  return collection->GetNodeAt(aIndex, aResult);
}

nsISupports*
nsHTMLCollectionSH::GetNamedItem(nsISupports *aNative,
                                 const nsAString& aName,
                                 nsresult *aResult)
{
  nsIHTMLCollection* collection = static_cast<nsIHTMLCollection*>(aNative);
#ifdef DEBUG
  {
    nsCOMPtr<nsIHTMLCollection> collection_qi = do_QueryInterface(aNative);

    // If this assertion fires the QI implementation for the object in
    // question doesn't use the nsIHTMLCollection pointer as the nsISupports
    // pointer. That must be fixed, or we'll crash...
    NS_ASSERTION(collection_qi == collection, "Uh, fix QI!");
  }
#endif

  return collection->GetNamedItem(aName, aResult);
}


// ContentList helper
nsresult
nsContentListSH::PreCreate(nsISupports *nativeObj, JSContext *cx,
                           JSObject *globalObj, JSObject **parentObj)
{
  nsContentList *contentList = nsContentList::FromSupports(nativeObj);
  nsINode *native_parent = contentList->GetParentObject();

  if (!native_parent) {
    return NS_ERROR_FAILURE;
  }

  nsresult rv =
    WrapNativeParent(cx, globalObj, native_parent, native_parent, parentObj);
  NS_ENSURE_SUCCESS(rv, rv);

  return NS_SUCCESS_ALLOW_SLIM_WRAPPERS;
}

nsresult
nsContentListSH::GetLength(nsIXPConnectWrappedNative *wrapper, JSContext *cx,
                           JSObject *obj, PRUint32 *length)
{
  nsContentList *list =
    nsContentList::FromSupports(GetNative(wrapper, obj));

  return list->GetLength(length);
}

nsISupports*
nsContentListSH::GetItemAt(nsISupports *aNative, PRUint32 aIndex,
                           nsresult *aResult)
{
  nsContentList *list = nsContentList::FromSupports(aNative);

  return list->GetNodeAt(aIndex, aResult);
}

nsISupports*
nsContentListSH::GetNamedItem(nsISupports *aNative, const nsAString& aName,
                              nsresult *aResult)
{
  nsContentList *list = nsContentList::FromSupports(aNative);

  return list->GetNamedItem(aName, aResult);
}

NS_IMETHODIMP
nsDocumentSH::NewResolve(nsIXPConnectWrappedNative *wrapper, JSContext *cx,
                         JSObject *obj, jsval id, PRUint32 flags,
                         JSObject **objp, PRBool *_retval)
{
  nsresult rv;

  if (id == sLocation_id) {
    // Define the location property on the document object itself so
    // that we can intercept getting and setting of document.location.

    nsCOMPtr<nsIDOMNSDocument> doc(do_QueryWrappedNative(wrapper, obj));
    NS_ENSURE_TRUE(doc, NS_ERROR_UNEXPECTED);

    nsCOMPtr<nsIDOMLocation> location;
    rv = doc->GetLocation(getter_AddRefs(location));
    NS_ENSURE_SUCCESS(rv, rv);

    jsval v;

    nsCOMPtr<nsIXPConnectJSObjectHolder> holder;
    rv = WrapNative(cx, obj, location, &NS_GET_IID(nsIDOMLocation), PR_TRUE,
                    &v, getter_AddRefs(holder));
    NS_ENSURE_SUCCESS(rv, rv);

    JSAutoRequest ar(cx);

    JSString *str = JSVAL_TO_STRING(id);
    JSBool ok = ::JS_DefineUCProperty(cx, obj, ::JS_GetStringChars(str),
                                      ::JS_GetStringLength(str), v, nsnull,
                                      nsnull, JSPROP_ENUMERATE);

    if (!ok) {
      return NS_ERROR_FAILURE;
    }

    *objp = obj;

    return NS_OK;
  }

  if (id == sDocumentURIObject_id && IsPrivilegedScript()) {
    return DefineVoidProp(cx, obj, id, objp);
  } 

  return nsNodeSH::NewResolve(wrapper, cx, obj, id, flags, objp, _retval);
}

NS_IMETHODIMP
nsDocumentSH::GetProperty(nsIXPConnectWrappedNative *wrapper, JSContext *cx,
                          JSObject *obj, jsval id, jsval *vp, PRBool *_retval)
{
  if (id == sDocumentURIObject_id && IsPrivilegedScript()) {
    nsCOMPtr<nsIDocument> doc = do_QueryWrappedNative(wrapper);
    NS_ENSURE_TRUE(doc, NS_ERROR_UNEXPECTED);

    nsIURI* uri = doc->GetDocumentURI();
    NS_ENSURE_TRUE(uri, NS_ERROR_NOT_AVAILABLE);

    nsCOMPtr<nsIXPConnectJSObjectHolder> holder;
    nsresult rv = WrapNative(cx, obj, uri, &NS_GET_IID(nsIURI), PR_TRUE, vp,
                             getter_AddRefs(holder));

    return NS_FAILED(rv) ? rv : NS_SUCCESS_I_DID_SOMETHING;
  }

  return nsNodeSH::GetProperty(wrapper, cx, obj, id, vp, _retval);
}

NS_IMETHODIMP
nsDocumentSH::SetProperty(nsIXPConnectWrappedNative *wrapper, JSContext *cx,
                          JSObject *obj, jsval id, jsval *vp, PRBool *_retval)
{
  if (id == sLocation_id) {
    nsCOMPtr<nsIDOMNSDocument> doc(do_QueryWrappedNative(wrapper));
    NS_ENSURE_TRUE(doc, NS_ERROR_UNEXPECTED);

    nsCOMPtr<nsIDOMLocation> location;

    nsresult rv = doc->GetLocation(getter_AddRefs(location));
    NS_ENSURE_SUCCESS(rv, rv);

    if (location) {
      JSAutoRequest ar(cx);

      JSString *val = ::JS_ValueToString(cx, *vp);
      NS_ENSURE_TRUE(val, NS_ERROR_UNEXPECTED);

      rv = location->SetHref(nsDependentJSString(val));
      NS_ENSURE_SUCCESS(rv, rv);

      nsCOMPtr<nsIXPConnectJSObjectHolder> holder;
      rv = WrapNative(cx, obj, location, &NS_GET_IID(nsIDOMLocation), PR_TRUE,
                      vp, getter_AddRefs(holder));
      return NS_FAILED(rv) ? rv : NS_SUCCESS_I_DID_SOMETHING;
    }
  }

  if (id == sDocumentURIObject_id && IsPrivilegedScript()) {
    // We don't want privileged script that can read this property to set it,
    // but _do_ want to allow everyone else to set a value they can then read.
    //
    // XXXbz Is there a better error we could use here?
    return NS_ERROR_DOM_NOT_SUPPORTED_ERR;
  }
  
  return nsNodeSH::SetProperty(wrapper, cx, obj, id, vp, _retval);
}

NS_IMETHODIMP
nsDocumentSH::GetFlags(PRUint32* aFlags)
{
  *aFlags = DOMCLASSINFO_STANDARD_FLAGS;

  return NS_OK;
}

NS_IMETHODIMP
nsDocumentSH::PostCreate(nsIXPConnectWrappedNative *wrapper, JSContext *cx,
                         JSObject *obj)
{
  // If this is the current document for the window that's the script global
  // object of this document, then define this document object on the window.
  // That will make sure that the document is referenced (via window.document)
  // and prevent it from going away in GC.
  nsCOMPtr<nsIDocument> doc = do_QueryWrappedNative(wrapper);
  if (!doc) {
    return NS_ERROR_UNEXPECTED;
  }

  nsIScriptGlobalObject *sgo = doc->GetScriptGlobalObject();
  nsCOMPtr<nsPIDOMWindow> win = do_QueryInterface(sgo);
  if (!win) {
    // No window, nothing else to do here
    return NS_OK;
  }

  nsIDOMDocument* currentDoc = win->GetExtantDocument();

  if (SameCOMIdentity(doc, currentDoc)) {
    jsval winVal;

    nsCOMPtr<nsIXPConnectJSObjectHolder> holder;
    nsresult rv = WrapNative(cx, obj, win, &NS_GET_IID(nsIDOMWindow), PR_FALSE,
                             &winVal, getter_AddRefs(holder));
    NS_ENSURE_SUCCESS(rv, rv);

    NS_NAMED_LITERAL_STRING(doc_str, "document");

    if (!::JS_DefineUCProperty(cx, JSVAL_TO_OBJECT(winVal),
                               reinterpret_cast<const jschar *>
                                               (doc_str.get()),
                               doc_str.Length(), OBJECT_TO_JSVAL(obj),
                               JS_PropertyStub, JS_PropertyStub,
                               JSPROP_READONLY | JSPROP_ENUMERATE)) {
      return NS_ERROR_FAILURE;
    }
  }
  return NS_OK;
}

// HTMLDocument helper

// static
nsresult
nsHTMLDocumentSH::ResolveImpl(JSContext *cx,
                              nsIXPConnectWrappedNative *wrapper, jsval id,
                              nsISupports **result)
{
  nsHTMLDocument *doc =
    static_cast<nsHTMLDocument*>(static_cast<nsINode*>
                                 (wrapper->Native()));

  // 'id' is not always a string, it can be a number since document.1
  // should map to <input name="1">. Thus we can't use
  // JSVAL_TO_STRING() here.
  JSString *str = JS_ValueToString(cx, id);
  NS_ENSURE_TRUE(str, NS_ERROR_UNEXPECTED);

  return doc->ResolveName(nsDependentJSString(str), nsnull, result);
}

// static
JSBool
nsHTMLDocumentSH::DocumentOpen(JSContext *cx, JSObject *obj, uintN argc,
                               jsval *argv, jsval *rval)
{
  if (argc > 2) {
    JSObject *global = ::JS_GetGlobalForObject(cx, obj);

    // DOM0 quirk that makes document.open() call window.open() if
    // called with 3 or more arguments.

    return ::JS_CallFunctionName(cx, global, "open", argc, argv, rval);
  }

  nsCOMPtr<nsISupports> native = do_QueryWrapper(cx, obj);
  if (!native) {
    nsDOMClassInfo::ThrowJSException(cx, NS_ERROR_FAILURE);

    return JS_FALSE;
  }

  nsCOMPtr<nsIDOMNSHTMLDocument> doc = do_QueryInterface(native);
  NS_ENSURE_TRUE(doc, JS_FALSE);

  nsCAutoString contentType("text/html");
  if (argc > 0) {
    JSString* jsstr = JS_ValueToString(cx, argv[0]);
    if (!jsstr) {
      nsDOMClassInfo::ThrowJSException(cx, NS_ERROR_OUT_OF_MEMORY);
      return JS_FALSE;
    }
    nsAutoString type;
    type.Assign(nsDependentJSString(jsstr));
    ToLowerCase(type);
    nsCAutoString actualType, dummy;
    NS_ParseContentType(NS_ConvertUTF16toUTF8(type), actualType, dummy);
    if (!actualType.EqualsLiteral("text/html") &&
        !type.EqualsLiteral("replace")) {
      contentType = "text/plain";
    }
  }
  
  PRBool replace = PR_FALSE;
  if (argc > 1) {
    JSString* jsstr = JS_ValueToString(cx, argv[1]);
    if (!jsstr) {
      nsDOMClassInfo::ThrowJSException(cx, NS_ERROR_OUT_OF_MEMORY);
      return JS_FALSE;
    }

    replace = NS_LITERAL_STRING("replace").
      Equals(reinterpret_cast<const PRUnichar*>
                             (::JS_GetStringChars(jsstr)));
  }

  nsCOMPtr<nsIDOMDocument> retval;
  nsresult rv = doc->Open(contentType, replace, getter_AddRefs(retval));
  if (NS_FAILED(rv)) {
    nsDOMClassInfo::ThrowJSException(cx, rv);

    return JS_FALSE;
  }

  nsCOMPtr<nsIXPConnectJSObjectHolder> holder;
  rv = WrapNative(cx, obj, retval, &NS_GET_IID(nsIDOMDocument), PR_FALSE, rval,
                  getter_AddRefs(holder));
  NS_ASSERTION(NS_SUCCEEDED(rv), "Failed to wrap native!");

  return NS_SUCCEEDED(rv);
}


static JSClass sHTMLDocumentAllClass = {
  "HTML document.all class",
  JSCLASS_HAS_PRIVATE | JSCLASS_PRIVATE_IS_NSISUPPORTS | JSCLASS_NEW_RESOLVE |
  JSCLASS_HAS_RESERVED_SLOTS(1),
  JS_PropertyStub, JS_PropertyStub, nsHTMLDocumentSH::DocumentAllGetProperty,
  JS_PropertyStub, JS_EnumerateStub,
  (JSResolveOp)nsHTMLDocumentSH::DocumentAllNewResolve, JS_ConvertStub,
  nsHTMLDocumentSH::ReleaseDocument, nsnull, nsnull,
  nsHTMLDocumentSH::CallToGetPropMapper
};


static JSClass sHTMLDocumentAllHelperClass = {
  "HTML document.all helper class", JSCLASS_HAS_PRIVATE | JSCLASS_NEW_RESOLVE,
  JS_PropertyStub, JS_PropertyStub,
  nsHTMLDocumentSH::DocumentAllHelperGetProperty,
  JS_PropertyStub, JS_EnumerateStub,
  (JSResolveOp)nsHTMLDocumentSH::DocumentAllHelperNewResolve, JS_ConvertStub,
  nsnull
};


static JSClass sHTMLDocumentAllTagsClass = {
  "HTML document.all.tags class",
  JSCLASS_HAS_PRIVATE | JSCLASS_NEW_RESOLVE | JSCLASS_PRIVATE_IS_NSISUPPORTS,
  JS_PropertyStub, JS_PropertyStub, JS_PropertyStub, JS_PropertyStub,
  JS_EnumerateStub, (JSResolveOp)nsHTMLDocumentSH::DocumentAllTagsNewResolve,
  JS_ConvertStub, nsHTMLDocumentSH::ReleaseDocument, nsnull, nsnull,
  nsHTMLDocumentSH::CallToGetPropMapper
};

// static
JSBool
nsHTMLDocumentSH::GetDocumentAllNodeList(JSContext *cx, JSObject *obj,
                                         nsIDOMDocument *domdoc,
                                         nsIDOMNodeList **nodeList)
{
  // The document.all object is a mix of the node list returned by
  // document.getElementsByTagName("*") and a map of elements in the
  // document exposed by their id and/or name. To make access to the
  // node list part (i.e. access to elements by index) not walk the
  // document each time, we create a nsContentList and hold on to it
  // in a reserved slot (0) on the document.all JSObject.
  jsval collection;
  nsresult rv = NS_OK;

  if (!JS_GetReservedSlot(cx, obj, 0, &collection)) {
    return JS_FALSE;
  }

  if (!JSVAL_IS_PRIMITIVE(collection)) {
    // We already have a node list in our reserved slot, use it.

    nsISupports *native =
      sXPConnect->GetNativeOfWrapper(cx, JSVAL_TO_OBJECT(collection));
    if (native) {
      CallQueryInterface(native, nodeList);
    }
    else {
      rv = NS_ERROR_FAILURE;
    }
  } else {
    // No node list for this document.all yet, create one...

    rv |= domdoc->GetElementsByTagName(NS_LITERAL_STRING("*"), nodeList);

    nsCOMPtr<nsIXPConnectJSObjectHolder> holder;
    rv |= nsDOMClassInfo::WrapNative(cx, obj, *nodeList, PR_FALSE, &collection,
                                     getter_AddRefs(holder));

    // ... and store it in our reserved slot.
    if (!JS_SetReservedSlot(cx, obj, 0, collection)) {
      return JS_FALSE;
    }
  }

  if (NS_FAILED(rv)) {
    nsDOMClassInfo::ThrowJSException(cx, rv);

    return JS_FALSE;
  }

  return *nodeList != nsnull;
}

JSBool
nsHTMLDocumentSH::DocumentAllGetProperty(JSContext *cx, JSObject *obj,
                                         jsval id, jsval *vp)
{
  // document.all.item and .namedItem get their value in the
  // newResolve hook, so nothing to do for those properties here. And
  // we need to return early to prevent <div id="item"> from shadowing
  // document.all.item(), etc.
  if (id == sItem_id || id == sNamedItem_id) {
    return JS_TRUE;
  }

  while (STOBJ_GET_CLASS(obj) != &sHTMLDocumentAllClass) {
    obj = STOBJ_GET_PROTO(obj);

    if (!obj) {
      NS_ERROR("The JS engine lies!");

      return JS_TRUE;
    }
  }

  nsIHTMLDocument *doc = (nsIHTMLDocument *)::JS_GetPrivate(cx, obj);
  nsCOMPtr<nsIDOMHTMLDocument> domdoc(do_QueryInterface(doc));
  nsCOMPtr<nsISupports> result;
  nsresult rv = NS_OK;

  if (JSVAL_IS_STRING(id)) {
    if (id == sLength_id) {
      // Map document.all.length to the length of the collection
      // document.getElementsByTagName("*"), and make sure <div
      // id="length"> doesn't shadow document.all.length.

      nsCOMPtr<nsIDOMNodeList> nodeList;
      if (!GetDocumentAllNodeList(cx, obj, domdoc, getter_AddRefs(nodeList))) {
        return JS_FALSE;
      }

      PRUint32 length;
      rv = nodeList->GetLength(&length);

      if (NS_FAILED(rv)) {
        nsDOMClassInfo::ThrowJSException(cx, rv);

        return JS_FALSE;
      }

      *vp = INT_TO_JSVAL(length);

      return JS_TRUE;
    } else if (id != sTags_id) {
      // For all other strings, look for an element by id or name.

      nsDependentJSString str(id);

      rv = doc->GetDocumentAllResult(str, getter_AddRefs(result));

      if (NS_FAILED(rv)) {
        nsDOMClassInfo::ThrowJSException(cx, rv);

        return JS_FALSE;
      }
    }
  } else if (JSVAL_IS_INT(id) && JSVAL_TO_INT(id) >= 0) {
    // Map document.all[n] (where n is a number) to the n:th item in
    // the document.all node list.

    nsCOMPtr<nsIDOMNodeList> nodeList;
    if (!GetDocumentAllNodeList(cx, obj, domdoc, getter_AddRefs(nodeList))) {
      return JS_FALSE;
    }

    nsCOMPtr<nsIDOMNode> node;
    nodeList->Item(JSVAL_TO_INT(id), getter_AddRefs(node));

    result = node;
  }

  if (result) {
    rv = WrapNative(cx, obj, result, PR_TRUE, vp);
    if (NS_FAILED(rv)) {
      nsDOMClassInfo::ThrowJSException(cx, rv);

      return JS_FALSE;
    }
  } else {
    *vp = JSVAL_VOID;
  }

  return JS_TRUE;
}

JSBool
nsHTMLDocumentSH::DocumentAllNewResolve(JSContext *cx, JSObject *obj, jsval id,
                                        uintN flags, JSObject **objp)
{
  if (flags & JSRESOLVE_ASSIGNING) {
    // Nothing to do here if we're assigning

    return JS_TRUE;
  }

  jsval v = JSVAL_VOID;

  if (id == sItem_id || id == sNamedItem_id) {
    // Define the item() or namedItem() method.

    JSFunction *fnc =
      ::JS_DefineFunction(cx, obj, ::JS_GetStringBytes(JSVAL_TO_STRING(id)),
                          CallToGetPropMapper, 0, JSPROP_ENUMERATE);

    *objp = obj;

    return fnc != nsnull;
  }

  if (id == sLength_id) {
    // document.all.length. Any jsval other than undefined would do
    // here, all we need is to get into the code below that defines
    // this propery on obj, the rest happens in
    // DocumentAllGetProperty().

    v = JSVAL_ONE;
  } else if (id == sTags_id) {
    nsIHTMLDocument *doc = (nsIHTMLDocument *)::JS_GetPrivate(cx, obj);

    JSObject *tags = ::JS_NewObject(cx, &sHTMLDocumentAllTagsClass, nsnull,
                                    ::JS_GetGlobalForObject(cx, obj));
    if (!tags) {
      return JS_FALSE;
    }

    if (!::JS_SetPrivate(cx, tags, doc)) {
      return JS_FALSE;
    }

    // The "tags" JSObject now also owns doc.
    NS_ADDREF(doc);

    v = OBJECT_TO_JSVAL(tags);
  } else {
    if (!DocumentAllGetProperty(cx, obj, id, &v)) {
      return JS_FALSE;
    }
  }

  JSBool ok = JS_TRUE;

  if (v != JSVAL_VOID) {
    if (JSVAL_IS_STRING(id)) {
      JSString *str = JSVAL_TO_STRING(id);

      ok = ::JS_DefineUCProperty(cx, obj, ::JS_GetStringChars(str),
                                 ::JS_GetStringLength(str), v, nsnull, nsnull,
                                 0);
    } else {
      ok = ::JS_DefineElement(cx, obj, JSVAL_TO_INT(id), v, nsnull, nsnull, 0);
    }

    *objp = obj;
  }

  return ok;
}

// Finalize hook used by document related JS objects, but also by
// sGlobalScopePolluterClass!

void
nsHTMLDocumentSH::ReleaseDocument(JSContext *cx, JSObject *obj)
{
  nsIHTMLDocument *doc = (nsIHTMLDocument *)::JS_GetPrivate(cx, obj);

  NS_IF_RELEASE(doc);
}

JSBool
nsHTMLDocumentSH::CallToGetPropMapper(JSContext *cx, JSObject *obj, uintN argc,
                                      jsval *argv, jsval *rval)
{
  // Handle document.all("foo") style access to document.all.

  if (argc != 1) {
    // XXX: Should throw NS_ERROR_XPC_NOT_ENOUGH_ARGS for argc < 1,
    // and create a new NS_ERROR_XPC_TOO_MANY_ARGS for argc > 1? IE
    // accepts nothing other than one arg.
    nsDOMClassInfo::ThrowJSException(cx, NS_ERROR_INVALID_ARG);

    return JS_FALSE;
  }

  // Convert all types to string.
  JSString *str = ::JS_ValueToString(cx, argv[0]);
  if (!str) {
    return JS_FALSE;
  }

  JSObject *self;

  if (::JS_TypeOfValue(cx, argv[-2]) == JSTYPE_FUNCTION) {
    // If argv[-2] is a function, we're called through
    // document.all.item() or something similar. In such a case, self
    // is passed as obj.

    self = obj;
  } else {
    // In other cases (i.e. document.all("foo")), self is passed as
    // argv[-2].

    self = JSVAL_TO_OBJECT(argv[-2]);
  }

  return ::JS_GetUCProperty(cx, self, ::JS_GetStringChars(str),
                            ::JS_GetStringLength(str), rval);
}


static inline JSObject *
GetDocumentAllHelper(JSContext *cx, JSObject *obj)
{
  while (obj && JS_GET_CLASS(cx, obj) != &sHTMLDocumentAllHelperClass) {
    obj = ::JS_GetPrototype(cx, obj);
  }

  return obj;
}

JSBool
nsHTMLDocumentSH::DocumentAllHelperGetProperty(JSContext *cx, JSObject *obj,
                                               jsval id, jsval *vp)
{
  if (id != nsDOMClassInfo::sAll_id) {
    return JS_TRUE;
  }

  JSObject *helper = GetDocumentAllHelper(cx, obj);

  if (!helper) {
    NS_ERROR("Uh, how'd we get here?");

    // Let scripts continue, if we somehow did get here...

    return JS_TRUE;
  }

  PRUint32 flags = JSVAL_TO_INT(PRIVATE_TO_JSVAL(::JS_GetPrivate(cx, helper)));

  if (flags & JSRESOLVE_DETECTING || !(flags & JSRESOLVE_QUALIFIED)) {
    // document.all is either being detected, e.g. if (document.all),
    // or it was not being resolved with a qualified name. Claim that
    // document.all is undefined.

    *vp = JSVAL_VOID;
  } else {
    // document.all is not being detected, and it resolved with a
    // qualified name. Expose the document.all collection.

    if (!JSVAL_IS_OBJECT(*vp)) {
      // First time through, create the collection, and set the
      // document as its private nsISupports data.
      nsresult rv;
      nsCOMPtr<nsIHTMLDocument> doc = do_QueryWrapper(cx, obj, &rv);
      if (NS_FAILED(rv)) {
        nsDOMClassInfo::ThrowJSException(cx, rv);

        return JS_FALSE;
      }

      JSObject *all = ::JS_NewObject(cx, &sHTMLDocumentAllClass, nsnull,
                                     ::JS_GetGlobalForObject(cx, obj));
      if (!all) {
        return JS_FALSE;
      }

      // Let the JSObject take over ownership of doc.
      if (!::JS_SetPrivate(cx, all, doc)) {
        return JS_FALSE;
      }

      doc.forget();

      *vp = OBJECT_TO_JSVAL(all);
    }
  }

  return JS_TRUE;
}

JSBool
nsHTMLDocumentSH::DocumentAllHelperNewResolve(JSContext *cx, JSObject *obj,
                                              jsval id, uintN flags,
                                              JSObject **objp)
{
  if (id == nsDOMClassInfo::sAll_id) {
    // document.all is resolved for the first time. Define it.
    JSObject *helper = GetDocumentAllHelper(cx, obj);

    if (helper) {
      if (!::JS_DefineProperty(cx, helper, "all", JSVAL_VOID, nsnull, nsnull,
                               JSPROP_ENUMERATE)) {
        return JS_FALSE;
      }

      *objp = helper;
    }
  }

  return JS_TRUE;
}


JSBool
nsHTMLDocumentSH::DocumentAllTagsNewResolve(JSContext *cx, JSObject *obj,
                                            jsval id, uintN flags,
                                            JSObject **objp)
{
  if (JSVAL_IS_STRING(id)) {
    nsIHTMLDocument *doc = (nsIHTMLDocument *)::JS_GetPrivate(cx, obj);

    JSString *str = JSVAL_TO_STRING(id);

    JSObject *proto = ::JS_GetPrototype(cx, obj);
    if (NS_UNLIKELY(!proto)) {
      return JS_TRUE;
    }

    JSBool found;
    if (!::JS_HasUCProperty(cx, proto,
                            ::JS_GetStringChars(str),
                            ::JS_GetStringLength(str), &found)) {
      return JS_FALSE;
    }

    if (found) {
      return JS_TRUE;
    }

    nsCOMPtr<nsIDOMDocument> domdoc(do_QueryInterface(doc));

    nsCOMPtr<nsIDOMNodeList> tags;
    domdoc->GetElementsByTagName(nsDependentJSString(str),
                                 getter_AddRefs(tags));

    if (tags) {
      jsval v;
      nsCOMPtr<nsIXPConnectJSObjectHolder> holder;
      nsresult rv = nsDOMClassInfo::WrapNative(cx, obj, tags, PR_TRUE, &v,
                                               getter_AddRefs(holder));
      if (NS_FAILED(rv)) {
        nsDOMClassInfo::ThrowJSException(cx, rv);

        return JS_FALSE;
      }

      if (!::JS_DefineUCProperty(cx, obj, ::JS_GetStringChars(str),
                                 ::JS_GetStringLength(str), v, nsnull, nsnull,
                                 0)) {
        return JS_FALSE;
      }

      *objp = obj;
    }
  }

  return JS_TRUE;
}


NS_IMETHODIMP
nsHTMLDocumentSH::NewResolve(nsIXPConnectWrappedNative *wrapper, JSContext *cx,
                             JSObject *obj, jsval id, PRUint32 flags,
                             JSObject **objp, PRBool *_retval)
{
  // nsDocumentSH::NewResolve() does a security check that we'd kinda
  // want to do here too before doing anything else. But given that we
  // only define dynamic properties here before the call to
  // nsDocumentSH::NewResolve() we're ok, since once those properties
  // are accessed, we'll do the necessary security check.

  if (!(flags & JSRESOLVE_ASSIGNING)) {
    // For native wrappers, do not resolve random names on document

    JSAutoRequest ar(cx);

    if (!ObjectIsNativeWrapper(cx, obj)) {
      nsCOMPtr<nsISupports> result;

      nsresult rv = ResolveImpl(cx, wrapper, id, getter_AddRefs(result));
      NS_ENSURE_SUCCESS(rv, rv);

      if (result) {
        JSString *str = JS_ValueToString(cx, id);

        JSBool ok = *_retval =
          ::JS_DefineUCProperty(cx, obj, ::JS_GetStringChars(str),
                                ::JS_GetStringLength(str), JSVAL_VOID, nsnull,
                                nsnull, 0);
        *objp = obj;

        return ok ? NS_OK : NS_ERROR_FAILURE;
      }
    }

    if (id == sOpen_id) {
      JSString *str = JSVAL_TO_STRING(id);
      JSFunction *fnc =
        ::JS_DefineFunction(cx, obj, ::JS_GetStringBytes(str),
                            DocumentOpen, 0, JSPROP_ENUMERATE);

      *objp = obj;

      return fnc ? NS_OK : NS_ERROR_UNEXPECTED;
    }

    if (id == sAll_id && !sDisableDocumentAllSupport &&
        !ObjectIsNativeWrapper(cx, obj)) {
      nsIDocument *doc = static_cast<nsIDocument*>(wrapper->Native());

      if (doc->GetCompatibilityMode() == eCompatibility_NavQuirks) {
        JSObject *helper =
          GetDocumentAllHelper(cx, ::JS_GetPrototype(cx, obj));

        JSObject *proto = ::JS_GetPrototype(cx, helper ? helper : obj);

        // Check if the property all is defined on obj's (or helper's
        // if obj doesn't exist) prototype, if it is, don't expose our
        // document.all helper.

        JSBool hasAll = JS_FALSE;
        if (proto && !JS_HasProperty(cx, proto, "all", &hasAll)) {
          return NS_ERROR_UNEXPECTED;
        }

        if (hasAll && helper) {
          // Our helper's prototype now has an "all" property, remove
          // the helper out of the prototype chain to prevent
          // shadowing of the now defined "all" property.
          JSObject *tmp = obj, *tmpProto;

          while ((tmpProto = ::JS_GetPrototype(cx, tmp)) != helper) {
            tmp = tmpProto;
          }

          ::JS_SetPrototype(cx, tmp, proto);
        }

        // If we don't already have a helper, and we're resolving
        // document.all qualified, and we're *not* detecting
        // document.all, e.g. if (document.all), and "all" isn't
        // already defined on our prototype, create a helper.
        if (!helper && flags & JSRESOLVE_QUALIFIED &&
            !(flags & JSRESOLVE_DETECTING) && !hasAll) {
          // Print a warning so developers can stop using document.all
          PrintWarningOnConsole(cx, "DocumentAllUsed");

          helper = ::JS_NewObject(cx, &sHTMLDocumentAllHelperClass,
                                  ::JS_GetPrototype(cx, obj),
                                  ::JS_GetGlobalForObject(cx, obj));

          if (!helper) {
            return NS_ERROR_OUT_OF_MEMORY;
          }

          // Insert the helper into our prototype chain. helper's prototype
          // is already obj's current prototype.
          if (!::JS_SetPrototype(cx, obj, helper)) {
            nsDOMClassInfo::ThrowJSException(cx, NS_ERROR_UNEXPECTED);

            return NS_ERROR_UNEXPECTED;
          }
        }

        // If we have (or just created) a helper, pass the resolve flags
        // to the helper as its private data.
        if (helper &&
            !::JS_SetPrivate(cx, helper,
                             JSVAL_TO_PRIVATE(INT_TO_JSVAL(flags)))) {
          nsDOMClassInfo::ThrowJSException(cx, NS_ERROR_UNEXPECTED);

          return NS_ERROR_UNEXPECTED;
        }
      }

      return NS_OK;
    }
  }

  return nsDocumentSH::NewResolve(wrapper, cx, obj, id, flags, objp, _retval);
}

NS_IMETHODIMP
nsHTMLDocumentSH::GetProperty(nsIXPConnectWrappedNative *wrapper,
                              JSContext *cx, JSObject *obj, jsval id,
                              jsval *vp, PRBool *_retval)
{
  // For native wrappers, do not get random names on document
  if (!ObjectIsNativeWrapper(cx, obj)) {
    nsCOMPtr<nsISupports> result;

    JSAutoRequest ar(cx);

    nsresult rv = ResolveImpl(cx, wrapper, id, getter_AddRefs(result));
    NS_ENSURE_SUCCESS(rv, rv);

    if (result) {
      rv = WrapNative(cx, obj, result, PR_TRUE, vp);
      if (NS_SUCCEEDED(rv)) {
        rv = NS_SUCCESS_I_DID_SOMETHING;
      }
      return rv;
    }
  }

  return nsDocumentSH::GetProperty(wrapper, cx, obj, id, vp, _retval);
}

// HTMLFormElement helper

// static
nsresult
nsHTMLFormElementSH::FindNamedItem(nsIForm *aForm, JSString *str,
                                   nsISupports **aResult)
{
  nsDependentJSString name(str);

  *aResult = aForm->ResolveName(name).get();

  if (!*aResult) {
    nsCOMPtr<nsIContent> content(do_QueryInterface(aForm));
    nsCOMPtr<nsIDOMHTMLFormElement> form_element(do_QueryInterface(aForm));

    nsCOMPtr<nsIHTMLDocument> html_doc =
      do_QueryInterface(content->GetDocument());

    if (html_doc && form_element) {
      html_doc->ResolveName(name, form_element, aResult);
    }
  }

  return NS_OK;
}

NS_IMETHODIMP
nsHTMLFormElementSH::NewResolve(nsIXPConnectWrappedNative *wrapper,
                                JSContext *cx, JSObject *obj, jsval id,
                                PRUint32 flags, JSObject **objp,
                                PRBool *_retval)
{
  // For native wrappers, do not resolve random names on form
  if ((!(JSRESOLVE_ASSIGNING & flags)) && JSVAL_IS_STRING(id) &&
      !ObjectIsNativeWrapper(cx, obj)) {
    nsCOMPtr<nsIForm> form(do_QueryWrappedNative(wrapper, obj));
    nsCOMPtr<nsISupports> result;

    JSString *str = JSVAL_TO_STRING(id);
    FindNamedItem(form, str, getter_AddRefs(result));

    if (result) {
      JSAutoRequest ar(cx);
      *_retval = ::JS_DefineUCProperty(cx, obj, ::JS_GetStringChars(str),
                                       ::JS_GetStringLength(str),
                                       JSVAL_VOID, nsnull, nsnull, 0);

      *objp = obj;

      return *_retval ? NS_OK : NS_ERROR_FAILURE;
    }
  }

  return nsElementSH::NewResolve(wrapper, cx, obj, id, flags, objp, _retval);
}


NS_IMETHODIMP
nsHTMLFormElementSH::GetProperty(nsIXPConnectWrappedNative *wrapper,
                                 JSContext *cx, JSObject *obj, jsval id,
                                 jsval *vp, PRBool *_retval)
{
  nsCOMPtr<nsIForm> form(do_QueryWrappedNative(wrapper, obj));

  if (JSVAL_IS_STRING(id)) {
    // For native wrappers, do not get random names on form
    if (!ObjectIsNativeWrapper(cx, obj)) {
      nsCOMPtr<nsISupports> result;

      JSString *str = JSVAL_TO_STRING(id);
      FindNamedItem(form, str, getter_AddRefs(result));

      if (result) {
        // Wrap result, result can be either an element or a list of
        // elements
        nsresult rv = WrapNative(cx, obj, result, PR_TRUE, vp);
        return NS_FAILED(rv) ? rv : NS_SUCCESS_I_DID_SOMETHING;
      }
    }
  } else {
    PRInt32 n = GetArrayIndexFromId(cx, id);

    if (n >= 0) {
      nsIFormControl* control = form->GetElementAt(n);

      if (control) {
        nsresult rv = WrapNative(cx, obj, control, PR_TRUE, vp);
        return NS_FAILED(rv) ? rv : NS_SUCCESS_I_DID_SOMETHING;
      }
    }
  }

  return nsElementSH::GetProperty(wrapper, cx, obj, id, vp, _retval);;
}

NS_IMETHODIMP
nsHTMLFormElementSH::NewEnumerate(nsIXPConnectWrappedNative *wrapper,
                                  JSContext *cx, JSObject *obj,
                                  PRUint32 enum_op, jsval *statep,
                                  jsid *idp, PRBool *_retval)
{
  switch (enum_op) {
  case JSENUMERATE_INIT:
    {
      nsCOMPtr<nsIForm> form(do_QueryWrappedNative(wrapper, obj));

      if (!form) {
        *statep = JSVAL_NULL;
        return NS_ERROR_UNEXPECTED;
      }

      *statep = INT_TO_JSVAL(0);

      if (idp) {
        PRUint32 count = form->GetElementCount();

        *idp = INT_TO_JSVAL(count);
      }

      break;
    }
  case JSENUMERATE_NEXT:
    {
      nsCOMPtr<nsIForm> form(do_QueryWrappedNative(wrapper, obj));
      NS_ENSURE_TRUE(form, NS_ERROR_FAILURE);

      PRInt32 index = (PRInt32)JSVAL_TO_INT(*statep);

      PRUint32 count = form->GetElementCount();

      if ((PRUint32)index < count) {
        nsIFormControl* controlNode = form->GetElementAt(index);
        NS_ENSURE_TRUE(controlNode, NS_ERROR_FAILURE);

        nsCOMPtr<nsIDOMElement> domElement = do_QueryInterface(controlNode);
        NS_ENSURE_TRUE(domElement, NS_ERROR_FAILURE);

        nsAutoString attr;
        domElement->GetAttribute(NS_LITERAL_STRING("name"), attr);
        if (attr.IsEmpty()) {
          // If name is not there, use index instead
          attr.AppendInt(index);
        }

        JSAutoRequest ar(cx);

        JSString *jsname =
          JS_NewUCStringCopyN(cx, reinterpret_cast<const jschar *>
                                                  (attr.get()),
                              attr.Length());
        NS_ENSURE_TRUE(jsname, NS_ERROR_OUT_OF_MEMORY);

        JS_ValueToId(cx, STRING_TO_JSVAL(jsname), idp);

        *statep = INT_TO_JSVAL(++index);
      } else {
        *statep = JSVAL_NULL;
      }

      break;
    }
  case JSENUMERATE_DESTROY:
    *statep = JSVAL_NULL;

    break;
  }

  return NS_OK;
}


// HTMLSelectElement helper

NS_IMETHODIMP
nsHTMLSelectElementSH::GetProperty(nsIXPConnectWrappedNative *wrapper,
                                   JSContext *cx, JSObject *obj, jsval id,
                                   jsval *vp, PRBool *_retval)
{
  PRInt32 n = GetArrayIndexFromId(cx, id);

  nsresult rv = NS_OK;
  if (n >= 0) {
    nsCOMPtr<nsIDOMHTMLSelectElement> s = do_QueryWrappedNative(wrapper, obj);

    nsCOMPtr<nsIDOMHTMLOptionsCollection> options;
    s->GetOptions(getter_AddRefs(options));

    if (options) {
      nsCOMPtr<nsIDOMNode> node;

      options->Item(n, getter_AddRefs(node));

      rv = WrapNative(cx, obj, node, &NS_GET_IID(nsIDOMNode), PR_TRUE, vp);
      if (NS_SUCCEEDED(rv)) {
        rv = NS_SUCCESS_I_DID_SOMETHING;
      }
      return rv;
    }
  }

  return nsElementSH::GetProperty(wrapper, cx, obj, id, vp, _retval);;
}

// static
nsresult
nsHTMLSelectElementSH::SetOption(JSContext *cx, jsval *vp, PRUint32 aIndex,
                                 nsIDOMNSHTMLOptionCollection *aOptCollection)
{
  JSAutoRequest ar(cx);

  // vp must refer to an object
  if (!JSVAL_IS_OBJECT(*vp) && !::JS_ConvertValue(cx, *vp, JSTYPE_OBJECT, vp)) {
    return NS_ERROR_UNEXPECTED;
  }

  nsCOMPtr<nsIDOMHTMLOptionElement> new_option;

  if (!JSVAL_IS_NULL(*vp)) {
    new_option = do_QueryWrapper(cx, JSVAL_TO_OBJECT(*vp));
    if (!new_option) {
      // Someone is trying to set an option to a non-option object.

      return NS_ERROR_UNEXPECTED;
    }
  }

  return aOptCollection->SetOption(aIndex, new_option);
}

NS_IMETHODIMP
nsHTMLSelectElementSH::SetProperty(nsIXPConnectWrappedNative *wrapper,
                                   JSContext *cx, JSObject *obj, jsval id,
                                   jsval *vp, PRBool *_retval)
{
  PRInt32 n = GetArrayIndexFromId(cx, id);

  if (n >= 0) {
    nsCOMPtr<nsIDOMHTMLSelectElement> select =
      do_QueryWrappedNative(wrapper, obj);
    NS_ENSURE_TRUE(select, NS_ERROR_UNEXPECTED);

    nsCOMPtr<nsIDOMHTMLOptionsCollection> options;
    select->GetOptions(getter_AddRefs(options));

    nsCOMPtr<nsIDOMNSHTMLOptionCollection> oc(do_QueryInterface(options));
    NS_ENSURE_TRUE(oc, NS_ERROR_UNEXPECTED);

    nsresult rv = SetOption(cx, vp, n, oc);
    return NS_FAILED(rv) ? rv : NS_SUCCESS_I_DID_SOMETHING;
  }

  return nsElementSH::SetProperty(wrapper, cx, obj, id, vp, _retval);
}


// HTMLObject/EmbedElement helper

// static
nsresult
nsHTMLPluginObjElementSH::GetPluginInstanceIfSafe(nsIXPConnectWrappedNative *wrapper,
                                                  JSObject *obj,
                                                  nsIPluginInstance **_result)
{
  *_result = nsnull;

  nsCOMPtr<nsIContent> content(do_QueryWrappedNative(wrapper, obj));
  NS_ENSURE_TRUE(content, NS_ERROR_UNEXPECTED);

  nsCOMPtr<nsIObjectLoadingContent> objlc(do_QueryInterface(content));
  NS_ASSERTION(objlc, "Object nodes must implement nsIObjectLoadingContent");

  // If it's not safe to run script we'll only return the instance if it
  // exists.
  if (!nsContentUtils::IsSafeToRunScript()) {
    return objlc->GetPluginInstance(_result);
  }

  // Make sure that there is a plugin
  return objlc->EnsureInstantiation(_result);
}

// Check if proto is already in obj's prototype chain.

static PRBool
IsObjInProtoChain(JSContext *cx, JSObject *obj, JSObject *proto)
{
  JSObject *o = obj;

  JSAutoRequest ar(cx);

  while (o) {
    JSObject *p = ::JS_GetPrototype(cx, o);

    if (p == proto) {
      return PR_TRUE;
    }

    o = p;
  }

  return PR_FALSE;
}

class nsPluginProtoChainInstallRunner : public nsIRunnable
{
public:
  NS_DECL_ISUPPORTS

  nsPluginProtoChainInstallRunner(nsIXPConnectWrappedNative* wrapper,
                                  nsIScriptContext* scriptContext)
    : mWrapper(wrapper),
      mContext(scriptContext)
  {
  }

  NS_IMETHOD Run()
  {
    JSContext* cx = nsnull;
    if (mContext) {
      cx = (JSContext*)mContext->GetNativeContext();
    } else {
      nsCOMPtr<nsIThreadJSContextStack> stack =
        do_GetService("@mozilla.org/js/xpc/ContextStack;1");
      NS_ENSURE_TRUE(stack, NS_OK);

      stack->GetSafeJSContext(&cx);
      NS_ENSURE_TRUE(cx, NS_OK);
    }

    JSObject* obj = nsnull;
    mWrapper->GetJSObject(&obj);
    NS_ASSERTION(obj, "Should never be null");
    nsHTMLPluginObjElementSH::SetupProtoChain(mWrapper, cx, obj);
    return NS_OK;
  }

private:
  nsCOMPtr<nsIXPConnectWrappedNative> mWrapper;
  nsCOMPtr<nsIScriptContext> mContext;
};

NS_IMPL_ISUPPORTS1(nsPluginProtoChainInstallRunner, nsIRunnable)

// static
nsresult
nsHTMLPluginObjElementSH::SetupProtoChain(nsIXPConnectWrappedNative *wrapper,
                                          JSContext *cx,
                                          JSObject *obj)
{
  NS_ASSERTION(nsContentUtils::IsSafeToRunScript(),
               "Shouldn't have gotten in here");

  nsCxPusher cxPusher;
  if (!cxPusher.Push(cx)) {
    return NS_OK;
  }

  nsCOMPtr<nsIPluginInstance> pi;
  nsresult rv = GetPluginInstanceIfSafe(wrapper, obj, getter_AddRefs(pi));
  NS_ENSURE_SUCCESS(rv, rv);

  if (!pi) {
    // No plugin around for this object.

    return NS_OK;
  }

  JSObject *pi_obj = nsnull; // XPConnect-wrapped peer object, when we get it.
  JSObject *pi_proto = nsnull; // 'pi.__proto__'

  rv = GetPluginJSObject(cx, obj, pi, &pi_obj, &pi_proto);
  NS_ENSURE_SUCCESS(rv, rv);

  if (!pi_obj) {
    // Didn't get a plugin instance JSObject, nothing we can do then.

    return NS_OK;
  }

  if (IsObjInProtoChain(cx, obj, pi_obj)) {
    // We must have re-entered ::PostCreate() from nsObjectFrame()
    // (through the EnsureInstantiation() call in
    // GetPluginInstanceIfSafe()), this means that we've already done what
    // we're about to do in this function so we can just return here.

    return NS_OK;
  }


  // If we got an xpconnect-wrapped plugin object, set obj's
  // prototype's prototype to the scriptable plugin.

  JSObject *my_proto = nsnull;

  // Get 'this.__proto__'
  rv = wrapper->GetJSObjectPrototype(&my_proto);
  NS_ENSURE_SUCCESS(rv, rv);

  JSAutoRequest ar(cx);

  // Set 'this.__proto__' to pi
  if (!::JS_SetPrototype(cx, obj, pi_obj)) {
    return NS_ERROR_UNEXPECTED;
  }

  if (pi_proto && JS_GET_CLASS(cx, pi_proto) != sObjectClass) {
    // The plugin wrapper has a proto that's not Object.prototype, set
    // 'pi.__proto__.__proto__' to the original 'this.__proto__'
    if (pi_proto != my_proto && !::JS_SetPrototype(cx, pi_proto, my_proto)) {
      return NS_ERROR_UNEXPECTED;
    }
  } else {
    // 'pi' didn't have a prototype, or pi's proto was
    // 'Object.prototype' (i.e. pi is an NPRuntime wrapped JS object)
    // set 'pi.__proto__' to the original 'this.__proto__'
    if (!::JS_SetPrototype(cx, pi_obj, my_proto)) {
      return NS_ERROR_UNEXPECTED;
    }
  }

  // Before this proto dance the objects involved looked like this:
  //
  // this.__proto__.__proto__
  //   ^      ^         ^
  //   |      |         |__ Object.prototype
  //   |      |
  //   |      |__ xpc embed wrapper proto (shared)
  //   |
  //   |__ xpc wrapped native embed node
  //
  // pi.__proto__
  // ^      ^
  // |      |__ Object.prototype
  // |
  // |__ Plugin NPRuntime JS object wrapper
  //
  // Now, after the above prototype setup the prototype chain should
  // look like this:
  //
  // this.__proto__.__proto__.__proto__
  //   ^      ^         ^         ^
  //   |      |         |         |__ Object.prototype
  //   |      |         |
  //   |      |         |__ xpc embed wrapper proto (shared)
  //   |      |
  //   |      |__ Plugin NPRuntime JS object wrapper
  //   |
  //   |__ xpc wrapped native embed node
  //

  return NS_OK;
}

NS_IMETHODIMP
nsHTMLPluginObjElementSH::PreCreate(nsISupports *nativeObj, JSContext *cx,
                                    JSObject *globalObj, JSObject **parentObj)
{
  nsresult rv = nsElementSH::PreCreate(nativeObj, cx, globalObj, parentObj);

  // For now we don't support slim wrappers for plugins.
  return rv == NS_SUCCESS_ALLOW_SLIM_WRAPPERS ? NS_OK : rv;
}

NS_IMETHODIMP
nsHTMLPluginObjElementSH::PostCreate(nsIXPConnectWrappedNative *wrapper,
                                     JSContext *cx, JSObject *obj)
{
  if (nsContentUtils::IsSafeToRunScript()) {
#ifdef DEBUG
    nsresult rv =
#endif
      SetupProtoChain(wrapper, cx, obj);

    // If SetupProtoChain failed then we're in real trouble. We're about to fail
    // PostCreate but it's more than likely that we handed our (now invalid)
    // wrapper to someone already. Bug 429442 is an example of the kind of crash
    // that can result from such a situation. We'll return NS_OK for the time
    // being and hope for the best.
    NS_WARN_IF_FALSE(NS_SUCCEEDED(rv), "SetupProtoChain failed!");
    return NS_OK;
  }

  // This may be null if the JS context is not a DOM context. That's ok, we'll
  // use the safe context from XPConnect in the runnable.
  nsCOMPtr<nsIScriptContext> scriptContext = GetScriptContextFromJSContext(cx);

  nsRefPtr<nsPluginProtoChainInstallRunner> runner =
    new nsPluginProtoChainInstallRunner(wrapper, scriptContext);
  nsContentUtils::AddScriptRunner(runner);

  return NS_OK;
}

NS_IMETHODIMP
nsHTMLPluginObjElementSH::GetProperty(nsIXPConnectWrappedNative *wrapper,
                                      JSContext *cx, JSObject *obj, jsval id,
                                      jsval *vp, PRBool *_retval)
{
  JSAutoRequest ar(cx);

  JSObject *pi_obj = ::JS_GetPrototype(cx, obj);
  if (NS_UNLIKELY(!pi_obj)) {
    return NS_OK;
  }

  const jschar *id_chars = nsnull;
  size_t id_length = 0;

  JSBool found = PR_FALSE;

  if (!ObjectIsNativeWrapper(cx, obj)) {
    if (JSVAL_IS_STRING(id)) {
      JSString *id_str = JSVAL_TO_STRING(id);

      id_chars = ::JS_GetStringChars(id_str);
      id_length = ::JS_GetStringLength(id_str);

      *_retval = ::JS_HasUCProperty(cx, pi_obj, id_chars, id_length, &found);
    } else {
      *_retval = JS_HasElement(cx, pi_obj, JSVAL_TO_INT(id), &found);
    }

    if (!*_retval) {
      return NS_ERROR_UNEXPECTED;
    }
  }

  if (found) {
    if (JSVAL_IS_STRING(id)) {
      *_retval = ::JS_GetUCProperty(cx, pi_obj, id_chars, id_length, vp);
    } else {
      *_retval = ::JS_GetElement(cx, pi_obj, JSVAL_TO_INT(id), vp);
    }

    return *_retval ? NS_SUCCESS_I_DID_SOMETHING : NS_ERROR_FAILURE;
  }

  return nsElementSH::GetProperty(wrapper, cx, obj, id, vp, _retval);
}

NS_IMETHODIMP
nsHTMLPluginObjElementSH::SetProperty(nsIXPConnectWrappedNative *wrapper,
                                      JSContext *cx, JSObject *obj, jsval id,
                                      jsval *vp, PRBool *_retval)
{
  JSAutoRequest ar(cx);

  JSObject *pi_obj = ::JS_GetPrototype(cx, obj);
  if (NS_UNLIKELY(!pi_obj)) {
    return NS_OK;
  }

  const jschar *id_chars = nsnull;
  size_t id_length = 0;

  JSBool found = PR_FALSE;

  if (!ObjectIsNativeWrapper(cx, obj)) {
    if (JSVAL_IS_STRING(id)) {
      JSString *id_str = JSVAL_TO_STRING(id);

      id_chars = ::JS_GetStringChars(id_str);
      id_length = ::JS_GetStringLength(id_str);

      *_retval = ::JS_HasUCProperty(cx, pi_obj, id_chars, id_length, &found);
    } else {
      *_retval = JS_HasElement(cx, pi_obj, JSVAL_TO_INT(id), &found);
    }

    if (!*_retval) {
      return NS_ERROR_UNEXPECTED;
    }
  }

  if (found) {
    if (JSVAL_IS_STRING(id)) {
      *_retval = ::JS_SetUCProperty(cx, pi_obj, id_chars, id_length, vp);
    } else {
      *_retval = ::JS_SetElement(cx, pi_obj, JSVAL_TO_INT(id), vp);
    }

    return *_retval ? NS_SUCCESS_I_DID_SOMETHING : NS_ERROR_FAILURE;
  }

  return nsElementSH::SetProperty(wrapper, cx, obj, id, vp, _retval);
}

NS_IMETHODIMP
nsHTMLPluginObjElementSH::Call(nsIXPConnectWrappedNative *wrapper,
                               JSContext *cx, JSObject *obj, PRUint32 argc,
                               jsval *argv, jsval *vp, PRBool *_retval)
{
  nsCOMPtr<nsIPluginInstance> pi;
  nsresult rv = GetPluginInstanceIfSafe(wrapper, obj, getter_AddRefs(pi));
  NS_ENSURE_SUCCESS(rv, rv);

  // If obj is a native wrapper, or if there's no plugin around for
  // this object, throw.
  if (ObjectIsNativeWrapper(cx, obj) || !pi) {
    return NS_ERROR_NOT_AVAILABLE;
  }

  JSObject *pi_obj = nsnull;
  JSObject *pi_proto = nsnull;

  rv = GetPluginJSObject(cx, obj, pi, &pi_obj, &pi_proto);
  NS_ENSURE_SUCCESS(rv, rv);

  if (!pi) {
    return NS_ERROR_NOT_AVAILABLE;
  }

  // XPConnect passes us the XPConnect wrapper JSObject as obj, and
  // not the 'this' parameter that the JS engine passes in. Pass in
  // the real this parameter from JS (argv[-1]) here.
  JSAutoRequest ar(cx);
  *_retval = ::JS_CallFunctionValue(cx, JSVAL_TO_OBJECT(argv[-1]),
                                    OBJECT_TO_JSVAL(pi_obj), argc, argv, vp);

  return NS_OK;
}


nsresult
nsHTMLPluginObjElementSH::GetPluginJSObject(JSContext *cx, JSObject *obj,
                                            nsIPluginInstance *plugin_inst,
                                            JSObject **plugin_obj,
                                            JSObject **plugin_proto)
{
  *plugin_obj = nsnull;
  *plugin_proto = nsnull;

  JSAutoRequest ar(cx);

  if (plugin_inst) {
    plugin_inst->GetJSObject(cx, plugin_obj);
    if (*plugin_obj) {
      *plugin_proto = ::JS_GetPrototype(cx, *plugin_obj);
    }
  }

  return NS_OK;
}

NS_IMETHODIMP
nsHTMLPluginObjElementSH::NewResolve(nsIXPConnectWrappedNative *wrapper,
                                     JSContext *cx, JSObject *obj, jsval id,
                                     PRUint32 flags, JSObject **objp,
                                     PRBool *_retval)
{
  // Make sure the plugin instance is loaded and instantiated, if
  // possible.

  nsCOMPtr<nsIPluginInstance> pi;
  nsresult rv = GetPluginInstanceIfSafe(wrapper, obj, getter_AddRefs(pi));
  NS_ENSURE_SUCCESS(rv, rv);

  return nsElementSH::NewResolve(wrapper, cx, obj, id, flags, objp,
                                 _retval);
}
 
// HTMLOptionsCollection helper

NS_IMETHODIMP
nsHTMLOptionsCollectionSH::SetProperty(nsIXPConnectWrappedNative *wrapper,
                                       JSContext *cx, JSObject *obj, jsval id,
                                       jsval *vp, PRBool *_retval)
{
  PRInt32 n = GetArrayIndexFromId(cx, id);

  if (n < 0) {
    return NS_OK;
  }

  nsCOMPtr<nsIDOMNSHTMLOptionCollection> oc =
    do_QueryWrappedNative(wrapper, obj);
  NS_ENSURE_TRUE(oc, NS_ERROR_UNEXPECTED);

  nsresult rv = nsHTMLSelectElementSH::SetOption(cx, vp, n, oc);
  if (NS_SUCCEEDED(rv)) {
    rv = NS_SUCCESS_I_DID_SOMETHING;
  }
  return rv;
}


// Plugin helper

nsISupports*
nsPluginSH::GetItemAt(nsISupports *aNative, PRUint32 aIndex,
                      nsresult *aResult)
{
  nsPluginElement* plugin = nsPluginElement::FromSupports(aNative);

  return plugin->GetItemAt(aIndex, aResult);
}

nsISupports*
nsPluginSH::GetNamedItem(nsISupports *aNative, const nsAString& aName,
                         nsresult *aResult)
{
  nsPluginElement* plugin = nsPluginElement::FromSupports(aNative);

  return plugin->GetNamedItem(aName, aResult);
}


// PluginArray helper

nsISupports*
nsPluginArraySH::GetItemAt(nsISupports *aNative, PRUint32 aIndex,
                           nsresult *aResult)
{
  nsPluginArray* array = nsPluginArray::FromSupports(aNative);

  return array->GetItemAt(aIndex, aResult);
}

nsISupports*
nsPluginArraySH::GetNamedItem(nsISupports *aNative, const nsAString& aName,
                              nsresult *aResult)
{
  nsPluginArray* array = nsPluginArray::FromSupports(aNative);

  return array->GetNamedItem(aName, aResult);
}


// MimeTypeArray helper

nsISupports*
nsMimeTypeArraySH::GetItemAt(nsISupports *aNative, PRUint32 aIndex,
                             nsresult *aResult)
{
  nsMimeTypeArray* array = nsMimeTypeArray::FromSupports(aNative);

  return array->GetItemAt(aIndex, aResult);
}

nsISupports*
nsMimeTypeArraySH::GetNamedItem(nsISupports *aNative, const nsAString& aName,
                                nsresult *aResult)
{
  nsMimeTypeArray* array = nsMimeTypeArray::FromSupports(aNative);

  return array->GetNamedItem(aName, aResult);
}


// StringArray helper

NS_IMETHODIMP
nsStringArraySH::GetProperty(nsIXPConnectWrappedNative *wrapper, JSContext *cx,
                             JSObject *obj, jsval id, jsval *vp,
                             PRBool *_retval)
{
  PRBool is_number = PR_FALSE;
  PRInt32 n = GetArrayIndexFromId(cx, id, &is_number);

  if (!is_number) {
    return NS_OK;
  }

  nsAutoString val;

  nsresult rv = GetStringAt(GetNative(wrapper, obj), n, val);
  NS_ENSURE_SUCCESS(rv, rv);

  // XXX: Null strings?

  JSAutoRequest ar(cx);

  JSString *str =
    ::JS_NewUCStringCopyN(cx, reinterpret_cast<const jschar *>(val.get()),
                          val.Length());
  NS_ENSURE_TRUE(str, NS_ERROR_OUT_OF_MEMORY);

  *vp = STRING_TO_JSVAL(str);

  return NS_SUCCESS_I_DID_SOMETHING;
}


// History helper

NS_IMETHODIMP
nsHistorySH::GetProperty(nsIXPConnectWrappedNative *wrapper, JSContext *cx,
                         JSObject *obj, jsval id, jsval *vp, PRBool *_retval)
{
  PRBool is_number = PR_FALSE;
  GetArrayIndexFromId(cx, id, &is_number);

  if (!is_number) {
    return NS_OK;
  }

  nsresult rv =
    sSecMan->CheckPropertyAccess(cx, obj, mData->mName, sItem_id,
                                 nsIXPCSecurityManager::ACCESS_CALL_METHOD);

  if (NS_FAILED(rv)) {
    // Let XPConnect know that the access was not granted.
    *_retval = PR_FALSE;

    return NS_OK;
  }

  // sec check

  return nsStringArraySH::GetProperty(wrapper, cx, obj, id, vp, _retval);
}

nsresult
nsHistorySH::GetStringAt(nsISupports *aNative, PRInt32 aIndex,
                         nsAString& aResult)
{
  if (aIndex < 0) {
    return NS_ERROR_DOM_INDEX_SIZE_ERR;
  }

  nsCOMPtr<nsIDOMHistory> history(do_QueryInterface(aNative));

  return history->Item(aIndex, aResult);
}


// MediaList helper

nsresult
nsMediaListSH::GetStringAt(nsISupports *aNative, PRInt32 aIndex,
                           nsAString& aResult)
{
  if (aIndex < 0) {
    return NS_ERROR_DOM_INDEX_SIZE_ERR;
  }

  nsCOMPtr<nsIDOMMediaList> media_list(do_QueryInterface(aNative));

  return media_list->Item(PRUint32(aIndex), aResult);
}


// StyleSheetList helper

nsISupports*
nsStyleSheetListSH::GetItemAt(nsISupports *aNative, PRUint32 aIndex,
                              nsresult *rv)
{
  nsDOMStyleSheetList* list = nsDOMStyleSheetList::FromSupports(aNative);

  return list->GetItemAt(aIndex);
}


// CSSValueList helper

nsISupports*
nsCSSValueListSH::GetItemAt(nsISupports *aNative, PRUint32 aIndex,
                            nsresult *aResult)
{
  nsDOMCSSValueList* list = nsDOMCSSValueList::FromSupports(aNative);

  return list->GetItemAt(aIndex);
}


// CSSStyleDeclaration helper

NS_IMETHODIMP
nsCSSStyleDeclSH::PreCreate(nsISupports *nativeObj, JSContext *cx,
                            JSObject *globalObj, JSObject **parentObj)
{
  nsWrapperCache* cache = nsnull;
  CallQueryInterface(nativeObj, &cache);
  if (!cache) {
    return nsDOMClassInfo::PreCreate(nativeObj, cx, globalObj, parentObj);
  }

  nsICSSDeclaration *declaration = static_cast<nsICSSDeclaration*>(nativeObj);
  nsINode *native_parent = declaration->GetParentObject();
  if (!native_parent) {
    return NS_ERROR_FAILURE;
  }

  nsresult rv =
    WrapNativeParent(cx, globalObj, native_parent, native_parent, parentObj);
  NS_ENSURE_SUCCESS(rv, rv);

  return NS_SUCCESS_ALLOW_SLIM_WRAPPERS;
}

nsresult
nsCSSStyleDeclSH::GetStringAt(nsISupports *aNative, PRInt32 aIndex,
                              nsAString& aResult)
{
  if (aIndex < 0) {
    return NS_ERROR_DOM_INDEX_SIZE_ERR;
  }

  nsCOMPtr<nsIDOMCSSStyleDeclaration> style_decl(do_QueryInterface(aNative));

  return style_decl->Item(PRUint32(aIndex), aResult);
}


// CSSRuleList scriptable helper

nsISupports*
nsCSSRuleListSH::GetItemAt(nsISupports *aNative, PRUint32 aIndex,
                           nsresult *aResult)
{
  nsICSSRuleList* list = static_cast<nsICSSRuleList*>(aNative);
#ifdef DEBUG
  {
    nsCOMPtr<nsICSSRuleList> list_qi = do_QueryInterface(aNative);

    // If this assertion fires the QI implementation for the object in
    // question doesn't use the nsICSSRuleList pointer as the nsISupports
    // pointer. That must be fixed, or we'll crash...
    NS_ASSERTION(list_qi == list, "Uh, fix QI!");
  }
#endif

  return list->GetItemAt(aIndex, aResult);
}

// ClientRectList scriptable helper

nsISupports*
nsClientRectListSH::GetItemAt(nsISupports *aNative, PRUint32 aIndex,
                              nsresult *aResult)
{
  nsClientRectList* list = nsClientRectList::FromSupports(aNative);

  return list->GetItemAt(aIndex);
}

// PaintRequestList scriptable helper

nsISupports*
nsPaintRequestListSH::GetItemAt(nsISupports *aNative, PRUint32 aIndex,
                                nsresult *aResult)
{
  nsPaintRequestList* list = nsPaintRequestList::FromSupports(aNative);

  return list->GetItemAt(aIndex);
}

#ifdef MOZ_XUL
// TreeColumns helper

nsISupports*
nsTreeColumnsSH::GetItemAt(nsISupports *aNative, PRUint32 aIndex,
                           nsresult *aResult)
{
  nsTreeColumns* columns = nsTreeColumns::FromSupports(aNative);

  return columns->GetColumnAt(aIndex);
}

nsISupports*
nsTreeColumnsSH::GetNamedItem(nsISupports *aNative,
                              const nsAString& aName,
                              nsresult *aResult)
{
  nsTreeColumns* columns = nsTreeColumns::FromSupports(aNative);

  return columns->GetNamedColumn(aName);
}
#endif


// Storage scriptable helper

// One reason we need a newResolve hook is that in order for
// enumeration of storage object keys to work the keys we're
// enumerating need to exist on the storage object for the JS engine
// to find them.

NS_IMETHODIMP
nsStorageSH::NewResolve(nsIXPConnectWrappedNative *wrapper, JSContext *cx,
                        JSObject *obj, jsval id, PRUint32 flags,
                        JSObject **objp, PRBool *_retval)
{
  JSObject *realObj;
  wrapper->GetJSObject(&realObj);

  // First check to see if the property is defined on our prototype,
  // after converting id to a string if it's an integer.

  JSString *jsstr = JS_ValueToString(cx, id);
  if (!jsstr) {
    return JS_FALSE;
  }

  JSObject *proto = ::JS_GetPrototype(cx, realObj);
  JSBool hasProp;

  if (proto &&
      (::JS_HasUCProperty(cx, proto, ::JS_GetStringChars(jsstr),
                          ::JS_GetStringLength(jsstr), &hasProp) &&
       hasProp)) {
    // We found the property we're resolving on the prototype,
    // nothing left to do here then.

    return NS_OK;
  }

  // We're resolving property that doesn't exist on the prototype,
  // check if the key exists in the storage object.

  nsCOMPtr<nsIDOMStorageObsolete> storage(do_QueryWrappedNative(wrapper));

  // GetItem() will return null if the caller can't access the session
  // storage item.
  nsCOMPtr<nsIDOMStorageItem> item;
  nsresult rv = storage->GetItem(nsDependentJSString(jsstr),
                                 getter_AddRefs(item));
  NS_ENSURE_SUCCESS(rv, rv);

  if (item) {
    if (!::JS_DefineUCProperty(cx, realObj, ::JS_GetStringChars(jsstr),
                               ::JS_GetStringLength(jsstr), JSVAL_VOID, nsnull,
                               nsnull, 0)) {
      return NS_ERROR_FAILURE;
    }

    *objp = realObj;
  }

  return NS_OK;
}

nsISupports*
nsStorageSH::GetNamedItem(nsISupports *aNative, const nsAString& aName,
                          nsresult *aResult)
{
  nsDOMStorage* storage = nsDOMStorage::FromSupports(aNative);

  return storage->GetNamedItem(aName, aResult);
}

NS_IMETHODIMP
nsStorageSH::SetProperty(nsIXPConnectWrappedNative *wrapper,
                         JSContext *cx, JSObject *obj, jsval id,
                         jsval *vp, PRBool *_retval)
{
  nsCOMPtr<nsIDOMStorageObsolete> storage(do_QueryWrappedNative(wrapper));
  NS_ENSURE_TRUE(storage, NS_ERROR_UNEXPECTED);

  JSString *key = ::JS_ValueToString(cx, id);
  NS_ENSURE_TRUE(key, NS_ERROR_UNEXPECTED);

  JSString *value = ::JS_ValueToString(cx, *vp);
  NS_ENSURE_TRUE(value, NS_ERROR_UNEXPECTED);

  nsresult rv = storage->SetItem(nsDependentJSString(key),
                                 nsDependentJSString(value));
  if (NS_SUCCEEDED(rv)) {
    rv = NS_SUCCESS_I_DID_SOMETHING;
  }

  return rv;
}

NS_IMETHODIMP
nsStorageSH::DelProperty(nsIXPConnectWrappedNative *wrapper,
                         JSContext *cx, JSObject *obj, jsval id,
                         jsval *vp, PRBool *_retval)
{
  nsCOMPtr<nsIDOMStorageObsolete> storage(do_QueryWrappedNative(wrapper));
  NS_ENSURE_TRUE(storage, NS_ERROR_UNEXPECTED);

  JSString *key = ::JS_ValueToString(cx, id);
  NS_ENSURE_TRUE(key, NS_ERROR_UNEXPECTED);

  nsresult rv = storage->RemoveItem(nsDependentJSString(key));
  if (NS_SUCCEEDED(rv)) {
    rv = NS_SUCCESS_I_DID_SOMETHING;
  }

  return rv;
}


NS_IMETHODIMP
nsStorageSH::NewEnumerate(nsIXPConnectWrappedNative *wrapper, JSContext *cx,
                          JSObject *obj, PRUint32 enum_op, jsval *statep,
                          jsid *idp, PRBool *_retval)
{
  nsTArray<nsString> *keys =
    (nsTArray<nsString> *)JSVAL_TO_PRIVATE(*statep);

  switch (enum_op) {
    case JSENUMERATE_INIT:
    {
      nsCOMPtr<nsPIDOMStorage> storage(do_QueryWrappedNative(wrapper));

      // XXXndeakin need to free the keys afterwards
      keys = storage->GetKeys();
      NS_ENSURE_TRUE(keys, NS_ERROR_OUT_OF_MEMORY);

      *statep = PRIVATE_TO_JSVAL(keys);

      if (idp) {
        *idp = INT_TO_JSVAL(keys->Length());
      }
      break;
    }
    case JSENUMERATE_NEXT:
      if (keys->Length() != 0) {
        nsString& key = keys->ElementAt(0);
        JSString *str =
          JS_NewUCStringCopyN(cx, reinterpret_cast<const jschar *>
                                                  (key.get()),
                              key.Length());
        NS_ENSURE_TRUE(str, NS_ERROR_OUT_OF_MEMORY);

        JS_ValueToId(cx, STRING_TO_JSVAL(str), idp);

        keys->RemoveElementAt(0);

        break;
      }

      // Fall through
    case JSENUMERATE_DESTROY:
      delete keys;

      *statep = JSVAL_NULL;

      break;
    default:
      NS_NOTREACHED("Bad call from the JS engine");

      return NS_ERROR_FAILURE;
  }

  return NS_OK;
}


// Storage2SH

// One reason we need a newResolve hook is that in order for
// enumeration of storage object keys to work the keys we're
// enumerating need to exist on the storage object for the JS engine
// to find them.

NS_IMETHODIMP
nsStorage2SH::NewResolve(nsIXPConnectWrappedNative *wrapper, JSContext *cx,
                         JSObject *obj, jsval id, PRUint32 flags,
                         JSObject **objp, PRBool *_retval)
{
  JSObject *realObj;
  wrapper->GetJSObject(&realObj);

  // First check to see if the property is defined on our prototype,
  // after converting id to a string if it's an integer.

  JSString *jsstr = JS_ValueToString(cx, id);
  if (!jsstr) {
    return JS_FALSE;
  }

  JSObject *proto = ::JS_GetPrototype(cx, realObj);
  JSBool hasProp;

  if (proto &&
      (::JS_HasUCProperty(cx, proto, ::JS_GetStringChars(jsstr),
                          ::JS_GetStringLength(jsstr), &hasProp) &&
       hasProp)) {
    // We found the property we're resolving on the prototype,
    // nothing left to do here then.

    return NS_OK;
  }

  // We're resolving property that doesn't exist on the prototype,
  // check if the key exists in the storage object.

  nsCOMPtr<nsIDOMStorage> storage(do_QueryWrappedNative(wrapper));

  // GetItem() will return null if the caller can't access the session
  // storage item.
  nsAutoString data;
  nsresult rv = storage->GetItem(nsDependentJSString(jsstr), data);
  NS_ENSURE_SUCCESS(rv, rv);

  if (!DOMStringIsNull(data)) {
    if (!::JS_DefineUCProperty(cx, realObj, ::JS_GetStringChars(jsstr),
                               ::JS_GetStringLength(jsstr), JSVAL_VOID, nsnull,
                               nsnull, 0)) {
      return NS_ERROR_FAILURE;
    }

    *objp = realObj;
  }

  return NS_OK;
}

NS_IMETHODIMP
nsStorage2SH::GetProperty(nsIXPConnectWrappedNative *wrapper, JSContext *cx,
                          JSObject *obj, jsval id, jsval *vp, PRBool *_retval)
{
  nsCOMPtr<nsIDOMStorage> storage(do_QueryWrappedNative(wrapper));
  NS_ENSURE_TRUE(storage, NS_ERROR_UNEXPECTED);

  nsAutoString val;
  nsresult rv = NS_OK;

  if (JSVAL_IS_STRING(id)) {
    // For native wrappers, do not get random names on storage objects.
    if (ObjectIsNativeWrapper(cx, obj)) {
      return NS_ERROR_NOT_AVAILABLE;
    }

    rv = storage->GetItem(nsDependentJSString(id), val);
    NS_ENSURE_SUCCESS(rv, rv);
  } else {
    PRInt32 n = GetArrayIndexFromId(cx, id);
    NS_ENSURE_TRUE(n >= 0, NS_ERROR_NOT_AVAILABLE);

    rv = storage->Key(n, val);
    NS_ENSURE_SUCCESS(rv, rv);
  }

  JSAutoRequest ar(cx);

  if (DOMStringIsNull(val)) {
      *vp = JSVAL_NULL;
  }
  else {
      JSString *str =
        ::JS_NewUCStringCopyN(cx, reinterpret_cast<const jschar *>(val.get()),
                              val.Length());
      NS_ENSURE_TRUE(str, NS_ERROR_OUT_OF_MEMORY);

      *vp = STRING_TO_JSVAL(str);
  }

  return NS_SUCCESS_I_DID_SOMETHING;
}

NS_IMETHODIMP
nsStorage2SH::SetProperty(nsIXPConnectWrappedNative *wrapper,
                          JSContext *cx, JSObject *obj, jsval id,
                          jsval *vp, PRBool *_retval)
{
  nsCOMPtr<nsIDOMStorage> storage(do_QueryWrappedNative(wrapper));
  NS_ENSURE_TRUE(storage, NS_ERROR_UNEXPECTED);

  JSString *key = ::JS_ValueToString(cx, id);
  NS_ENSURE_TRUE(key, NS_ERROR_UNEXPECTED);

  JSString *value = ::JS_ValueToString(cx, *vp);
  NS_ENSURE_TRUE(value, NS_ERROR_UNEXPECTED);

  nsresult rv = storage->SetItem(nsDependentJSString(key),
                                 nsDependentJSString(value));
  if (NS_SUCCEEDED(rv)) {
    rv = NS_SUCCESS_I_DID_SOMETHING;
  }

  return rv;
}

NS_IMETHODIMP
nsStorage2SH::DelProperty(nsIXPConnectWrappedNative *wrapper,
                          JSContext *cx, JSObject *obj, jsval id,
                          jsval *vp, PRBool *_retval)
{
  nsCOMPtr<nsIDOMStorage> storage(do_QueryWrappedNative(wrapper));
  NS_ENSURE_TRUE(storage, NS_ERROR_UNEXPECTED);

  JSString *key = ::JS_ValueToString(cx, id);
  NS_ENSURE_TRUE(key, NS_ERROR_UNEXPECTED);

  nsresult rv = storage->RemoveItem(nsDependentJSString(key));
  if (NS_SUCCEEDED(rv)) {
    rv = NS_SUCCESS_I_DID_SOMETHING;
  }

  return rv;
}


NS_IMETHODIMP
nsStorage2SH::NewEnumerate(nsIXPConnectWrappedNative *wrapper, JSContext *cx,
                           JSObject *obj, PRUint32 enum_op, jsval *statep,
                           jsid *idp, PRBool *_retval)
{
  nsTArray<nsString> *keys =
    (nsTArray<nsString> *)JSVAL_TO_PRIVATE(*statep);

  switch (enum_op) {
    case JSENUMERATE_INIT:
    {
      nsCOMPtr<nsPIDOMStorage> storage(do_QueryWrappedNative(wrapper));

      // XXXndeakin need to free the keys afterwards
      keys = storage->GetKeys();
      NS_ENSURE_TRUE(keys, NS_ERROR_OUT_OF_MEMORY);

      *statep = PRIVATE_TO_JSVAL(keys);

      if (idp) {
        *idp = INT_TO_JSVAL(keys->Length());
      }
      break;
    }
    case JSENUMERATE_NEXT:
      if (keys->Length() != 0) {
        nsString& key = keys->ElementAt(0);
        JSString *str =
          JS_NewUCStringCopyN(cx, reinterpret_cast<const jschar *>
                                                  (key.get()),
                              key.Length());
        NS_ENSURE_TRUE(str, NS_ERROR_OUT_OF_MEMORY);

        JS_ValueToId(cx, STRING_TO_JSVAL(str), idp);

        keys->RemoveElementAt(0);

        break;
      }

      // Fall through
    case JSENUMERATE_DESTROY:
      delete keys;

      *statep = JSVAL_NULL;

      break;
    default:
      NS_NOTREACHED("Bad call from the JS engine");

      return NS_ERROR_FAILURE;
  }

  return NS_OK;
}

// StorageList scriptable helper

nsISupports*
nsStorageListSH::GetNamedItem(nsISupports *aNative, const nsAString& aName,
                              nsresult *aResult)
{
  nsDOMStorageList* storagelist = static_cast<nsDOMStorageList*>(aNative);

  return storagelist->GetNamedItem(aName, aResult);
}


// nsIDOMEventListener::HandleEvent() 'this' converter helper

NS_INTERFACE_MAP_BEGIN(nsEventListenerThisTranslator)
  NS_INTERFACE_MAP_ENTRY(nsIXPCFunctionThisTranslator)
  NS_INTERFACE_MAP_ENTRY(nsISupports)
NS_INTERFACE_MAP_END


NS_IMPL_ADDREF(nsEventListenerThisTranslator)
NS_IMPL_RELEASE(nsEventListenerThisTranslator)


NS_IMETHODIMP
nsEventListenerThisTranslator::TranslateThis(nsISupports *aInitialThis,
                                             nsIInterfaceInfo *aInterfaceInfo,
                                             PRUint16 aMethodIndex,
                                             PRBool *aHideFirstParamFromJS,
                                             nsIID * *aIIDOfResult,
                                             nsISupports **_retval)
{
  *aHideFirstParamFromJS = PR_FALSE;
  *aIIDOfResult = nsnull;

  nsCOMPtr<nsIDOMEvent> event(do_QueryInterface(aInitialThis));
  NS_ENSURE_TRUE(event, NS_ERROR_UNEXPECTED);

  nsCOMPtr<nsIDOMEventTarget> target;
  event->GetCurrentTarget(getter_AddRefs(target));

  *_retval = target;
  NS_IF_ADDREF(*_retval);

  return NS_OK;
}

NS_IMETHODIMP
nsDOMConstructorSH::Call(nsIXPConnectWrappedNative *wrapper, JSContext *cx,
                         JSObject *obj, PRUint32 argc, jsval *argv, jsval *vp,
                         PRBool *_retval)
{
  nsDOMConstructor *wrapped =
    static_cast<nsDOMConstructor *>(wrapper->Native());

#ifdef DEBUG
  {
    nsCOMPtr<nsIDOMDOMConstructor> is_constructor =
      do_QueryWrappedNative(wrapper);
    NS_ASSERTION(is_constructor, "How did we not get a constructor?");
  }
#endif

  return wrapped->Construct(wrapper, cx, obj, argc, argv, vp, _retval);
}

NS_IMETHODIMP
nsDOMConstructorSH::Construct(nsIXPConnectWrappedNative *wrapper, JSContext *cx,
                              JSObject *obj, PRUint32 argc, jsval *argv,
                              jsval *vp, PRBool *_retval)
{
  nsDOMConstructor *wrapped =
    static_cast<nsDOMConstructor *>(wrapper->Native());

#ifdef DEBUG
  {
    nsCOMPtr<nsIDOMDOMConstructor> is_constructor =
      do_QueryWrappedNative(wrapper);
    NS_ASSERTION(is_constructor, "How did we not get a constructor?");
  }
#endif

  return wrapped->Construct(wrapper, cx, obj, argc, argv, vp, _retval);
}

NS_IMETHODIMP
nsDOMConstructorSH::HasInstance(nsIXPConnectWrappedNative *wrapper,
                                JSContext *cx, JSObject *obj, jsval val,
                                PRBool *bp, PRBool *_retval)
{
  nsDOMConstructor *wrapped =
    static_cast<nsDOMConstructor *>(wrapper->Native());

#ifdef DEBUG
  {
    nsCOMPtr<nsIDOMDOMConstructor> is_constructor =
      do_QueryWrappedNative(wrapper);
    NS_ASSERTION(is_constructor, "How did we not get a constructor?");
  }
#endif

  return wrapped->HasInstance(wrapper, cx, obj, val, bp, _retval);
}

NS_IMETHODIMP
nsNonDOMObjectSH::GetFlags(PRUint32 *aFlags)
{
  // This is NOT a DOM Object.  Use this helper class for cases when you need
  // to do something like implement nsISecurityCheckedComponent in a meaningful
  // way.
  *aFlags = nsIClassInfo::MAIN_THREAD_ONLY;
  return NS_OK;
}

NS_IMETHODIMP
nsAttributeSH::GetFlags(PRUint32 *aFlags)
{
  // Just like nsNodeSH, but without CONTENT_NODE
  *aFlags = DOMCLASSINFO_STANDARD_FLAGS;

  return NS_OK;
}

// nsOfflineResourceListSH
nsresult
nsOfflineResourceListSH::GetStringAt(nsISupports *aNative, PRInt32 aIndex,
                                     nsAString& aResult)
{
  nsCOMPtr<nsIDOMOfflineResourceList> list(do_QueryInterface(aNative));
  NS_ENSURE_TRUE(list, NS_ERROR_UNEXPECTED);

  return list->MozItem(aIndex, aResult);
}

// nsFileListSH
nsISupports*
nsFileListSH::GetItemAt(nsISupports *aNative, PRUint32 aIndex,
                        nsresult *aResult)
{
  nsDOMFileList* list = nsDOMFileList::FromSupports(aNative);

  return list->GetItemAt(aIndex);
}<|MERGE_RESOLUTION|>--- conflicted
+++ resolved
@@ -1339,12 +1339,10 @@
                            DOM_DEFAULT_SCRIPTABLE_FLAGS)
   NS_DEFINE_CLASSINFO_DATA(TransitionEvent, nsDOMGenericSH,
                            DOM_DEFAULT_SCRIPTABLE_FLAGS)
-<<<<<<< HEAD
   NS_DEFINE_CLASSINFO_DATA(ContentFrameMessageManager, nsDOMGenericSH,
-=======
+                           DOM_DEFAULT_SCRIPTABLE_FLAGS)
 
   NS_DEFINE_CLASSINFO_DATA(FormData, nsDOMGenericSH,
->>>>>>> bd553f4f
                            DOM_DEFAULT_SCRIPTABLE_FLAGS)
 };
 
@@ -3758,16 +3756,15 @@
     DOM_CLASSINFO_EVENT_MAP_ENTRIES
   DOM_CLASSINFO_MAP_END
 
-<<<<<<< HEAD
   DOM_CLASSINFO_MAP_BEGIN_NO_CLASS_IF(ContentFrameMessageManager, nsIContentFrameMessageManager)
     DOM_CLASSINFO_MAP_ENTRY(nsIDOMEventTarget)
     DOM_CLASSINFO_MAP_ENTRY(nsIDOMNSEventTarget)
     DOM_CLASSINFO_MAP_ENTRY(nsIFrameMessageManager)
     DOM_CLASSINFO_MAP_ENTRY(nsIContentFrameMessageManager)
-=======
+  DOM_CLASSINFO_MAP_END
+
   DOM_CLASSINFO_MAP_BEGIN(FormData, nsIDOMFormData)
     DOM_CLASSINFO_MAP_ENTRY(nsIDOMFormData)
->>>>>>> bd553f4f
   DOM_CLASSINFO_MAP_END
 
 #ifdef NS_DEBUG
