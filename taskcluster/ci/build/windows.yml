win32/debug:
    description: "Win32 Debug"
    index:
        product: firefox
        job-name:
            gecko-v2: win32-debug
    treeherder:
        platform: windows2012-32/debug
        symbol: tc(B)
        tier: 2
    worker-type: aws-provisioner-v1/gecko-{level}-b-win2012
    worker:
        implementation: generic-worker
        max-run-time: 7200
    run:
        using: mozharness
        script: mozharness/scripts/fx_desktop_build.py
        config:
            - builds/taskcluster_firefox_windows_32_debug.py

win32/opt:
    description: "Win32 Opt"
    index:
        product: firefox
        job-name:
            gecko-v2: win32-opt
    treeherder:
        platform: windows2012-32/opt
        symbol: tc(B)
        tier: 2
    worker-type: aws-provisioner-v1/gecko-{level}-b-win2012
    worker:
        implementation: generic-worker
        max-run-time: 7200
    run:
        using: mozharness
        script: mozharness/scripts/fx_desktop_build.py
        config:
            - builds/taskcluster_firefox_windows_32_opt.py

win32/pgo:
    description: "Win32 Opt PGO"
    index:
        product: firefox
        job-name:
            gecko-v2: win32-pgo
    treeherder:
        platform: windows2012-32/pgo
        symbol: tc(B)
        tier: 2
    worker-type: aws-provisioner-v1/gecko-{level}-b-win2012
    worker:
        implementation: generic-worker
        max-run-time: 9000
    run:
        using: mozharness
        options: [enable-pgo]
        script: mozharness/scripts/fx_desktop_build.py
        config:
            - builds/taskcluster_firefox_windows_32_opt.py

win64/debug:
    description: "Win64 Debug"
    index:
        product: firefox
        job-name:
            gecko-v2: win64-debug
    treeherder:
        platform: windows2012-64/debug
        symbol: tc(B)
        tier: 2
    worker-type: aws-provisioner-v1/gecko-{level}-b-win2012
    worker:
        implementation: generic-worker
        max-run-time: 7200
    run:
        using: mozharness
        script: mozharness/scripts/fx_desktop_build.py
        config:
            - builds/taskcluster_firefox_windows_64_debug.py

win64/opt:
    description: "Win64 Opt"
    index:
        product: firefox
        job-name:
            gecko-v2: win64-opt
    treeherder:
        platform: windows2012-64/opt
        symbol: tc(B)
        tier: 2
    worker-type: aws-provisioner-v1/gecko-{level}-b-win2012
    worker:
        implementation: generic-worker
        max-run-time: 7200
    run:
        using: mozharness
        script: mozharness/scripts/fx_desktop_build.py
        config:
            - builds/taskcluster_firefox_windows_64_opt.py

win64/pgo:
    description: "Win64 Opt PGO"
    index:
        product: firefox
        job-name:
            gecko-v2: win64-pgo
    treeherder:
        platform: windows2012-64/pgo
        symbol: tc(B)
        tier: 2
    worker-type: aws-provisioner-v1/gecko-{level}-b-win2012
    worker:
        implementation: generic-worker
        max-run-time: 10800
    run:
        using: mozharness
        options: [enable-pgo]
        script: mozharness/scripts/fx_desktop_build.py
        config:
<<<<<<< HEAD
            - builds/taskcluster_firefox_win64_opt.py

win64-qr/debug:
    description: "Win64 Debug QuantumRender"
    index:
        product: firefox
        job-name: win64-qr-debug
    treeherder:
        platform: windows2012-64/debug
        symbol: tc(QR)
        tier: 2
    worker-type: aws-provisioner-v1/gecko-{level}-b-win2012
    worker:
        implementation: generic-worker
        max-run-time: 7200
    run:
        using: mozharness
        script: mozharness/scripts/fx_desktop_build.py
        config:
            - builds/taskcluster_firefox_win64_qr_debug.py

win64-qr/opt:
    description: "Win64 Opt QuantumRender"
    index:
        product: firefox
        job-name: win64-qr-opt
    treeherder:
        platform: windows2012-64/opt
        symbol: tc(QR)
        tier: 2
    worker-type: aws-provisioner-v1/gecko-{level}-b-win2012
    worker:
        implementation: generic-worker
        max-run-time: 7200
    run:
        using: mozharness
        script: mozharness/scripts/fx_desktop_build.py
        config:
            - builds/taskcluster_firefox_win64_qr_opt.py
=======
            - builds/taskcluster_firefox_windows_64_opt.py
>>>>>>> 70849074
<|MERGE_RESOLUTION|>--- conflicted
+++ resolved
@@ -118,8 +118,7 @@
         options: [enable-pgo]
         script: mozharness/scripts/fx_desktop_build.py
         config:
-<<<<<<< HEAD
-            - builds/taskcluster_firefox_win64_opt.py
+            - builds/taskcluster_firefox_windows_64_opt.py
 
 win64-qr/debug:
     description: "Win64 Debug QuantumRender"
@@ -158,6 +157,3 @@
         script: mozharness/scripts/fx_desktop_build.py
         config:
             - builds/taskcluster_firefox_win64_qr_opt.py
-=======
-            - builds/taskcluster_firefox_windows_64_opt.py
->>>>>>> 70849074
