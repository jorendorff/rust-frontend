
/* -*- Mode: C++; tab-width: 8; indent-tabs-mode: nil; c-basic-offset: 2 -*- */
/* vim: set ts=8 sts=2 et sw=2 tw=80: */
/* This Source Code Form is subject to the terms of the Mozilla Public
 * License, v. 2.0. If a copy of the MPL was not distributed with this
 * file, You can obtain one at http://mozilla.org/MPL/2.0/. */

#include "mozilla/ArrayUtils.h"
#include "mozilla/UniquePtr.h"
#include "mozilla/TextEventDispatcher.h"
#include "mozilla/TextEventDispatcherListener.h"

#include "mozilla/layers/CompositorBridgeChild.h"
#include "mozilla/layers/CompositorBridgeParent.h"
#include "mozilla/layers/ImageBridgeChild.h"
#include "nsBaseWidget.h"
#include "nsDeviceContext.h"
#include "nsCOMPtr.h"
#include "nsGfxCIID.h"
#include "nsWidgetsCID.h"
#include "nsServiceManagerUtils.h"
#include "nsIKeyEventInPluginCallback.h"
#include "nsIScreenManager.h"
#include "nsAppDirectoryServiceDefs.h"
#include "nsISimpleEnumerator.h"
#include "nsIContent.h"
#include "nsIDocument.h"
#include "nsIPresShell.h"
#include "nsIServiceManager.h"
#include "mozilla/Preferences.h"
#include "BasicLayers.h"
#include "ClientLayerManager.h"
#include "mozilla/layers/Compositor.h"
#include "nsIXULRuntime.h"
#include "nsIXULWindow.h"
#include "nsIBaseWindow.h"
#include "nsXULPopupManager.h"
#include "nsIWidgetListener.h"
#include "nsIGfxInfo.h"
#include "npapi.h"
#include "X11UndefineNone.h"
#include "base/thread.h"
#include "prdtoa.h"
#include "prenv.h"
#include "mozilla/Attributes.h"
#include "mozilla/Unused.h"
#include "nsContentUtils.h"
#include "gfxPrefs.h"
#include "mozilla/gfx/2D.h"
#include "mozilla/MouseEvents.h"
#include "GLConsts.h"
#include "mozilla/Unused.h"
#include "mozilla/IMEStateManager.h"
#include "mozilla/VsyncDispatcher.h"
#include "mozilla/layers/IAPZCTreeManager.h"
#include "mozilla/layers/APZEventState.h"
#include "mozilla/layers/APZThreadUtils.h"
#include "mozilla/layers/ChromeProcessController.h"
#include "mozilla/layers/CompositorOptions.h"
#include "mozilla/layers/InputAPZContext.h"
#include "mozilla/layers/APZCCallbackHelper.h"
#include "mozilla/layers/WebRenderLayerManager.h"
#include "mozilla/dom/ContentChild.h"
#include "mozilla/dom/TabParent.h"
#include "mozilla/gfx/GPUProcessManager.h"
#include "mozilla/Move.h"
#include "mozilla/Services.h"
#include "mozilla/Sprintf.h"
#include "nsRefPtrHashtable.h"
#include "TouchEvents.h"
#include "WritingModes.h"
#include "InputData.h"
#include "FrameLayerBuilder.h"
#ifdef ACCESSIBILITY
#include "nsAccessibilityService.h"
#endif
#include "gfxConfig.h"
#include "mozilla/layers/CompositorSession.h"
#include "VRManagerChild.h"

#ifdef DEBUG
#include "nsIObserver.h"

static void debug_RegisterPrefCallbacks();

#endif

#ifdef NOISY_WIDGET_LEAKS
static int32_t gNumWidgets;
#endif

#ifdef XP_MACOSX
#include "nsCocoaFeatures.h"
#endif

#if defined(XP_WIN) || defined(MOZ_WIDGET_GTK)
static nsRefPtrHashtable<nsVoidPtrHashKey, nsIWidget>* sPluginWidgetList;
#endif

nsIRollupListener* nsBaseWidget::gRollupListener = nullptr;

using namespace mozilla::dom;
using namespace mozilla::layers;
using namespace mozilla::ipc;
using namespace mozilla::widget;
using namespace mozilla;
using base::Thread;

nsIContent* nsBaseWidget::mLastRollup = nullptr;
// Global user preference for disabling native theme. Used
// in NativeWindowTheme.
bool            gDisableNativeTheme               = false;

// Async pump timer during injected long touch taps
#define TOUCH_INJECT_PUMP_TIMER_MSEC 50
#define TOUCH_INJECT_LONG_TAP_DEFAULT_MSEC 1500
int32_t nsIWidget::sPointerIdCounter = 0;

// Some statics from nsIWidget.h
/*static*/ uint64_t AutoObserverNotifier::sObserverId = 0;
/*static*/ nsDataHashtable<nsUint64HashKey, nsCOMPtr<nsIObserver>> AutoObserverNotifier::sSavedObservers;

namespace mozilla {
namespace widget {

void
IMENotification::SelectionChangeDataBase::SetWritingMode(
                                        const WritingMode& aWritingMode)
{
  mWritingMode = aWritingMode.mWritingMode;
}

WritingMode
IMENotification::SelectionChangeDataBase::GetWritingMode() const
{
  return WritingMode(mWritingMode);
}

} // namespace widget
} // namespace mozilla

nsAutoRollup::nsAutoRollup()
{
  // remember if mLastRollup was null, and only clear it upon destruction
  // if so. This prevents recursive usage of nsAutoRollup from clearing
  // mLastRollup when it shouldn't.
  wasClear = !nsBaseWidget::mLastRollup;
}

nsAutoRollup::~nsAutoRollup()
{
  if (nsBaseWidget::mLastRollup && wasClear) {
    NS_RELEASE(nsBaseWidget::mLastRollup);
  }
}

NS_IMPL_ISUPPORTS(nsBaseWidget, nsIWidget, nsISupportsWeakReference)

//-------------------------------------------------------------------------
//
// nsBaseWidget constructor
//
//-------------------------------------------------------------------------

nsBaseWidget::nsBaseWidget()
: mWidgetListener(nullptr)
, mAttachedWidgetListener(nullptr)
, mPreviouslyAttachedWidgetListener(nullptr)
, mLayerManager(nullptr)
, mCompositorVsyncDispatcher(nullptr)
, mCursor(eCursor_standard)
, mBorderStyle(eBorderStyle_none)
, mBounds(0,0,0,0)
, mOriginalBounds(nullptr)
, mClipRectCount(0)
, mSizeMode(nsSizeMode_Normal)
, mPopupLevel(ePopupLevelTop)
, mPopupType(ePopupTypeAny)
, mCompositorWidgetDelegate(nullptr)
, mUpdateCursor(true)
, mUseAttachedEvents(false)
, mIMEHasFocus(false)
#if defined(XP_WIN) || defined(XP_MACOSX) || defined(MOZ_WIDGET_GTK)
, mAccessibilityInUseFlag(false)
#endif
{
#ifdef NOISY_WIDGET_LEAKS
  gNumWidgets++;
  printf("WIDGETS+ = %d\n", gNumWidgets);
#endif

#ifdef DEBUG
  debug_RegisterPrefCallbacks();
#endif

#if defined(XP_WIN) || defined(MOZ_WIDGET_GTK)
  if (!sPluginWidgetList) {
    sPluginWidgetList = new nsRefPtrHashtable<nsVoidPtrHashKey, nsIWidget>();
  }
#endif
  mShutdownObserver = new WidgetShutdownObserver(this);
}

NS_IMPL_ISUPPORTS(WidgetShutdownObserver, nsIObserver)

WidgetShutdownObserver::WidgetShutdownObserver(nsBaseWidget* aWidget) :
  mWidget(aWidget),
  mRegistered(false)
{
  Register();
}

WidgetShutdownObserver::~WidgetShutdownObserver()
{
  // No need to call Unregister(), we can't be destroyed until nsBaseWidget
  // gets torn down. The observer service and nsBaseWidget have a ref on us
  // so nsBaseWidget has to call Unregister and then clear its ref.
}

NS_IMETHODIMP
WidgetShutdownObserver::Observe(nsISupports *aSubject,
                                const char *aTopic,
                                const char16_t *aData)
{
  if (mWidget && !strcmp(aTopic, NS_XPCOM_SHUTDOWN_OBSERVER_ID)) {
    RefPtr<nsBaseWidget> widget(mWidget);
    widget->Shutdown();
  }
  return NS_OK;
}

void
WidgetShutdownObserver::Register()
{
  if (!mRegistered) {
    mRegistered = true;
    nsContentUtils::RegisterShutdownObserver(this);
  }
}

void
WidgetShutdownObserver::Unregister()
{
  if (mRegistered) {
    mWidget = nullptr;
    nsContentUtils::UnregisterShutdownObserver(this);
    mRegistered = false;
  }
}

void
nsBaseWidget::Shutdown()
{
  RevokeTransactionIdAllocator();
  DestroyCompositor();
  FreeShutdownObserver();
#if defined(XP_WIN) || defined(MOZ_WIDGET_GTK)
  if (sPluginWidgetList) {
    delete sPluginWidgetList;
    sPluginWidgetList = nullptr;
  }
#endif
}

void nsBaseWidget::DestroyCompositor()
{
  // We release this before releasing the compositor, since it may hold the
  // last reference to our ClientLayerManager. ClientLayerManager's dtor can
  // trigger a paint, creating a new compositor, and we don't want to re-use
  // the old vsync dispatcher.
  if (mCompositorVsyncDispatcher) {
    mCompositorVsyncDispatcher->Shutdown();
    mCompositorVsyncDispatcher = nullptr;
  }

  // The compositor shutdown sequence looks like this:
  //  1. CompositorSession calls CompositorBridgeChild::Destroy.
  //  2. CompositorBridgeChild synchronously sends WillClose.
  //  3. CompositorBridgeParent releases some resources (such as the layer
  //     manager, compositor, and widget).
  //  4. CompositorBridgeChild::Destroy returns.
  //  5. Asynchronously, CompositorBridgeParent::ActorDestroy will fire on the
  //     compositor thread when the I/O thread closes the IPC channel.
  //  6. Step 5 will schedule DeferredDestroy on the compositor thread, which
  //     releases the reference CompositorBridgeParent holds to itself.
  //
  // When CompositorSession::Shutdown returns, we assume the compositor is gone
  // or will be gone very soon.
  if (mCompositorSession) {
    ReleaseContentController();
    mAPZC = nullptr;
    mCompositorWidgetDelegate = nullptr;
    mCompositorBridgeChild = nullptr;

    // XXX CompositorBridgeChild and CompositorBridgeParent might be re-created in
    // ClientLayerManager destructor. See bug 1133426.
    RefPtr<CompositorSession> session = mCompositorSession.forget();
    session->Shutdown();
  }
}

// This prevents the layer manager from starting a new transaction during
// shutdown.
void
nsBaseWidget::RevokeTransactionIdAllocator()
{
  if (!mLayerManager) {
    return;
  }

  ClientLayerManager* clm = mLayerManager->AsClientLayerManager();
  if (!clm) {
    return;
  }

  clm->SetTransactionIdAllocator(nullptr);
}

void nsBaseWidget::ReleaseContentController()
{
  if (mRootContentController) {
    mRootContentController->Destroy();
    mRootContentController = nullptr;
  }
}

void nsBaseWidget::DestroyLayerManager()
{
  if (mLayerManager) {
    mLayerManager->Destroy();
    mLayerManager = nullptr;
  }
  DestroyCompositor();
}

void
nsBaseWidget::OnRenderingDeviceReset(uint64_t aSeqNo)
{
  if (!mLayerManager || !mCompositorSession) {
    return;
  }

  nsTArray<LayersBackend> backendHints;
  gfxPlatform::GetPlatform()->GetCompositorBackends(ComputeShouldAccelerate(), backendHints);

  // If the existing compositor does not use acceleration, and this widget
  // should not be accelerated, then there's no point in resetting.
  //
  // Note that if this widget should be accelerated, but instead has a basic
  // compositor, we still reset just in case we're now in the position to get
  // accelerated layers again.
  RefPtr<ClientLayerManager> clm = mLayerManager->AsClientLayerManager();
  if (!ComputeShouldAccelerate() &&
      clm->GetCompositorBackendType() == LayersBackend::LAYERS_BASIC)
  {
    return;
  }

  // Recreate the compositor.
  TextureFactoryIdentifier identifier;
  if (!mCompositorSession->Reset(backendHints, aSeqNo, &identifier)) {
    // No action was taken, so we don't have to do anything.
    return;
  }

  // Invalidate all layers.
  FrameLayerBuilder::InvalidateAllLayers(mLayerManager);

  // Update the texture factory identifier.
  clm->UpdateTextureFactoryIdentifier(identifier, aSeqNo);
  ImageBridgeChild::IdentifyCompositorTextureHost(identifier);
  gfx::VRManagerChild::IdentifyTextureHost(identifier);
}

void
nsBaseWidget::FreeShutdownObserver()
{
  if (mShutdownObserver) {
    mShutdownObserver->Unregister();
  }
  mShutdownObserver = nullptr;
}

//-------------------------------------------------------------------------
//
// nsBaseWidget destructor
//
//-------------------------------------------------------------------------

nsBaseWidget::~nsBaseWidget()
{
  IMEStateManager::WidgetDestroyed(this);

  if (mLayerManager) {
    if (BasicLayerManager* mgr = mLayerManager->AsBasicLayerManager()) {
      mgr->ClearRetainerWidget();
    }
  }

  FreeShutdownObserver();
  RevokeTransactionIdAllocator();
  DestroyLayerManager();

#ifdef NOISY_WIDGET_LEAKS
  gNumWidgets--;
  printf("WIDGETS- = %d\n", gNumWidgets);
#endif

  delete mOriginalBounds;
}

//-------------------------------------------------------------------------
//
// Basic create.
//
//-------------------------------------------------------------------------
void nsBaseWidget::BaseCreate(nsIWidget* aParent,
                              nsWidgetInitData* aInitData)
{
  static bool gDisableNativeThemeCached = false;
  if (!gDisableNativeThemeCached) {
    Preferences::AddBoolVarCache(&gDisableNativeTheme,
                                 "mozilla.widget.disable-native-theme",
                                 gDisableNativeTheme);
    gDisableNativeThemeCached = true;
  }

  // keep a reference to the device context
  if (nullptr != aInitData) {
    mWindowType = aInitData->mWindowType;
    mBorderStyle = aInitData->mBorderStyle;
    mPopupLevel = aInitData->mPopupLevel;
    mPopupType = aInitData->mPopupHint;
  }

  if (aParent) {
    aParent->AddChild(this);
  }
}

//-------------------------------------------------------------------------
//
// Accessor functions to get/set the client data
//
//-------------------------------------------------------------------------

nsIWidgetListener* nsBaseWidget::GetWidgetListener()
{
  return mWidgetListener;
}

void nsBaseWidget::SetWidgetListener(nsIWidgetListener* aWidgetListener)
{
  mWidgetListener = aWidgetListener;
}

already_AddRefed<nsIWidget>
nsBaseWidget::CreateChild(const LayoutDeviceIntRect& aRect,
                          nsWidgetInitData* aInitData,
                          bool aForceUseIWidgetParent)
{
  nsIWidget* parent = this;
  nsNativeWidget nativeParent = nullptr;

  if (!aForceUseIWidgetParent) {
    // Use only either parent or nativeParent, not both, to match
    // existing code.  Eventually Create() should be divested of its
    // nativeWidget parameter.
    nativeParent = parent ? parent->GetNativeData(NS_NATIVE_WIDGET) : nullptr;
    parent = nativeParent ? nullptr : parent;
    MOZ_ASSERT(!parent || !nativeParent, "messed up logic");
  }

  nsCOMPtr<nsIWidget> widget;
  if (aInitData && aInitData->mWindowType == eWindowType_popup) {
    widget = AllocateChildPopupWidget();
  } else {
    static NS_DEFINE_IID(kCChildCID, NS_CHILD_CID);
    widget = do_CreateInstance(kCChildCID);
  }

  if (widget &&
      NS_SUCCEEDED(widget->Create(parent, nativeParent, aRect, aInitData))) {
    return widget.forget();
  }

  return nullptr;
}

// Attach a view to our widget which we'll send events to.
void
nsBaseWidget::AttachViewToTopLevel(bool aUseAttachedEvents)
{
  NS_ASSERTION((mWindowType == eWindowType_toplevel ||
                mWindowType == eWindowType_dialog ||
                mWindowType == eWindowType_invisible ||
                mWindowType == eWindowType_child),
               "Can't attach to window of that type");

  mUseAttachedEvents = aUseAttachedEvents;
}

nsIWidgetListener* nsBaseWidget::GetAttachedWidgetListener()
 {
   return mAttachedWidgetListener;
 }

nsIWidgetListener* nsBaseWidget::GetPreviouslyAttachedWidgetListener()
 {
   return mPreviouslyAttachedWidgetListener;
 }

void nsBaseWidget::SetPreviouslyAttachedWidgetListener(nsIWidgetListener* aListener)
 {
   mPreviouslyAttachedWidgetListener = aListener;
 }

void nsBaseWidget::SetAttachedWidgetListener(nsIWidgetListener* aListener)
 {
   mAttachedWidgetListener = aListener;
 }

//-------------------------------------------------------------------------
//
// Close this nsBaseWidget
//
//-------------------------------------------------------------------------
void nsBaseWidget::Destroy()
{
  // Just in case our parent is the only ref to us
  nsCOMPtr<nsIWidget> kungFuDeathGrip(this);
  // disconnect from the parent
  nsIWidget *parent = GetParent();
  if (parent) {
    parent->RemoveChild(this);
  }

#if defined(XP_WIN)
  // Allow our scroll capture container to be cleaned up, if we have one.
  mScrollCaptureContainer = nullptr;
#endif
}

//-------------------------------------------------------------------------
//
// Get this nsBaseWidget parent
//
//-------------------------------------------------------------------------
nsIWidget* nsBaseWidget::GetParent(void)
{
  return nullptr;
}

//-------------------------------------------------------------------------
//
// Get this nsBaseWidget top level widget
//
//-------------------------------------------------------------------------
nsIWidget* nsBaseWidget::GetTopLevelWidget()
{
  nsIWidget *topLevelWidget = nullptr, *widget = this;
  while (widget) {
    topLevelWidget = widget;
    widget = widget->GetParent();
  }
  return topLevelWidget;
}

//-------------------------------------------------------------------------
//
// Get this nsBaseWidget's top (non-sheet) parent (if it's a sheet)
//
//-------------------------------------------------------------------------
nsIWidget* nsBaseWidget::GetSheetWindowParent(void)
{
  return nullptr;
}

float nsBaseWidget::GetDPI()
{
  return 96.0f;
}

CSSToLayoutDeviceScale nsIWidget::GetDefaultScale()
{
  double devPixelsPerCSSPixel = DefaultScaleOverride();

  if (devPixelsPerCSSPixel <= 0.0) {
    devPixelsPerCSSPixel = GetDefaultScaleInternal();
  }

  return CSSToLayoutDeviceScale(devPixelsPerCSSPixel);
}

/* static */
double nsIWidget::DefaultScaleOverride()
{
  // The number of device pixels per CSS pixel. A value <= 0 means choose
  // automatically based on the DPI. A positive value is used as-is. This effectively
  // controls the size of a CSS "px".
  double devPixelsPerCSSPixel = -1.0;

  nsAdoptingCString prefString = Preferences::GetCString("layout.css.devPixelsPerPx");
  if (!prefString.IsEmpty()) {
    devPixelsPerCSSPixel = PR_strtod(prefString, nullptr);
  }

  return devPixelsPerCSSPixel;
}

//-------------------------------------------------------------------------
//
// Add a child to the list of children
//
//-------------------------------------------------------------------------
void nsBaseWidget::AddChild(nsIWidget* aChild)
{
  MOZ_ASSERT(!aChild->GetNextSibling() && !aChild->GetPrevSibling(),
             "aChild not properly removed from its old child list");

  if (!mFirstChild) {
    mFirstChild = mLastChild = aChild;
  } else {
    // append to the list
    MOZ_ASSERT(mLastChild);
    MOZ_ASSERT(!mLastChild->GetNextSibling());
    mLastChild->SetNextSibling(aChild);
    aChild->SetPrevSibling(mLastChild);
    mLastChild = aChild;
  }
}


//-------------------------------------------------------------------------
//
// Remove a child from the list of children
//
//-------------------------------------------------------------------------
void nsBaseWidget::RemoveChild(nsIWidget* aChild)
{
#ifdef DEBUG
#ifdef XP_MACOSX
  // nsCocoaWindow doesn't implement GetParent, so in that case parent will be
  // null and we'll just have to do without this assertion.
  nsIWidget* parent = aChild->GetParent();
  NS_ASSERTION(!parent || parent == this, "Not one of our kids!");
#else
  MOZ_RELEASE_ASSERT(aChild->GetParent() == this, "Not one of our kids!");
#endif
#endif

  if (mLastChild == aChild) {
    mLastChild = mLastChild->GetPrevSibling();
  }
  if (mFirstChild == aChild) {
    mFirstChild = mFirstChild->GetNextSibling();
  }

  // Now remove from the list.  Make sure that we pass ownership of the tail
  // of the list correctly before we have aChild let go of it.
  nsIWidget* prev = aChild->GetPrevSibling();
  nsIWidget* next = aChild->GetNextSibling();
  if (prev) {
    prev->SetNextSibling(next);
  }
  if (next) {
    next->SetPrevSibling(prev);
  }

  aChild->SetNextSibling(nullptr);
  aChild->SetPrevSibling(nullptr);
}


//-------------------------------------------------------------------------
//
// Sets widget's position within its parent's child list.
//
//-------------------------------------------------------------------------
void nsBaseWidget::SetZIndex(int32_t aZIndex)
{
  // Hold a ref to ourselves just in case, since we're going to remove
  // from our parent.
  nsCOMPtr<nsIWidget> kungFuDeathGrip(this);

  mZIndex = aZIndex;

  // reorder this child in its parent's list.
  auto* parent = static_cast<nsBaseWidget*>(GetParent());
  if (parent) {
    parent->RemoveChild(this);
    // Scope sib outside the for loop so we can check it afterward
    nsIWidget* sib = parent->GetFirstChild();
    for ( ; sib; sib = sib->GetNextSibling()) {
      int32_t childZIndex = GetZIndex();
      if (aZIndex < childZIndex) {
        // Insert ourselves before sib
        nsIWidget* prev = sib->GetPrevSibling();
        mNextSibling = sib;
        mPrevSibling = prev;
        sib->SetPrevSibling(this);
        if (prev) {
          prev->SetNextSibling(this);
        } else {
          NS_ASSERTION(sib == parent->mFirstChild, "Broken child list");
          // We've taken ownership of sib, so it's safe to have parent let
          // go of it
          parent->mFirstChild = this;
        }
        PlaceBehind(eZPlacementBelow, sib, false);
        break;
      }
    }
    // were we added to the list?
    if (!sib) {
      parent->AddChild(this);
    }
  }
}

//-------------------------------------------------------------------------
//
// Maximize, minimize or restore the window. The BaseWidget implementation
// merely stores the state.
//
//-------------------------------------------------------------------------
void
nsBaseWidget::SetSizeMode(nsSizeMode aMode)
{
  MOZ_ASSERT(aMode == nsSizeMode_Normal ||
             aMode == nsSizeMode_Minimized ||
             aMode == nsSizeMode_Maximized ||
             aMode == nsSizeMode_Fullscreen);
  mSizeMode = aMode;
}

//-------------------------------------------------------------------------
//
// Get this component cursor
//
//-------------------------------------------------------------------------
nsCursor nsBaseWidget::GetCursor()
{
  return mCursor;
}

void
nsBaseWidget::SetCursor(nsCursor aCursor)
{
  mCursor = aCursor;
}

nsresult
nsBaseWidget::SetCursor(imgIContainer* aCursor,
                        uint32_t aHotspotX, uint32_t aHotspotY)
{
  return NS_ERROR_NOT_IMPLEMENTED;
}

//-------------------------------------------------------------------------
//
// Window transparency methods
//
//-------------------------------------------------------------------------

void nsBaseWidget::SetTransparencyMode(nsTransparencyMode aMode) {
}

nsTransparencyMode nsBaseWidget::GetTransparencyMode() {
  return eTransparencyOpaque;
}

bool
nsBaseWidget::IsWindowClipRegionEqual(const nsTArray<LayoutDeviceIntRect>& aRects)
{
  return mClipRects &&
         mClipRectCount == aRects.Length() &&
         memcmp(mClipRects.get(), aRects.Elements(), sizeof(LayoutDeviceIntRect)*mClipRectCount) == 0;
}

void
nsBaseWidget::StoreWindowClipRegion(const nsTArray<LayoutDeviceIntRect>& aRects)
{
  mClipRectCount = aRects.Length();
  mClipRects = MakeUnique<LayoutDeviceIntRect[]>(mClipRectCount);
  if (mClipRects) {
    memcpy(mClipRects.get(), aRects.Elements(), sizeof(LayoutDeviceIntRect)*mClipRectCount);
  }
}

void
nsBaseWidget::GetWindowClipRegion(nsTArray<LayoutDeviceIntRect>* aRects)
{
  if (mClipRects) {
    aRects->AppendElements(mClipRects.get(), mClipRectCount);
  } else {
    aRects->AppendElement(LayoutDeviceIntRect(0, 0, mBounds.width, mBounds.height));
  }
}

const LayoutDeviceIntRegion
nsBaseWidget::RegionFromArray(const nsTArray<LayoutDeviceIntRect>& aRects)
{
  LayoutDeviceIntRegion region;
  for (uint32_t i = 0; i < aRects.Length(); ++i) {
    region.Or(region, aRects[i]);
  }
  return region;
}

void
nsBaseWidget::ArrayFromRegion(const LayoutDeviceIntRegion& aRegion,
                              nsTArray<LayoutDeviceIntRect>& aRects)
{
  for (auto iter = aRegion.RectIter(); !iter.Done(); iter.Next()) {
    aRects.AppendElement(iter.Get());
  }
}

nsresult
nsBaseWidget::SetWindowClipRegion(const nsTArray<LayoutDeviceIntRect>& aRects,
                                  bool aIntersectWithExisting)
{
  if (!aIntersectWithExisting) {
    StoreWindowClipRegion(aRects);
  } else {
    // get current rects
    nsTArray<LayoutDeviceIntRect> currentRects;
    GetWindowClipRegion(&currentRects);
    // create region from them
    LayoutDeviceIntRegion currentRegion = RegionFromArray(currentRects);
    // create region from new rects
    LayoutDeviceIntRegion newRegion = RegionFromArray(aRects);
    // intersect regions
    LayoutDeviceIntRegion intersection;
    intersection.And(currentRegion, newRegion);
    // create int rect array from intersection
    nsTArray<LayoutDeviceIntRect> rects;
    ArrayFromRegion(intersection, rects);
    // store
    StoreWindowClipRegion(rects);
  }
  return NS_OK;
}

/* virtual */ void
nsBaseWidget::PerformFullscreenTransition(FullscreenTransitionStage aStage,
                                          uint16_t aDuration,
                                          nsISupports* aData,
                                          nsIRunnable* aCallback)
{
  MOZ_ASSERT_UNREACHABLE(
    "Should never call PerformFullscreenTransition on nsBaseWidget");
}

//-------------------------------------------------------------------------
//
// Put the window into full-screen mode
//
//-------------------------------------------------------------------------
void
nsBaseWidget::InfallibleMakeFullScreen(bool aFullScreen, nsIScreen* aScreen)
{
  HideWindowChrome(aFullScreen);

  if (aFullScreen) {
    if (!mOriginalBounds) {
      mOriginalBounds = new LayoutDeviceIntRect();
    }
    *mOriginalBounds = GetScreenBounds();

    // Move to top-left corner of screen and size to the screen dimensions
    nsCOMPtr<nsIScreen> screen = aScreen;
    if (!screen) {
      screen = GetWidgetScreen();
    }
    if (screen) {
      int32_t left, top, width, height;
      if (NS_SUCCEEDED(screen->GetRectDisplayPix(&left, &top, &width, &height))) {
        Resize(left, top, width, height, true);
      }
    }
  } else if (mOriginalBounds) {
    if (BoundsUseDesktopPixels()) {
      DesktopRect deskRect = *mOriginalBounds / GetDesktopToDeviceScale();
      Resize(deskRect.x, deskRect.y, deskRect.width, deskRect.height, true);
    } else {
      Resize(mOriginalBounds->x, mOriginalBounds->y, mOriginalBounds->width,
             mOriginalBounds->height, true);
    }
  }
}

nsresult
nsBaseWidget::MakeFullScreen(bool aFullScreen, nsIScreen* aScreen)
{
  InfallibleMakeFullScreen(aFullScreen, aScreen);
  return NS_OK;
}

nsBaseWidget::AutoLayerManagerSetup::AutoLayerManagerSetup(
    nsBaseWidget* aWidget, gfxContext* aTarget,
    BufferMode aDoubleBuffering, ScreenRotation aRotation)
  : mWidget(aWidget)
{
  LayerManager* lm = mWidget->GetLayerManager();
  NS_ASSERTION(!lm || lm->GetBackendType() == LayersBackend::LAYERS_BASIC,
    "AutoLayerManagerSetup instantiated for non-basic layer backend!");
  if (lm) {
    mLayerManager = lm->AsBasicLayerManager();
    if (mLayerManager) {
      mLayerManager->SetDefaultTarget(aTarget);
      mLayerManager->SetDefaultTargetConfiguration(aDoubleBuffering, aRotation);
    }
  }
}

nsBaseWidget::AutoLayerManagerSetup::~AutoLayerManagerSetup()
{
  if (mLayerManager) {
    mLayerManager->SetDefaultTarget(nullptr);
    mLayerManager->SetDefaultTargetConfiguration(mozilla::layers::BufferMode::BUFFER_NONE, ROTATION_0);
  }
}

bool nsBaseWidget::IsSmallPopup() const
{
  return mWindowType == eWindowType_popup && mPopupType != ePopupTypePanel;
}

bool
nsBaseWidget::ComputeShouldAccelerate()
{
  return gfx::gfxConfig::IsEnabled(gfx::Feature::HW_COMPOSITING) &&
         WidgetTypeSupportsAcceleration();
}

bool
nsBaseWidget::UseAPZ()
{
  return (gfxPlatform::AsyncPanZoomEnabled() &&
          (WindowType() == eWindowType_toplevel || WindowType() == eWindowType_child));
}

void nsBaseWidget::CreateCompositor()
{
  LayoutDeviceIntRect rect = GetBounds();
  CreateCompositor(rect.width, rect.height);
}

already_AddRefed<GeckoContentController>
nsBaseWidget::CreateRootContentController()
{
  RefPtr<GeckoContentController> controller = new ChromeProcessController(this, mAPZEventState, mAPZC);
  return controller.forget();
}

void nsBaseWidget::ConfigureAPZCTreeManager()
{
  MOZ_ASSERT(mAPZC);

  ConfigureAPZControllerThread();

  mAPZC->SetDPI(GetDPI());

  RefPtr<IAPZCTreeManager> treeManager = mAPZC;  // for capture by the lambdas

  ContentReceivedInputBlockCallback callback(
      [treeManager](const ScrollableLayerGuid& aGuid,
                    uint64_t aInputBlockId,
                    bool aPreventDefault)
      {
        MOZ_ASSERT(NS_IsMainThread());
        APZThreadUtils::RunOnControllerThread(NewRunnableMethod
                                              <uint64_t, bool>(treeManager,
                                                               &IAPZCTreeManager::ContentReceivedInputBlock,
                                                               aInputBlockId,
                                                               aPreventDefault));
      });
  mAPZEventState = new APZEventState(this, mozilla::Move(callback));

  mSetAllowedTouchBehaviorCallback = [treeManager](uint64_t aInputBlockId,
                                                   const nsTArray<TouchBehaviorFlags>& aFlags)
  {
    MOZ_ASSERT(NS_IsMainThread());
    APZThreadUtils::RunOnControllerThread(NewRunnableMethod
      <uint64_t,
       StoreCopyPassByLRef<nsTArray<TouchBehaviorFlags>>>(treeManager,
                                                          &IAPZCTreeManager::SetAllowedTouchBehavior,
                                                          aInputBlockId, aFlags));
  };

  mRootContentController = CreateRootContentController();
  if (mRootContentController) {
    mCompositorSession->SetContentController(mRootContentController);
  }

  // When APZ is enabled, we can actually enable raw touch events because we
  // have code that can deal with them properly. If APZ is not enabled, this
  // function doesn't get called.
  if (Preferences::GetInt("dom.w3c_touch_events.enabled", 0) ||
      Preferences::GetBool("dom.w3c_pointer_events.enabled", false)) {
    RegisterTouchWindow();
  }
}

void nsBaseWidget::ConfigureAPZControllerThread()
{
  // By default the controller thread is the main thread.
  APZThreadUtils::SetControllerThread(MessageLoop::current());
}

void
nsBaseWidget::SetConfirmedTargetAPZC(uint64_t aInputBlockId,
                                     const nsTArray<ScrollableLayerGuid>& aTargets) const
{
  APZThreadUtils::RunOnControllerThread(NewRunnableMethod
    <uint64_t, StoreCopyPassByRRef<nsTArray<ScrollableLayerGuid>>>(mAPZC,
                                                                   &IAPZCTreeManager::SetTargetAPZC,
                                                                   aInputBlockId, aTargets));
}

void
nsBaseWidget::UpdateZoomConstraints(const uint32_t& aPresShellId,
                                    const FrameMetrics::ViewID& aViewId,
                                    const Maybe<ZoomConstraints>& aConstraints)
{
  if (!mCompositorSession || !mAPZC) {
    if (mInitialZoomConstraints) {
      MOZ_ASSERT(mInitialZoomConstraints->mPresShellID == aPresShellId);
      MOZ_ASSERT(mInitialZoomConstraints->mViewID == aViewId);
      if (!aConstraints) {
        mInitialZoomConstraints.reset();
      }
    }

    if (aConstraints) {
      // We have some constraints, but the compositor and APZC aren't created yet.
      // Save these so we can use them later.
      mInitialZoomConstraints = Some(InitialZoomConstraints(aPresShellId, aViewId, aConstraints.ref()));
    }
    return;
  }
  uint64_t layersId = mCompositorSession->RootLayerTreeId();
  mAPZC->UpdateZoomConstraints(ScrollableLayerGuid(layersId, aPresShellId, aViewId),
                               aConstraints);
}

bool
nsBaseWidget::AsyncPanZoomEnabled() const
{
  return !!mAPZC;
}

nsEventStatus
nsBaseWidget::ProcessUntransformedAPZEvent(WidgetInputEvent* aEvent,
                                           const ScrollableLayerGuid& aGuid,
                                           uint64_t aInputBlockId,
                                           nsEventStatus aApzResponse)
{
  MOZ_ASSERT(NS_IsMainThread());
  InputAPZContext context(aGuid, aInputBlockId, aApzResponse);

  // If this is an event that the APZ has targeted to an APZC in the root
  // process, apply that APZC's callback-transform before dispatching the
  // event. If the event is instead targeted to an APZC in the child process,
  // the transform will be applied in the child process before dispatching
  // the event there (see e.g. TabChild::RecvRealTouchEvent()).
  if (aGuid.mLayersId == mCompositorSession->RootLayerTreeId()) {
    APZCCallbackHelper::ApplyCallbackTransform(*aEvent, aGuid,
        GetDefaultScale());
  }

  // Make a copy of the original event for the APZCCallbackHelper helpers that
  // we call later, because the event passed to DispatchEvent can get mutated in
  // ways that we don't want (i.e. touch points can get stripped out).
  nsEventStatus status;
  UniquePtr<WidgetEvent> original(aEvent->Duplicate());
  DispatchEvent(aEvent, status);

  if (mAPZC && !context.WasRoutedToChildProcess() && aInputBlockId) {
    // EventStateManager did not route the event into the child process.
    // It's safe to communicate to APZ that the event has been processed.
    // TODO: Eventually we'll be able to move the SendSetTargetAPZCNotification
    // call into APZEventState::Process*Event() as well.
    if (WidgetTouchEvent* touchEvent = aEvent->AsTouchEvent()) {
      if (touchEvent->mMessage == eTouchStart) {
        if (gfxPrefs::TouchActionEnabled()) {
          APZCCallbackHelper::SendSetAllowedTouchBehaviorNotification(this,
              GetDocument(), *(original->AsTouchEvent()), aInputBlockId,
              mSetAllowedTouchBehaviorCallback);
        }
        APZCCallbackHelper::SendSetTargetAPZCNotification(this, GetDocument(),
            *(original->AsTouchEvent()), aGuid, aInputBlockId);
      }
      mAPZEventState->ProcessTouchEvent(*touchEvent, aGuid, aInputBlockId,
          aApzResponse, status);
    } else if (WidgetWheelEvent* wheelEvent = aEvent->AsWheelEvent()) {
      MOZ_ASSERT(wheelEvent->mFlags.mHandledByAPZ);
      APZCCallbackHelper::SendSetTargetAPZCNotification(this, GetDocument(),
          *(original->AsWheelEvent()), aGuid, aInputBlockId);
      if (wheelEvent->mCanTriggerSwipe) {
        ReportSwipeStarted(aInputBlockId, wheelEvent->TriggersSwipe());
      }
      mAPZEventState->ProcessWheelEvent(*wheelEvent, aGuid, aInputBlockId);
    } else if (WidgetMouseEvent* mouseEvent = aEvent->AsMouseEvent()) {
      MOZ_ASSERT(mouseEvent->mFlags.mHandledByAPZ);
      APZCCallbackHelper::SendSetTargetAPZCNotification(this, GetDocument(),
          *(original->AsMouseEvent()), aGuid, aInputBlockId);
      mAPZEventState->ProcessMouseEvent(*mouseEvent, aGuid, aInputBlockId);
    }
  }

  return status;
}

class DispatchWheelEventOnMainThread : public Runnable
{
public:
  DispatchWheelEventOnMainThread(const ScrollWheelInput& aWheelInput,
                                 nsBaseWidget* aWidget,
                                 nsEventStatus aAPZResult,
                                 uint64_t aInputBlockId,
                                 ScrollableLayerGuid aGuid)
    : mWheelInput(aWheelInput)
    , mWidget(aWidget)
    , mAPZResult(aAPZResult)
    , mInputBlockId(aInputBlockId)
    , mGuid(aGuid)
  {
  }

  NS_IMETHOD Run() override
  {
    WidgetWheelEvent wheelEvent = mWheelInput.ToWidgetWheelEvent(mWidget);
    mWidget->ProcessUntransformedAPZEvent(&wheelEvent, mGuid, mInputBlockId, mAPZResult);
    return NS_OK;
  }

private:
  ScrollWheelInput mWheelInput;
  nsBaseWidget* mWidget;
  nsEventStatus mAPZResult;
  uint64_t mInputBlockId;
  ScrollableLayerGuid mGuid;
};

class DispatchWheelInputOnControllerThread : public Runnable
{
public:
  DispatchWheelInputOnControllerThread(const WidgetWheelEvent& aWheelEvent,
                                       IAPZCTreeManager* aAPZC,
                                       nsBaseWidget* aWidget)
    : mMainMessageLoop(MessageLoop::current())
    , mWheelInput(aWheelEvent)
    , mAPZC(aAPZC)
    , mWidget(aWidget)
    , mInputBlockId(0)
  {
  }

  NS_IMETHOD Run() override
  {
    nsEventStatus result = mAPZC->ReceiveInputEvent(mWheelInput, &mGuid, &mInputBlockId);
    if (result == nsEventStatus_eConsumeNoDefault) {
      return NS_OK;
    }
    RefPtr<Runnable> r = new DispatchWheelEventOnMainThread(mWheelInput, mWidget, result, mInputBlockId, mGuid);
    mMainMessageLoop->PostTask(r.forget());
    return NS_OK;
  }

private:
  MessageLoop* mMainMessageLoop;
  ScrollWheelInput mWheelInput;
  RefPtr<IAPZCTreeManager> mAPZC;
  nsBaseWidget* mWidget;
  uint64_t mInputBlockId;
  ScrollableLayerGuid mGuid;
};

void
nsBaseWidget::DispatchTouchInput(MultiTouchInput& aInput)
{
  MOZ_ASSERT(NS_IsMainThread());
  if (mAPZC) {
    MOZ_ASSERT(APZThreadUtils::IsControllerThread());
    uint64_t inputBlockId = 0;
    ScrollableLayerGuid guid;

    nsEventStatus result = mAPZC->ReceiveInputEvent(aInput, &guid, &inputBlockId);
    if (result == nsEventStatus_eConsumeNoDefault) {
      return;
    }

    WidgetTouchEvent event = aInput.ToWidgetTouchEvent(this);
    ProcessUntransformedAPZEvent(&event, guid, inputBlockId, result);
  } else {
    WidgetTouchEvent event = aInput.ToWidgetTouchEvent(this);

    nsEventStatus status;
    DispatchEvent(&event, status);
  }
}

nsEventStatus
nsBaseWidget::DispatchInputEvent(WidgetInputEvent* aEvent)
{
  MOZ_ASSERT(NS_IsMainThread());
  if (mAPZC) {
    if (APZThreadUtils::IsControllerThread()) {
      uint64_t inputBlockId = 0;
      ScrollableLayerGuid guid;

      nsEventStatus result = mAPZC->ReceiveInputEvent(*aEvent, &guid, &inputBlockId);
      if (result == nsEventStatus_eConsumeNoDefault) {
          return result;
      }
      return ProcessUntransformedAPZEvent(aEvent, guid, inputBlockId, result);
    } else {
      WidgetWheelEvent* wheelEvent = aEvent->AsWheelEvent();
      if (wheelEvent) {
        RefPtr<Runnable> r = new DispatchWheelInputOnControllerThread(*wheelEvent, mAPZC, this);
        APZThreadUtils::RunOnControllerThread(r.forget());
        return nsEventStatus_eConsumeDoDefault;
      }
      MOZ_CRASH();
    }
  }

  nsEventStatus status;
  DispatchEvent(aEvent, status);
  return status;
}

void
nsBaseWidget::DispatchEventToAPZOnly(mozilla::WidgetInputEvent* aEvent)
{
  MOZ_ASSERT(NS_IsMainThread());
  if (mAPZC) {
    MOZ_ASSERT(APZThreadUtils::IsControllerThread());
    uint64_t inputBlockId = 0;
    ScrollableLayerGuid guid;
    mAPZC->ReceiveInputEvent(*aEvent, &guid, &inputBlockId);
  }
}

nsIDocument*
nsBaseWidget::GetDocument() const
{
  if (mWidgetListener) {
    if (nsIPresShell* presShell = mWidgetListener->GetPresShell()) {
      return presShell->GetDocument();
    }
  }
  return nullptr;
}

void nsBaseWidget::CreateCompositorVsyncDispatcher()
{
  // Parent directly listens to the vsync source whereas
  // child process communicate via IPC
  // Should be called AFTER gfxPlatform is initialized
  if (XRE_IsParentProcess()) {
    mCompositorVsyncDispatcher = new CompositorVsyncDispatcher();
  }
}

CompositorVsyncDispatcher*
nsBaseWidget::GetCompositorVsyncDispatcher()
{
  return mCompositorVsyncDispatcher;
}

void nsBaseWidget::CreateCompositor(int aWidth, int aHeight)
{
  // This makes sure that gfxPlatforms gets initialized if it hasn't by now.
  gfxPlatform::GetPlatform();

  MOZ_ASSERT(gfxPlatform::UsesOffMainThreadCompositing(),
             "This function assumes OMTC");

  MOZ_ASSERT(!mCompositorSession && !mCompositorBridgeChild,
    "Should have properly cleaned up the previous PCompositor pair beforehand");

  if (mCompositorBridgeChild) {
    mCompositorBridgeChild->Destroy();
  }

  // Recreating this is tricky, as we may still have an old and we need
  // to make sure it's properly destroyed by calling DestroyCompositor!

  // If we've already received a shutdown notification, don't try
  // create a new compositor.
  if (!mShutdownObserver) {
    return;
  }

  CreateCompositorVsyncDispatcher();

  // For now we decide whether or not to enable WR on this widget by the current
  // value of the pref (this is the only place in the code allowed to check the
  // value of the pref). We might want to change this eventually and drop the
  // pref entirely.
  bool enableWR = Preferences::GetBool("gfx.webrender.enabled", false);
  bool enableAPZ = UseAPZ();
  if (enableWR && !gfxPrefs::APZAllowWithWebRender()) {
    // Disable APZ on widgets using WebRender, since it doesn't work yet. Allow
    // it on non-WR widgets or if the pref forces it on.
    enableAPZ = false;
  }
  CompositorOptions options(enableAPZ, enableWR);

  RefPtr<LayerManager> lm;
  if (options.UseWebRender()) {
    lm = new WebRenderLayerManager(this);
  } else {
    lm = new ClientLayerManager(this);
  }

  gfx::GPUProcessManager* gpu = gfx::GPUProcessManager::Get();
  mCompositorSession = gpu->CreateTopLevelCompositor(
    this,
    lm,
    GetDefaultScale(),
    options,
    UseExternalCompositingSurface(),
    gfx::IntSize(aWidth, aHeight));
  mCompositorBridgeChild = mCompositorSession->GetCompositorBridgeChild();
  mCompositorWidgetDelegate = mCompositorSession->GetCompositorWidgetDelegate();

  if (options.UseAPZ()) {
    mAPZC = mCompositorSession->GetAPZCTreeManager();
    ConfigureAPZCTreeManager();
  } else {
    mAPZC = nullptr;
  }

  if (mInitialZoomConstraints) {
    UpdateZoomConstraints(mInitialZoomConstraints->mPresShellID,
                          mInitialZoomConstraints->mViewID,
                          Some(mInitialZoomConstraints->mConstraints));
    mInitialZoomConstraints.reset();
  }

  if (lm->AsWebRenderLayerManager()) {
    TextureFactoryIdentifier textureFactoryIdentifier;
    lm->AsWebRenderLayerManager()->Initialize(mCompositorBridgeChild,
                                              mCompositorSession->RootLayerTreeId(),
                                              &textureFactoryIdentifier);
    ImageBridgeChild::IdentifyCompositorTextureHost(textureFactoryIdentifier);
    gfx::VRManagerChild::IdentifyTextureHost(textureFactoryIdentifier);
  }

  ShadowLayerForwarder* lf = lm->AsShadowForwarder();
  if (lf) {
    // lf is non-null if we are creating a ClientLayerManager above
    TextureFactoryIdentifier textureFactoryIdentifier;
    PLayerTransactionChild* shadowManager = nullptr;

    nsTArray<LayersBackend> backendHints;
    gfxPlatform::GetPlatform()->GetCompositorBackends(ComputeShouldAccelerate(), backendHints);

    bool success = false;
    if (!backendHints.IsEmpty()) {
      shadowManager = mCompositorBridgeChild->SendPLayerTransactionConstructor(
        backendHints, 0, &textureFactoryIdentifier, &success);
    }

    if (!success) {
      NS_WARNING("Failed to create an OMT compositor.");
      DestroyCompositor();
      mLayerManager = nullptr;
      return;
    }

    lf->SetShadowManager(shadowManager);
<<<<<<< HEAD
    lm->UpdateTextureFactoryIdentifier(textureFactoryIdentifier);
=======
    if (ClientLayerManager* clm = lm->AsClientLayerManager()) {
      clm->UpdateTextureFactoryIdentifier(textureFactoryIdentifier, 0);
    }
>>>>>>> 7bf6908f
    // Some popup or transparent widgets may use a different backend than the
    // compositors used with ImageBridge and VR (and more generally web content).
    if (WidgetTypeSupportsAcceleration()) {
      ImageBridgeChild::IdentifyCompositorTextureHost(textureFactoryIdentifier);
      gfx::VRManagerChild::IdentifyTextureHost(textureFactoryIdentifier);
    }
  }

  WindowUsesOMTC();

  mLayerManager = lm.forget();

  // Only track compositors for top-level windows, since other window types
  // may use the basic compositor.  Except on the OS X - see bug 1306383
#if defined(XP_MACOSX)
  bool getCompositorFromThisWindow = true;
#else
  bool getCompositorFromThisWindow = (mWindowType == eWindowType_toplevel);
#endif

  if (getCompositorFromThisWindow) {
    gfxPlatform::GetPlatform()->NotifyCompositorCreated(mLayerManager->GetCompositorBackendType());
  }
}

void nsBaseWidget::NotifyRemoteCompositorSessionLost(CompositorSession* aSession)
{
  MOZ_ASSERT(aSession == mCompositorSession);
  DestroyLayerManager();
}

bool nsBaseWidget::ShouldUseOffMainThreadCompositing()
{
  return gfxPlatform::UsesOffMainThreadCompositing();
}

LayerManager* nsBaseWidget::GetLayerManager(PLayerTransactionChild* aShadowManager,
                                            LayersBackend aBackendHint,
                                            LayerManagerPersistence aPersistence)
{
  if (!mLayerManager) {
    if (!mShutdownObserver) {
      // We are shutting down, do not try to re-create a LayerManager
      return nullptr;
    }
    // Try to use an async compositor first, if possible
    if (ShouldUseOffMainThreadCompositing()) {
      // e10s uses the parameter to pass in the shadow manager from the TabChild
      // so we don't expect to see it there since this doesn't support e10s.
      NS_ASSERTION(aShadowManager == nullptr, "Async Compositor not supported with e10s");
      CreateCompositor();
    }

    if (!mLayerManager) {
      mLayerManager = CreateBasicLayerManager();
    }
  }
  return mLayerManager;
}

LayerManager* nsBaseWidget::CreateBasicLayerManager()
{
  return new BasicLayerManager(this);
}

CompositorBridgeChild* nsBaseWidget::GetRemoteRenderer()
{
  return mCompositorBridgeChild;
}

already_AddRefed<gfx::DrawTarget>
nsBaseWidget::StartRemoteDrawing()
{
  return nullptr;
}

uint32_t
nsBaseWidget::GetGLFrameBufferFormat()
{
  return LOCAL_GL_RGBA;
}

//-------------------------------------------------------------------------
//
// Destroy the window
//
//-------------------------------------------------------------------------
void nsBaseWidget::OnDestroy()
{
  if (mTextEventDispatcher) {
    mTextEventDispatcher->OnDestroyWidget();
    // Don't release it until this widget actually released because after this
    // is called, TextEventDispatcher() may create it again.
  }

  // If this widget is being destroyed, let the APZ code know to drop references
  // to this widget. Callers of this function all should be holding a deathgrip
  // on this widget already.
  ReleaseContentController();
}

void
nsBaseWidget::MoveClient(double aX, double aY)
{
  LayoutDeviceIntPoint clientOffset(GetClientOffset());

  // GetClientOffset returns device pixels; scale back to desktop pixels
  // if that's what this widget uses for the Move/Resize APIs
  if (BoundsUseDesktopPixels()) {
    DesktopPoint desktopOffset = clientOffset / GetDesktopToDeviceScale();
    Move(aX - desktopOffset.x, aY - desktopOffset.y);
  } else {
    Move(aX - clientOffset.x, aY - clientOffset.y);
  }
}

void
nsBaseWidget::ResizeClient(double aWidth, double aHeight, bool aRepaint)
{
  NS_ASSERTION((aWidth >=0) , "Negative width passed to ResizeClient");
  NS_ASSERTION((aHeight >=0), "Negative height passed to ResizeClient");

  LayoutDeviceIntRect clientBounds = GetClientBounds();

  // GetClientBounds and mBounds are device pixels; scale back to desktop pixels
  // if that's what this widget uses for the Move/Resize APIs
  if (BoundsUseDesktopPixels()) {
    DesktopSize desktopDelta =
      (LayoutDeviceIntSize(mBounds.width, mBounds.height) -
       clientBounds.Size()) / GetDesktopToDeviceScale();
    Resize(aWidth + desktopDelta.width, aHeight + desktopDelta.height,
           aRepaint);
  } else {
    Resize(mBounds.width + (aWidth - clientBounds.width),
           mBounds.height + (aHeight - clientBounds.height), aRepaint);
  }
}

void
nsBaseWidget::ResizeClient(double aX,
                           double aY,
                           double aWidth,
                           double aHeight,
                           bool aRepaint)
{
  NS_ASSERTION((aWidth >=0) , "Negative width passed to ResizeClient");
  NS_ASSERTION((aHeight >=0), "Negative height passed to ResizeClient");

  LayoutDeviceIntRect clientBounds = GetClientBounds();
  LayoutDeviceIntPoint clientOffset = GetClientOffset();

  if (BoundsUseDesktopPixels()) {
    DesktopToLayoutDeviceScale scale = GetDesktopToDeviceScale();
    DesktopPoint desktopOffset = clientOffset / scale;
    DesktopSize desktopDelta =
      (LayoutDeviceIntSize(mBounds.width, mBounds.height) -
       clientBounds.Size()) / scale;
    Resize(aX - desktopOffset.x, aY - desktopOffset.y,
           aWidth + desktopDelta.width, aHeight + desktopDelta.height,
           aRepaint);
  } else {
    Resize(aX - clientOffset.x, aY - clientOffset.y,
           aWidth + mBounds.width - clientBounds.width,
           aHeight + mBounds.height - clientBounds.height,
           aRepaint);
  }
}

//-------------------------------------------------------------------------
//
// Bounds
//
//-------------------------------------------------------------------------

/**
* If the implementation of nsWindow supports borders this method MUST be overridden
*
**/
LayoutDeviceIntRect
nsBaseWidget::GetClientBounds()
{
  return GetBounds();
}

/**
* If the implementation of nsWindow supports borders this method MUST be overridden
*
**/
LayoutDeviceIntRect
nsBaseWidget::GetBounds()
{
  return mBounds;
}

/**
* If the implementation of nsWindow uses a local coordinate system within the window,
* this method must be overridden
*
**/
LayoutDeviceIntRect
nsBaseWidget::GetScreenBounds()
{
  return GetBounds();
}

nsresult
nsBaseWidget::GetRestoredBounds(LayoutDeviceIntRect& aRect)
{
  if (SizeMode() != nsSizeMode_Normal) {
    return NS_ERROR_FAILURE;
  }
  aRect = GetScreenBounds();
  return NS_OK;
}

LayoutDeviceIntPoint
nsBaseWidget::GetClientOffset()
{
  return LayoutDeviceIntPoint(0, 0);
}

nsresult
nsBaseWidget::SetNonClientMargins(LayoutDeviceIntMargin &margins)
{
  return NS_ERROR_NOT_IMPLEMENTED;
}

uint32_t nsBaseWidget::GetMaxTouchPoints() const
{
  return 0;
}

bool
nsBaseWidget::HasPendingInputEvent()
{
  return false;
}

bool
nsBaseWidget::ShowsResizeIndicator(LayoutDeviceIntRect* aResizerRect)
{
  return false;
}

/**
 * Modifies aFile to point at an icon file with the given name and suffix.  The
 * suffix may correspond to a file extension with leading '.' if appropriate.
 * Returns true if the icon file exists and can be read.
 */
static bool
ResolveIconNameHelper(nsIFile *aFile,
                      const nsAString &aIconName,
                      const nsAString &aIconSuffix)
{
  aFile->Append(NS_LITERAL_STRING("icons"));
  aFile->Append(NS_LITERAL_STRING("default"));
  aFile->Append(aIconName + aIconSuffix);

  bool readable;
  return NS_SUCCEEDED(aFile->IsReadable(&readable)) && readable;
}

/**
 * Resolve the given icon name into a local file object.  This method is
 * intended to be called by subclasses of nsBaseWidget.  aIconSuffix is a
 * platform specific icon file suffix (e.g., ".ico" under Win32).
 *
 * If no file is found matching the given parameters, then null is returned.
 */
void
nsBaseWidget::ResolveIconName(const nsAString &aIconName,
                              const nsAString &aIconSuffix,
                              nsIFile **aResult)
{
  *aResult = nullptr;

  nsCOMPtr<nsIProperties> dirSvc = do_GetService(NS_DIRECTORY_SERVICE_CONTRACTID);
  if (!dirSvc)
    return;

  // first check auxilary chrome directories

  nsCOMPtr<nsISimpleEnumerator> dirs;
  dirSvc->Get(NS_APP_CHROME_DIR_LIST, NS_GET_IID(nsISimpleEnumerator),
              getter_AddRefs(dirs));
  if (dirs) {
    bool hasMore;
    while (NS_SUCCEEDED(dirs->HasMoreElements(&hasMore)) && hasMore) {
      nsCOMPtr<nsISupports> element;
      dirs->GetNext(getter_AddRefs(element));
      if (!element)
        continue;
      nsCOMPtr<nsIFile> file = do_QueryInterface(element);
      if (!file)
        continue;
      if (ResolveIconNameHelper(file, aIconName, aIconSuffix)) {
        NS_ADDREF(*aResult = file);
        return;
      }
    }
  }

  // then check the main app chrome directory

  nsCOMPtr<nsIFile> file;
  dirSvc->Get(NS_APP_CHROME_DIR, NS_GET_IID(nsIFile),
              getter_AddRefs(file));
  if (file && ResolveIconNameHelper(file, aIconName, aIconSuffix))
    NS_ADDREF(*aResult = file);
}

void nsBaseWidget::SetSizeConstraints(const SizeConstraints& aConstraints)
{
  mSizeConstraints = aConstraints;
  // We can't ensure that the size is honored at this point because we're
  // probably in the middle of a reflow.
}

const widget::SizeConstraints nsBaseWidget::GetSizeConstraints()
{
  return mSizeConstraints;
}

// static
nsIRollupListener*
nsBaseWidget::GetActiveRollupListener()
{
  // If set, then this is likely an <html:select> dropdown.
  if (gRollupListener)
    return gRollupListener;

  return nsXULPopupManager::GetInstance();
}

void
nsBaseWidget::NotifyWindowDestroyed()
{
  if (!mWidgetListener)
    return;

  nsCOMPtr<nsIXULWindow> window = mWidgetListener->GetXULWindow();
  nsCOMPtr<nsIBaseWindow> xulWindow(do_QueryInterface(window));
  if (xulWindow) {
    xulWindow->Destroy();
  }
}

void
nsBaseWidget::NotifySizeMoveDone()
{
  if (!mWidgetListener || mWidgetListener->GetXULWindow())
    return;

  nsIPresShell* presShell = mWidgetListener->GetPresShell();
  if (presShell) {
    presShell->WindowSizeMoveDone();
  }
}

void
nsBaseWidget::NotifyWindowMoved(int32_t aX, int32_t aY)
{
  if (mWidgetListener) {
    mWidgetListener->WindowMoved(this, aX, aY);
  }

  if (mIMEHasFocus && GetIMEUpdatePreference().WantPositionChanged()) {
    NotifyIME(IMENotification(IMEMessage::NOTIFY_IME_OF_POSITION_CHANGE));
  }
}

void
nsBaseWidget::NotifySysColorChanged()
{
  if (!mWidgetListener || mWidgetListener->GetXULWindow())
    return;

  nsIPresShell* presShell = mWidgetListener->GetPresShell();
  if (presShell) {
    presShell->SysColorChanged();
  }
}

void
nsBaseWidget::NotifyThemeChanged()
{
  if (!mWidgetListener || mWidgetListener->GetXULWindow())
    return;

  nsIPresShell* presShell = mWidgetListener->GetPresShell();
  if (presShell) {
    presShell->ThemeChanged();
  }
}

void
nsBaseWidget::NotifyUIStateChanged(UIStateChangeType aShowAccelerators,
                                   UIStateChangeType aShowFocusRings)
{
  if (nsIDocument* doc = GetDocument()) {
    nsPIDOMWindowOuter* win = doc->GetWindow();
    if (win) {
      win->SetKeyboardIndicators(aShowAccelerators, aShowFocusRings);
    }
  }
}

nsresult
nsBaseWidget::NotifyIME(const IMENotification& aIMENotification)
{
  switch (aIMENotification.mMessage) {
    case REQUEST_TO_COMMIT_COMPOSITION:
    case REQUEST_TO_CANCEL_COMPOSITION:
      // Currently, if native IME handler doesn't use TextEventDispatcher,
      // the request may be notified to mTextEventDispatcher or native IME
      // directly.  Therefore, if mTextEventDispatcher has a composition,
      // the request should be handled by the mTextEventDispatcher.
      if (mTextEventDispatcher && mTextEventDispatcher->IsComposing()) {
        return mTextEventDispatcher->NotifyIME(aIMENotification);
      }
      // Otherwise, it should be handled by native IME.
      return NotifyIMEInternal(aIMENotification);
    default: {
      if (aIMENotification.mMessage == NOTIFY_IME_OF_FOCUS) {
        mIMEHasFocus = true;
      }
      EnsureTextEventDispatcher();
      // If the platform specific widget uses TextEventDispatcher for handling
      // native IME and keyboard events, IME event handler should be notified
      // of the notification via TextEventDispatcher.  Otherwise, on the other
      // platforms which have not used TextEventDispatcher yet, IME event
      // handler should be notified by the old path (NotifyIMEInternal).
      nsresult rv = mTextEventDispatcher->NotifyIME(aIMENotification);
      nsresult rv2 = NotifyIMEInternal(aIMENotification);
      if (aIMENotification.mMessage == NOTIFY_IME_OF_BLUR) {
        mIMEHasFocus = false;
      }
      return rv2 == NS_ERROR_NOT_IMPLEMENTED ? rv : rv2;
    }
  }
}

void
nsBaseWidget::EnsureTextEventDispatcher()
{
  if (mTextEventDispatcher) {
    return;
  }
  mTextEventDispatcher = new TextEventDispatcher(this);
}

nsIWidget::TextEventDispatcher*
nsBaseWidget::GetTextEventDispatcher()
{
  EnsureTextEventDispatcher();
  return mTextEventDispatcher;
}

void*
nsBaseWidget::GetPseudoIMEContext()
{
  TextEventDispatcher* dispatcher = GetTextEventDispatcher();
  if (!dispatcher) {
    return nullptr;
  }
  return dispatcher->GetPseudoIMEContext();
}

TextEventDispatcherListener*
nsBaseWidget::GetNativeTextEventDispatcherListener()
{
  // TODO: If all platforms supported use of TextEventDispatcher for handling
  //       native IME and keyboard events, this method should be removed since
  //       in such case, this is overridden by all the subclasses.
  return nullptr;
}

void
nsBaseWidget::ZoomToRect(const uint32_t& aPresShellId,
                         const FrameMetrics::ViewID& aViewId,
                         const CSSRect& aRect,
                         const uint32_t& aFlags)
{
  if (!mCompositorSession || !mAPZC) {
    return;
  }
  uint64_t layerId = mCompositorSession->RootLayerTreeId();
  mAPZC->ZoomToRect(ScrollableLayerGuid(layerId, aPresShellId, aViewId), aRect, aFlags);
}

#ifdef ACCESSIBILITY

#if defined(XP_WIN) || defined(XP_MACOSX) || defined(MOZ_WIDGET_GTK)
// defined in nsAppRunner.cpp
extern const char* kAccessibilityLastRunDatePref;

static inline uint32_t
PRTimeToSeconds(PRTime t_usec)
{
  PRTime usec_per_sec = PR_USEC_PER_SEC;
  return uint32_t(t_usec /= usec_per_sec);
}
#endif

a11y::Accessible*
nsBaseWidget::GetRootAccessible()
{
  NS_ENSURE_TRUE(mWidgetListener, nullptr);

  nsIPresShell* presShell = mWidgetListener->GetPresShell();
  NS_ENSURE_TRUE(presShell, nullptr);

  // If container is null then the presshell is not active. This often happens
  // when a preshell is being held onto for fastback.
  nsPresContext* presContext = presShell->GetPresContext();
  NS_ENSURE_TRUE(presContext->GetContainerWeak(), nullptr);

  // Accessible creation might be not safe so use IsSafeToRunScript to
  // make sure it's not created at unsafe times.
  nsAccessibilityService* accService = GetOrCreateAccService();
  if (accService) {
#if defined(XP_WIN) || defined(XP_MACOSX) || defined(MOZ_WIDGET_GTK)
    if (!mAccessibilityInUseFlag) {
      mAccessibilityInUseFlag = true;
      uint32_t now = PRTimeToSeconds(PR_Now());
      Preferences::SetInt(kAccessibilityLastRunDatePref, now);
    }
#endif
    return accService->GetRootDocumentAccessible(presShell, nsContentUtils::IsSafeToRunScript());
  }

  return nullptr;
}

#endif // ACCESSIBILITY

void
nsBaseWidget::StartAsyncScrollbarDrag(const AsyncDragMetrics& aDragMetrics)
{
  if (!AsyncPanZoomEnabled()) {
    return;
  }

  MOZ_ASSERT(XRE_IsParentProcess() && mCompositorSession);

  int layersId = mCompositorSession->RootLayerTreeId();;
  ScrollableLayerGuid guid(layersId, aDragMetrics.mPresShellId, aDragMetrics.mViewId);

  APZThreadUtils::RunOnControllerThread(NewRunnableMethod
    <ScrollableLayerGuid, AsyncDragMetrics>(mAPZC,
                                            &IAPZCTreeManager::StartScrollbarDrag,
                                            guid, aDragMetrics));
}

already_AddRefed<nsIScreen>
nsBaseWidget::GetWidgetScreen()
{
  nsCOMPtr<nsIScreenManager> screenManager;
  screenManager = do_GetService("@mozilla.org/gfx/screenmanager;1");
  if (!screenManager) {
    return nullptr;
  }

  LayoutDeviceIntRect bounds = GetScreenBounds();
  DesktopIntRect deskBounds = RoundedToInt(bounds / GetDesktopToDeviceScale());
  nsCOMPtr<nsIScreen> screen;
  screenManager->ScreenForRect(deskBounds.x, deskBounds.y,
                               deskBounds.width, deskBounds.height,
                               getter_AddRefs(screen));
  return screen.forget();
}

nsresult
nsIWidget::SynthesizeNativeTouchTap(LayoutDeviceIntPoint aPoint, bool aLongTap,
                                    nsIObserver* aObserver)
{
  AutoObserverNotifier notifier(aObserver, "touchtap");

  if (sPointerIdCounter > TOUCH_INJECT_MAX_POINTS) {
    sPointerIdCounter = 0;
  }
  int pointerId = sPointerIdCounter;
  sPointerIdCounter++;
  nsresult rv = SynthesizeNativeTouchPoint(pointerId, TOUCH_CONTACT,
                                           aPoint, 1.0, 90, nullptr);
  if (NS_FAILED(rv)) {
    return rv;
  }

  if (!aLongTap) {
    return SynthesizeNativeTouchPoint(pointerId, TOUCH_REMOVE,
                                      aPoint, 0, 0, nullptr);
  }

  // initiate a long tap
  int elapse = Preferences::GetInt("ui.click_hold_context_menus.delay",
                                   TOUCH_INJECT_LONG_TAP_DEFAULT_MSEC);
  if (!mLongTapTimer) {
    mLongTapTimer = do_CreateInstance(NS_TIMER_CONTRACTID, &rv);
    if (NS_FAILED(rv)) {
      SynthesizeNativeTouchPoint(pointerId, TOUCH_CANCEL,
                                 aPoint, 0, 0, nullptr);
      return NS_ERROR_UNEXPECTED;
    }
    // Windows requires recuring events, so we set this to a smaller window
    // than the pref value.
    int timeout = elapse;
    if (timeout > TOUCH_INJECT_PUMP_TIMER_MSEC) {
      timeout = TOUCH_INJECT_PUMP_TIMER_MSEC;
    }
    mLongTapTimer->InitWithFuncCallback(OnLongTapTimerCallback, this,
                                        timeout,
                                        nsITimer::TYPE_REPEATING_SLACK);
  }

  // If we already have a long tap pending, cancel it. We only allow one long
  // tap to be active at a time.
  if (mLongTapTouchPoint) {
    SynthesizeNativeTouchPoint(mLongTapTouchPoint->mPointerId, TOUCH_CANCEL,
                               mLongTapTouchPoint->mPosition, 0, 0, nullptr);
  }

  mLongTapTouchPoint =
    MakeUnique<LongTapInfo>(pointerId, aPoint,
                            TimeDuration::FromMilliseconds(elapse),
                            aObserver);
  notifier.SkipNotification();  // we'll do it in the long-tap callback
  return NS_OK;
}

// static
void
nsIWidget::OnLongTapTimerCallback(nsITimer* aTimer, void* aClosure)
{
  auto *self = static_cast<nsIWidget *>(aClosure);

  if ((self->mLongTapTouchPoint->mStamp + self->mLongTapTouchPoint->mDuration) >
      TimeStamp::Now()) {
#ifdef XP_WIN
    // Windows needs us to keep pumping feedback to the digitizer, so update
    // the pointer id with the same position.
    self->SynthesizeNativeTouchPoint(self->mLongTapTouchPoint->mPointerId,
                                     TOUCH_CONTACT,
                                     self->mLongTapTouchPoint->mPosition,
                                     1.0, 90, nullptr);
#endif
    return;
  }

  AutoObserverNotifier notifier(self->mLongTapTouchPoint->mObserver, "touchtap");

  // finished, remove the touch point
  self->mLongTapTimer->Cancel();
  self->mLongTapTimer = nullptr;
  self->SynthesizeNativeTouchPoint(self->mLongTapTouchPoint->mPointerId,
                                   TOUCH_REMOVE,
                                   self->mLongTapTouchPoint->mPosition,
                                   0, 0, nullptr);
  self->mLongTapTouchPoint = nullptr;
}

nsresult
nsIWidget::ClearNativeTouchSequence(nsIObserver* aObserver)
{
  AutoObserverNotifier notifier(aObserver, "cleartouch");

  if (!mLongTapTimer) {
    return NS_OK;
  }
  mLongTapTimer->Cancel();
  mLongTapTimer = nullptr;
  SynthesizeNativeTouchPoint(mLongTapTouchPoint->mPointerId, TOUCH_CANCEL,
                             mLongTapTouchPoint->mPosition, 0, 0, nullptr);
  mLongTapTouchPoint = nullptr;
  return NS_OK;
}

MultiTouchInput
nsBaseWidget::UpdateSynthesizedTouchState(MultiTouchInput* aState,
                                          uint32_t aTime,
                                          mozilla::TimeStamp aTimeStamp,
                                          uint32_t aPointerId,
                                          TouchPointerState aPointerState,
                                          LayoutDeviceIntPoint aPoint,
                                          double aPointerPressure,
                                          uint32_t aPointerOrientation)
{
  ScreenIntPoint pointerScreenPoint = ViewAs<ScreenPixel>(aPoint,
      PixelCastJustification::LayoutDeviceIsScreenForBounds);

  // We can't dispatch *aState directly because (a) dispatching
  // it might inadvertently modify it and (b) in the case of touchend or
  // touchcancel events aState will hold the touches that are
  // still down whereas the input dispatched needs to hold the removed
  // touch(es). We use |inputToDispatch| for this purpose.
  MultiTouchInput inputToDispatch;
  inputToDispatch.mInputType = MULTITOUCH_INPUT;
  inputToDispatch.mTime = aTime;
  inputToDispatch.mTimeStamp = aTimeStamp;

  int32_t index = aState->IndexOfTouch((int32_t)aPointerId);
  if (aPointerState == TOUCH_CONTACT) {
    if (index >= 0) {
      // found an existing touch point, update it
      SingleTouchData& point = aState->mTouches[index];
      point.mScreenPoint = pointerScreenPoint;
      point.mRotationAngle = (float)aPointerOrientation;
      point.mForce = (float)aPointerPressure;
      inputToDispatch.mType = MultiTouchInput::MULTITOUCH_MOVE;
    } else {
      // new touch point, add it
      aState->mTouches.AppendElement(SingleTouchData(
          (int32_t)aPointerId,
          pointerScreenPoint,
          ScreenSize(0, 0),
          (float)aPointerOrientation,
          (float)aPointerPressure));
      inputToDispatch.mType = MultiTouchInput::MULTITOUCH_START;
    }
    inputToDispatch.mTouches = aState->mTouches;
  } else {
    MOZ_ASSERT(aPointerState == TOUCH_REMOVE || aPointerState == TOUCH_CANCEL);
    // a touch point is being lifted, so remove it from the stored list
    if (index >= 0) {
      aState->mTouches.RemoveElementAt(index);
    }
    inputToDispatch.mType = (aPointerState == TOUCH_REMOVE
        ? MultiTouchInput::MULTITOUCH_END
        : MultiTouchInput::MULTITOUCH_CANCEL);
    inputToDispatch.mTouches.AppendElement(SingleTouchData(
        (int32_t)aPointerId,
        pointerScreenPoint,
        ScreenSize(0, 0),
        (float)aPointerOrientation,
        (float)aPointerPressure));
  }

  return inputToDispatch;
}

void
nsBaseWidget::RegisterPluginWindowForRemoteUpdates()
{
#if !defined(XP_WIN) && !defined(MOZ_WIDGET_GTK)
  NS_NOTREACHED("nsBaseWidget::RegisterPluginWindowForRemoteUpdates not implemented!");
  return;
#else
  MOZ_ASSERT(NS_IsMainThread());
  void* id = GetNativeData(NS_NATIVE_PLUGIN_ID);
  if (!id) {
    NS_WARNING("This is not a valid native widget!");
    return;
  }
  MOZ_ASSERT(sPluginWidgetList);
  sPluginWidgetList->Put(id, this);
#endif
}

void
nsBaseWidget::UnregisterPluginWindowForRemoteUpdates()
{
#if !defined(XP_WIN) && !defined(MOZ_WIDGET_GTK)
  NS_NOTREACHED("nsBaseWidget::UnregisterPluginWindowForRemoteUpdates not implemented!");
  return;
#else
  MOZ_ASSERT(NS_IsMainThread());
  void* id = GetNativeData(NS_NATIVE_PLUGIN_ID);
  if (!id) {
    NS_WARNING("This is not a valid native widget!");
    return;
  }
  MOZ_ASSERT(sPluginWidgetList);
  sPluginWidgetList->Remove(id);
#endif
}

// static
nsIWidget*
nsIWidget::LookupRegisteredPluginWindow(uintptr_t aWindowID)
{
#if !defined(XP_WIN) && !defined(MOZ_WIDGET_GTK)
  NS_NOTREACHED("nsBaseWidget::LookupRegisteredPluginWindow not implemented!");
  return nullptr;
#else
  MOZ_ASSERT(NS_IsMainThread());
  MOZ_ASSERT(sPluginWidgetList);
  return sPluginWidgetList->GetWeak((void*)aWindowID);
#endif
}

// static
void
nsIWidget::UpdateRegisteredPluginWindowVisibility(uintptr_t aOwnerWidget,
                                                  nsTArray<uintptr_t>& aPluginIds)
{
#if !defined(XP_WIN) && !defined(MOZ_WIDGET_GTK)
  NS_NOTREACHED("nsBaseWidget::UpdateRegisteredPluginWindowVisibility not implemented!");
  return;
#else
  MOZ_ASSERT(NS_IsMainThread());
  MOZ_ASSERT(sPluginWidgetList);

  // Our visible list is associated with a compositor which is associated with
  // a specific top level window. We use the parent widget during iteration
  // to skip the plugin widgets owned by other top level windows.
  for (auto iter = sPluginWidgetList->Iter(); !iter.Done(); iter.Next()) {
    const void* windowId = iter.Key();
    nsIWidget* widget = iter.UserData();

    MOZ_ASSERT(windowId);
    MOZ_ASSERT(widget);

    if (!widget->Destroyed()) {
      if ((uintptr_t)widget->GetParent() == aOwnerWidget) {
        widget->Show(aPluginIds.Contains((uintptr_t)windowId));
      }
    }
  }
#endif
}

#if defined(XP_WIN)
// static
void
nsIWidget::CaptureRegisteredPlugins(uintptr_t aOwnerWidget)
{
  MOZ_ASSERT(NS_IsMainThread());
  MOZ_ASSERT(sPluginWidgetList);

  // Our visible list is associated with a compositor which is associated with
  // a specific top level window. We use the parent widget during iteration
  // to skip the plugin widgets owned by other top level windows.
  for (auto iter = sPluginWidgetList->Iter(); !iter.Done(); iter.Next()) {
    const void* windowId = iter.Key();
    nsIWidget* widget = iter.UserData();

    MOZ_ASSERT(windowId);
    MOZ_ASSERT(widget);

    if (!widget->Destroyed() && widget->IsVisible()) {
      if ((uintptr_t)widget->GetParent() == aOwnerWidget) {
        widget->UpdateScrollCapture();
      }
    }
  }
}

uint64_t
nsBaseWidget::CreateScrollCaptureContainer()
{
  mScrollCaptureContainer =
    LayerManager::CreateImageContainer(ImageContainer::ASYNCHRONOUS);
  if (!mScrollCaptureContainer) {
    NS_WARNING("Failed to create ImageContainer for widget image capture.");
    return ImageContainer::sInvalidAsyncContainerId;
  }

  return mScrollCaptureContainer->GetAsyncContainerHandle().Value();
}

void
nsBaseWidget::UpdateScrollCapture()
{
  // Don't capture if no container or no size.
  if (!mScrollCaptureContainer || mBounds.width <= 0 || mBounds.height <= 0) {
    return;
  }

  // If the derived class cannot take a snapshot, for example due to clipping,
  // then it is responsible for creating a fallback. If null is returned, this
  // means that we want to keep the existing snapshot.
  RefPtr<gfx::SourceSurface> snapshot = CreateScrollSnapshot();
  if (!snapshot) {
    return;
  }

  ImageContainer::NonOwningImage holder(new SourceSurfaceImage(snapshot));

  AutoTArray<ImageContainer::NonOwningImage, 1> imageList;
  imageList.AppendElement(holder);

  mScrollCaptureContainer->SetCurrentImages(imageList);
}

void
nsBaseWidget::DefaultFillScrollCapture(DrawTarget* aSnapshotDrawTarget)
{
  gfx::IntSize dtSize = aSnapshotDrawTarget->GetSize();
  aSnapshotDrawTarget->FillRect(
    gfx::Rect(0, 0, dtSize.width, dtSize.height),
    gfx::ColorPattern(gfx::Color::FromABGR(kScrollCaptureFillColor)),
    gfx::DrawOptions(1.f, gfx::CompositionOp::OP_SOURCE));
  aSnapshotDrawTarget->Flush();
}
#endif

nsIWidget::NativeIMEContext
nsIWidget::GetNativeIMEContext()
{
  return NativeIMEContext(this);
}

nsresult
nsIWidget::OnWindowedPluginKeyEvent(const NativeEventData& aKeyEventData,
                                    nsIKeyEventInPluginCallback* aCallback)
{
  return NS_ERROR_NOT_IMPLEMENTED;
}

namespace mozilla {
namespace widget {

const char*
ToChar(IMEMessage aIMEMessage)
{
  switch (aIMEMessage) {
    case NOTIFY_IME_OF_NOTHING:
      return "NOTIFY_IME_OF_NOTHING";
    case NOTIFY_IME_OF_FOCUS:
      return "NOTIFY_IME_OF_FOCUS";
    case NOTIFY_IME_OF_BLUR:
      return "NOTIFY_IME_OF_BLUR";
    case NOTIFY_IME_OF_SELECTION_CHANGE:
      return "NOTIFY_IME_OF_SELECTION_CHANGE";
    case NOTIFY_IME_OF_TEXT_CHANGE:
      return "NOTIFY_IME_OF_TEXT_CHANGE";
    case NOTIFY_IME_OF_COMPOSITION_EVENT_HANDLED:
      return "NOTIFY_IME_OF_COMPOSITION_EVENT_HANDLED";
    case NOTIFY_IME_OF_POSITION_CHANGE:
      return "NOTIFY_IME_OF_POSITION_CHANGE";
    case NOTIFY_IME_OF_MOUSE_BUTTON_EVENT:
      return "NOTIFY_IME_OF_MOUSE_BUTTON_EVENT";
    case REQUEST_TO_COMMIT_COMPOSITION:
      return "REQUEST_TO_COMMIT_COMPOSITION";
    case REQUEST_TO_CANCEL_COMPOSITION:
      return "REQUEST_TO_CANCEL_COMPOSITION";
    default:
      return "Unexpected value";
  }
}

void
NativeIMEContext::Init(nsIWidget* aWidget)
{
  if (!aWidget) {
    mRawNativeIMEContext = reinterpret_cast<uintptr_t>(nullptr);
    mOriginProcessID = static_cast<uint64_t>(-1);
    return;
  }
  if (!XRE_IsContentProcess()) {
    mRawNativeIMEContext = reinterpret_cast<uintptr_t>(
      aWidget->GetNativeData(NS_RAW_NATIVE_IME_CONTEXT));
    mOriginProcessID = 0;
    return;
  }
  // If this is created in a child process, aWidget is an instance of
  // PuppetWidget which doesn't support NS_RAW_NATIVE_IME_CONTEXT.
  // Instead of that PuppetWidget::GetNativeIMEContext() returns cached
  // native IME context of the parent process.
  *this = aWidget->GetNativeIMEContext();
}

void
NativeIMEContext::InitWithRawNativeIMEContext(void* aRawNativeIMEContext)
{
  if (NS_WARN_IF(!aRawNativeIMEContext)) {
    mRawNativeIMEContext = reinterpret_cast<uintptr_t>(nullptr);
    mOriginProcessID = static_cast<uint64_t>(-1);
    return;
  }
  mRawNativeIMEContext = reinterpret_cast<uintptr_t>(aRawNativeIMEContext);
  mOriginProcessID =
    XRE_IsContentProcess() ? ContentChild::GetSingleton()->GetID() : 0;
}

void
IMENotification::TextChangeDataBase::MergeWith(
                   const IMENotification::TextChangeDataBase& aOther)
{
  MOZ_ASSERT(aOther.IsValid(),
             "Merging data must store valid data");
  MOZ_ASSERT(aOther.mStartOffset <= aOther.mRemovedEndOffset,
             "end of removed text must be same or larger than start");
  MOZ_ASSERT(aOther.mStartOffset <= aOther.mAddedEndOffset,
             "end of added text must be same or larger than start");

  if (!IsValid()) {
    *this = aOther;
    return;
  }

  // |mStartOffset| and |mRemovedEndOffset| represent all replaced or removed
  // text ranges.  I.e., mStartOffset should be the smallest offset of all
  // modified text ranges in old text.  |mRemovedEndOffset| should be the
  // largest end offset in old text of all modified text ranges.
  // |mAddedEndOffset| represents the end offset of all inserted text ranges.
  // I.e., only this is an offset in new text.
  // In other words, between mStartOffset and |mRemovedEndOffset| of the
  // premodified text was already removed.  And some text whose length is
  // |mAddedEndOffset - mStartOffset| is inserted to |mStartOffset|.  I.e.,
  // this allows IME to mark dirty the modified text range with |mStartOffset|
  // and |mRemovedEndOffset| if IME stores all text of the focused editor and
  // to compute new text length with |mAddedEndOffset| and |mRemovedEndOffset|.
  // Additionally, IME can retrieve only the text between |mStartOffset| and
  // |mAddedEndOffset| for updating stored text.

  // For comparing new and old |mStartOffset|/|mRemovedEndOffset| values, they
  // should be adjusted to be in same text. The |newData.mStartOffset| and
  // |newData.mRemovedEndOffset| should be computed as in old text because
  // |mStartOffset| and |mRemovedEndOffset| represent the modified text range
  // in the old text but even if some text before the values of the newData
  // has already been modified, the values don't include the changes.

  // For comparing new and old |mAddedEndOffset| values, they should be
  // adjusted to be in same text.  The |oldData.mAddedEndOffset| should be
  // computed as in the new text because |mAddedEndOffset| indicates the end
  // offset of inserted text in the new text but |oldData.mAddedEndOffset|
  // doesn't include any changes of the text before |newData.mAddedEndOffset|.

  const TextChangeDataBase& newData = aOther;
  const TextChangeDataBase oldData = *this;

  // mCausedOnlyByComposition should be true only when all changes are caused
  // by composition.
  mCausedOnlyByComposition =
    newData.mCausedOnlyByComposition && oldData.mCausedOnlyByComposition;

  // mIncludingChangesWithoutComposition should be true if at least one of
  // merged changes occurred without composition.
  mIncludingChangesWithoutComposition =
    newData.mIncludingChangesWithoutComposition ||
      oldData.mIncludingChangesWithoutComposition;

  // mIncludingChangesDuringComposition should be true when at least one of
  // the merged non-composition changes occurred during the latest composition.
  if (!newData.mCausedOnlyByComposition &&
      !newData.mIncludingChangesDuringComposition) {
    MOZ_ASSERT(newData.mIncludingChangesWithoutComposition);
    MOZ_ASSERT(mIncludingChangesWithoutComposition);
    // If new change is neither caused by composition nor occurred during
    // composition, set mIncludingChangesDuringComposition to false because
    // IME doesn't want outdated text changes as text change during current
    // composition.
    mIncludingChangesDuringComposition = false;
  } else {
    // Otherwise, set mIncludingChangesDuringComposition to true if either
    // oldData or newData includes changes during composition.
    mIncludingChangesDuringComposition =
      newData.mIncludingChangesDuringComposition ||
        oldData.mIncludingChangesDuringComposition;
  }

  if (newData.mStartOffset >= oldData.mAddedEndOffset) {
    // Case 1:
    // If new start is after old end offset of added text, it means that text
    // after the modified range is modified.  Like:
    // added range of old change:             +----------+
    // removed range of new change:                           +----------+
    // So, the old start offset is always the smaller offset.
    mStartOffset = oldData.mStartOffset;
    // The new end offset of removed text is moved by the old change and we
    // need to cancel the move of the old change for comparing the offsets in
    // same text because it doesn't make sensce to compare offsets in different
    // text.
    uint32_t newRemovedEndOffsetInOldText =
      newData.mRemovedEndOffset - oldData.Difference();
    mRemovedEndOffset =
      std::max(newRemovedEndOffsetInOldText, oldData.mRemovedEndOffset);
    // The new end offset of added text is always the larger offset.
    mAddedEndOffset = newData.mAddedEndOffset;
    return;
  }

  if (newData.mStartOffset >= oldData.mStartOffset) {
    // If new start is in the modified range, it means that new data changes
    // a part or all of the range.
    mStartOffset = oldData.mStartOffset;
    if (newData.mRemovedEndOffset >= oldData.mAddedEndOffset) {
      // Case 2:
      // If new end of removed text is greater than old end of added text, it
      // means that all or a part of modified range modified again and text
      // after the modified range is also modified.  Like:
      // added range of old change:             +----------+
      // removed range of new change:                   +----------+
      // So, the new removed end offset is moved by the old change and we need
      // to cancel the move of the old change for comparing the offsets in the
      // same text because it doesn't make sense to compare the offsets in
      // different text.
      uint32_t newRemovedEndOffsetInOldText =
        newData.mRemovedEndOffset - oldData.Difference();
      mRemovedEndOffset =
        std::max(newRemovedEndOffsetInOldText, oldData.mRemovedEndOffset);
      // The old end of added text is replaced by new change. So, it should be
      // same as the new start.  On the other hand, the new added end offset is
      // always same or larger.  Therefore, the merged end offset of added
      // text should be the new end offset of added text.
      mAddedEndOffset = newData.mAddedEndOffset;
      return;
    }

    // Case 3:
    // If new end of removed text is less than old end of added text, it means
    // that only a part of the modified range is modified again.  Like:
    // added range of old change:             +------------+
    // removed range of new change:               +-----+
    // So, the new end offset of removed text should be same as the old end
    // offset of removed text.  Therefore, the merged end offset of removed
    // text should be the old text change's |mRemovedEndOffset|.
    mRemovedEndOffset = oldData.mRemovedEndOffset;
    // The old end of added text is moved by new change.  So, we need to cancel
    // the move of the new change for comparing the offsets in same text.
    uint32_t oldAddedEndOffsetInNewText =
      oldData.mAddedEndOffset + newData.Difference();
    mAddedEndOffset =
      std::max(newData.mAddedEndOffset, oldAddedEndOffsetInNewText);
    return;
  }

  if (newData.mRemovedEndOffset >= oldData.mStartOffset) {
    // If new end of removed text is greater than old start (and new start is
    // less than old start), it means that a part of modified range is modified
    // again and some new text before the modified range is also modified.
    MOZ_ASSERT(newData.mStartOffset < oldData.mStartOffset,
      "new start offset should be less than old one here");
    mStartOffset = newData.mStartOffset;
    if (newData.mRemovedEndOffset >= oldData.mAddedEndOffset) {
      // Case 4:
      // If new end of removed text is greater than old end of added text, it
      // means that all modified text and text after the modified range is
      // modified.  Like:
      // added range of old change:             +----------+
      // removed range of new change:        +------------------+
      // So, the new end of removed text is moved by the old change.  Therefore,
      // we need to cancel the move of the old change for comparing the offsets
      // in same text because it doesn't make sense to compare the offsets in
      // different text.
      uint32_t newRemovedEndOffsetInOldText =
        newData.mRemovedEndOffset - oldData.Difference();
      mRemovedEndOffset =
        std::max(newRemovedEndOffsetInOldText, oldData.mRemovedEndOffset);
      // The old end of added text is replaced by new change.  So, the old end
      // offset of added text is same as new text change's start offset.  Then,
      // new change's end offset of added text is always same or larger than
      // it.  Therefore, merged end offset of added text is always the new end
      // offset of added text.
      mAddedEndOffset = newData.mAddedEndOffset;
      return;
    }

    // Case 5:
    // If new end of removed text is less than old end of added text, it
    // means that only a part of the modified range is modified again.  Like:
    // added range of old change:             +----------+
    // removed range of new change:      +----------+
    // So, the new end of removed text should be same as old end of removed
    // text for preventing end of removed text to be modified.  Therefore,
    // merged end offset of removed text is always the old end offset of removed
    // text.
    mRemovedEndOffset = oldData.mRemovedEndOffset;
    // The old end of added text is moved by this change.  So, we need to
    // cancel the move of the new change for comparing the offsets in same text
    // because it doesn't make sense to compare the offsets in different text.
    uint32_t oldAddedEndOffsetInNewText =
      oldData.mAddedEndOffset + newData.Difference();
    mAddedEndOffset =
      std::max(newData.mAddedEndOffset, oldAddedEndOffsetInNewText);
    return;
  }

  // Case 6:
  // Otherwise, i.e., both new end of added text and new start are less than
  // old start, text before the modified range is modified.  Like:
  // added range of old change:                  +----------+
  // removed range of new change: +----------+
  MOZ_ASSERT(newData.mStartOffset < oldData.mStartOffset,
    "new start offset should be less than old one here");
  mStartOffset = newData.mStartOffset;
  MOZ_ASSERT(newData.mRemovedEndOffset < oldData.mRemovedEndOffset,
     "new removed end offset should be less than old one here");
  mRemovedEndOffset = oldData.mRemovedEndOffset;
  // The end of added text should be adjusted with the new difference.
  uint32_t oldAddedEndOffsetInNewText =
    oldData.mAddedEndOffset + newData.Difference();
  mAddedEndOffset =
    std::max(newData.mAddedEndOffset, oldAddedEndOffsetInNewText);
}

#ifdef DEBUG

// Let's test the code of merging multiple text change data in debug build
// and crash if one of them fails because this feature is very complex but
// cannot be tested with mochitest.
void
IMENotification::TextChangeDataBase::Test()
{
  static bool gTestTextChangeEvent = true;
  if (!gTestTextChangeEvent) {
    return;
  }
  gTestTextChangeEvent = false;

  /****************************************************************************
   * Case 1
   ****************************************************************************/

  // Appending text
  MergeWith(TextChangeData(10, 10, 20, false, false));
  MergeWith(TextChangeData(20, 20, 35, false, false));
  MOZ_ASSERT(mStartOffset == 10,
    "Test 1-1-1: mStartOffset should be the first offset");
  MOZ_ASSERT(mRemovedEndOffset == 10, // 20 - (20 - 10)
    "Test 1-1-2: mRemovedEndOffset should be the first end of removed text");
  MOZ_ASSERT(mAddedEndOffset == 35,
    "Test 1-1-3: mAddedEndOffset should be the last end of added text");
  Clear();

  // Removing text (longer line -> shorter line)
  MergeWith(TextChangeData(10, 20, 10, false, false));
  MergeWith(TextChangeData(10, 30, 10, false, false));
  MOZ_ASSERT(mStartOffset == 10,
    "Test 1-2-1: mStartOffset should be the first offset");
  MOZ_ASSERT(mRemovedEndOffset == 40, // 30 + (10 - 20)
    "Test 1-2-2: mRemovedEndOffset should be the the last end of removed text "
    "with already removed length");
  MOZ_ASSERT(mAddedEndOffset == 10,
    "Test 1-2-3: mAddedEndOffset should be the last end of added text");
  Clear();

  // Removing text (shorter line -> longer line)
  MergeWith(TextChangeData(10, 20, 10, false, false));
  MergeWith(TextChangeData(10, 15, 10, false, false));
  MOZ_ASSERT(mStartOffset == 10,
    "Test 1-3-1: mStartOffset should be the first offset");
  MOZ_ASSERT(mRemovedEndOffset == 25, // 15 + (10 - 20)
    "Test 1-3-2: mRemovedEndOffset should be the the last end of removed text "
    "with already removed length");
  MOZ_ASSERT(mAddedEndOffset == 10,
    "Test 1-3-3: mAddedEndOffset should be the last end of added text");
  Clear();

  // Appending text at different point (not sure if actually occurs)
  MergeWith(TextChangeData(10, 10, 20, false, false));
  MergeWith(TextChangeData(55, 55, 60, false, false));
  MOZ_ASSERT(mStartOffset == 10,
    "Test 1-4-1: mStartOffset should be the smallest offset");
  MOZ_ASSERT(mRemovedEndOffset == 45, // 55 - (10 - 20)
    "Test 1-4-2: mRemovedEndOffset should be the the largest end of removed "
    "text without already added length");
  MOZ_ASSERT(mAddedEndOffset == 60,
    "Test 1-4-3: mAddedEndOffset should be the last end of added text");
  Clear();

  // Removing text at different point (not sure if actually occurs)
  MergeWith(TextChangeData(10, 20, 10, false, false));
  MergeWith(TextChangeData(55, 68, 55, false, false));
  MOZ_ASSERT(mStartOffset == 10,
    "Test 1-5-1: mStartOffset should be the smallest offset");
  MOZ_ASSERT(mRemovedEndOffset == 78, // 68 - (10 - 20)
    "Test 1-5-2: mRemovedEndOffset should be the the largest end of removed "
    "text with already removed length");
  MOZ_ASSERT(mAddedEndOffset == 55,
    "Test 1-5-3: mAddedEndOffset should be the largest end of added text");
  Clear();

  // Replacing text and append text (becomes longer)
  MergeWith(TextChangeData(30, 35, 32, false, false));
  MergeWith(TextChangeData(32, 32, 40, false, false));
  MOZ_ASSERT(mStartOffset == 30,
    "Test 1-6-1: mStartOffset should be the smallest offset");
  MOZ_ASSERT(mRemovedEndOffset == 35, // 32 - (32 - 35)
    "Test 1-6-2: mRemovedEndOffset should be the the first end of removed "
    "text");
  MOZ_ASSERT(mAddedEndOffset == 40,
    "Test 1-6-3: mAddedEndOffset should be the last end of added text");
  Clear();

  // Replacing text and append text (becomes shorter)
  MergeWith(TextChangeData(30, 35, 32, false, false));
  MergeWith(TextChangeData(32, 32, 33, false, false));
  MOZ_ASSERT(mStartOffset == 30,
    "Test 1-7-1: mStartOffset should be the smallest offset");
  MOZ_ASSERT(mRemovedEndOffset == 35, // 32 - (32 - 35)
    "Test 1-7-2: mRemovedEndOffset should be the the first end of removed "
    "text");
  MOZ_ASSERT(mAddedEndOffset == 33,
    "Test 1-7-3: mAddedEndOffset should be the last end of added text");
  Clear();

  // Removing text and replacing text after first range (not sure if actually
  // occurs)
  MergeWith(TextChangeData(30, 35, 30, false, false));
  MergeWith(TextChangeData(32, 34, 48, false, false));
  MOZ_ASSERT(mStartOffset == 30,
    "Test 1-8-1: mStartOffset should be the smallest offset");
  MOZ_ASSERT(mRemovedEndOffset == 39, // 34 - (30 - 35)
    "Test 1-8-2: mRemovedEndOffset should be the the first end of removed text "
    "without already removed text");
  MOZ_ASSERT(mAddedEndOffset == 48,
    "Test 1-8-3: mAddedEndOffset should be the last end of added text");
  Clear();

  // Removing text and replacing text after first range (not sure if actually
  // occurs)
  MergeWith(TextChangeData(30, 35, 30, false, false));
  MergeWith(TextChangeData(32, 38, 36, false, false));
  MOZ_ASSERT(mStartOffset == 30,
    "Test 1-9-1: mStartOffset should be the smallest offset");
  MOZ_ASSERT(mRemovedEndOffset == 43, // 38 - (30 - 35)
    "Test 1-9-2: mRemovedEndOffset should be the the first end of removed text "
    "without already removed text");
  MOZ_ASSERT(mAddedEndOffset == 36,
    "Test 1-9-3: mAddedEndOffset should be the last end of added text");
  Clear();

  /****************************************************************************
   * Case 2
   ****************************************************************************/

  // Replacing text in around end of added text (becomes shorter) (not sure
  // if actually occurs)
  MergeWith(TextChangeData(50, 50, 55, false, false));
  MergeWith(TextChangeData(53, 60, 54, false, false));
  MOZ_ASSERT(mStartOffset == 50,
    "Test 2-1-1: mStartOffset should be the smallest offset");
  MOZ_ASSERT(mRemovedEndOffset == 55, // 60 - (55 - 50)
    "Test 2-1-2: mRemovedEndOffset should be the the last end of removed text "
    "without already added text length");
  MOZ_ASSERT(mAddedEndOffset == 54,
    "Test 2-1-3: mAddedEndOffset should be the last end of added text");
  Clear();

  // Replacing text around end of added text (becomes longer) (not sure
  // if actually occurs)
  MergeWith(TextChangeData(50, 50, 55, false, false));
  MergeWith(TextChangeData(54, 62, 68, false, false));
  MOZ_ASSERT(mStartOffset == 50,
    "Test 2-2-1: mStartOffset should be the smallest offset");
  MOZ_ASSERT(mRemovedEndOffset == 57, // 62 - (55 - 50)
    "Test 2-2-2: mRemovedEndOffset should be the the last end of removed text "
    "without already added text length");
  MOZ_ASSERT(mAddedEndOffset == 68,
    "Test 2-2-3: mAddedEndOffset should be the last end of added text");
  Clear();

  // Replacing text around end of replaced text (became shorter) (not sure if
  // actually occurs)
  MergeWith(TextChangeData(36, 48, 45, false, false));
  MergeWith(TextChangeData(43, 50, 49, false, false));
  MOZ_ASSERT(mStartOffset == 36,
    "Test 2-3-1: mStartOffset should be the smallest offset");
  MOZ_ASSERT(mRemovedEndOffset == 53, // 50 - (45 - 48)
    "Test 2-3-2: mRemovedEndOffset should be the the last end of removed text "
    "without already removed text length");
  MOZ_ASSERT(mAddedEndOffset == 49,
    "Test 2-3-3: mAddedEndOffset should be the last end of added text");
  Clear();

  // Replacing text around end of replaced text (became longer) (not sure if
  // actually occurs)
  MergeWith(TextChangeData(36, 52, 53, false, false));
  MergeWith(TextChangeData(43, 68, 61, false, false));
  MOZ_ASSERT(mStartOffset == 36,
    "Test 2-4-1: mStartOffset should be the smallest offset");
  MOZ_ASSERT(mRemovedEndOffset == 67, // 68 - (53 - 52)
    "Test 2-4-2: mRemovedEndOffset should be the the last end of removed text "
    "without already added text length");
  MOZ_ASSERT(mAddedEndOffset == 61,
    "Test 2-4-3: mAddedEndOffset should be the last end of added text");
  Clear();

  /****************************************************************************
   * Case 3
   ****************************************************************************/

  // Appending text in already added text (not sure if actually occurs)
  MergeWith(TextChangeData(10, 10, 20, false, false));
  MergeWith(TextChangeData(15, 15, 30, false, false));
  MOZ_ASSERT(mStartOffset == 10,
    "Test 3-1-1: mStartOffset should be the smallest offset");
  MOZ_ASSERT(mRemovedEndOffset == 10,
    "Test 3-1-2: mRemovedEndOffset should be the the first end of removed text");
  MOZ_ASSERT(mAddedEndOffset == 35, // 20 + (30 - 15)
    "Test 3-1-3: mAddedEndOffset should be the first end of added text with "
    "added text length by the new change");
  Clear();

  // Replacing text in added text (not sure if actually occurs)
  MergeWith(TextChangeData(50, 50, 55, false, false));
  MergeWith(TextChangeData(52, 53, 56, false, false));
  MOZ_ASSERT(mStartOffset == 50,
    "Test 3-2-1: mStartOffset should be the smallest offset");
  MOZ_ASSERT(mRemovedEndOffset == 50,
    "Test 3-2-2: mRemovedEndOffset should be the the first end of removed text");
  MOZ_ASSERT(mAddedEndOffset == 58, // 55 + (56 - 53)
    "Test 3-2-3: mAddedEndOffset should be the first end of added text with "
    "added text length by the new change");
  Clear();

  // Replacing text in replaced text (became shorter) (not sure if actually
  // occurs)
  MergeWith(TextChangeData(36, 48, 45, false, false));
  MergeWith(TextChangeData(37, 38, 50, false, false));
  MOZ_ASSERT(mStartOffset == 36,
    "Test 3-3-1: mStartOffset should be the smallest offset");
  MOZ_ASSERT(mRemovedEndOffset == 48,
    "Test 3-3-2: mRemovedEndOffset should be the the first end of removed text");
  MOZ_ASSERT(mAddedEndOffset == 57, // 45 + (50 - 38)
    "Test 3-3-3: mAddedEndOffset should be the first end of added text with "
    "added text length by the new change");
  Clear();

  // Replacing text in replaced text (became longer) (not sure if actually
  // occurs)
  MergeWith(TextChangeData(32, 48, 53, false, false));
  MergeWith(TextChangeData(43, 50, 52, false, false));
  MOZ_ASSERT(mStartOffset == 32,
    "Test 3-4-1: mStartOffset should be the smallest offset");
  MOZ_ASSERT(mRemovedEndOffset == 48,
    "Test 3-4-2: mRemovedEndOffset should be the the last end of removed text "
    "without already added text length");
  MOZ_ASSERT(mAddedEndOffset == 55, // 53 + (52 - 50)
    "Test 3-4-3: mAddedEndOffset should be the first end of added text with "
    "added text length by the new change");
  Clear();

  // Replacing text in replaced text (became shorter) (not sure if actually
  // occurs)
  MergeWith(TextChangeData(36, 48, 50, false, false));
  MergeWith(TextChangeData(37, 49, 47, false, false));
  MOZ_ASSERT(mStartOffset == 36,
    "Test 3-5-1: mStartOffset should be the smallest offset");
  MOZ_ASSERT(mRemovedEndOffset == 48,
    "Test 3-5-2: mRemovedEndOffset should be the the first end of removed "
    "text");
  MOZ_ASSERT(mAddedEndOffset == 48, // 50 + (47 - 49)
    "Test 3-5-3: mAddedEndOffset should be the first end of added text without "
    "removed text length by the new change");
  Clear();

  // Replacing text in replaced text (became longer) (not sure if actually
  // occurs)
  MergeWith(TextChangeData(32, 48, 53, false, false));
  MergeWith(TextChangeData(43, 50, 47, false, false));
  MOZ_ASSERT(mStartOffset == 32,
    "Test 3-6-1: mStartOffset should be the smallest offset");
  MOZ_ASSERT(mRemovedEndOffset == 48,
    "Test 3-6-2: mRemovedEndOffset should be the the last end of removed text "
    "without already added text length");
  MOZ_ASSERT(mAddedEndOffset == 50, // 53 + (47 - 50)
    "Test 3-6-3: mAddedEndOffset should be the first end of added text without "
    "removed text length by the new change");
  Clear();

  /****************************************************************************
   * Case 4
   ****************************************************************************/

  // Replacing text all of already append text (not sure if actually occurs)
  MergeWith(TextChangeData(50, 50, 55, false, false));
  MergeWith(TextChangeData(44, 66, 68, false, false));
  MOZ_ASSERT(mStartOffset == 44,
    "Test 4-1-1: mStartOffset should be the smallest offset");
  MOZ_ASSERT(mRemovedEndOffset == 61, // 66 - (55 - 50)
    "Test 4-1-2: mRemovedEndOffset should be the the last end of removed text "
    "without already added text length");
  MOZ_ASSERT(mAddedEndOffset == 68,
    "Test 4-1-3: mAddedEndOffset should be the last end of added text");
  Clear();

  // Replacing text around a point in which text was removed (not sure if
  // actually occurs)
  MergeWith(TextChangeData(50, 62, 50, false, false));
  MergeWith(TextChangeData(44, 66, 68, false, false));
  MOZ_ASSERT(mStartOffset == 44,
    "Test 4-2-1: mStartOffset should be the smallest offset");
  MOZ_ASSERT(mRemovedEndOffset == 78, // 66 - (50 - 62)
    "Test 4-2-2: mRemovedEndOffset should be the the last end of removed text "
    "without already removed text length");
  MOZ_ASSERT(mAddedEndOffset == 68,
    "Test 4-2-3: mAddedEndOffset should be the last end of added text");
  Clear();

  // Replacing text all replaced text (became shorter) (not sure if actually
  // occurs)
  MergeWith(TextChangeData(50, 62, 60, false, false));
  MergeWith(TextChangeData(49, 128, 130, false, false));
  MOZ_ASSERT(mStartOffset == 49,
    "Test 4-3-1: mStartOffset should be the smallest offset");
  MOZ_ASSERT(mRemovedEndOffset == 130, // 128 - (60 - 62)
    "Test 4-3-2: mRemovedEndOffset should be the the last end of removed text "
    "without already removed text length");
  MOZ_ASSERT(mAddedEndOffset == 130,
    "Test 4-3-3: mAddedEndOffset should be the last end of added text");
  Clear();

  // Replacing text all replaced text (became longer) (not sure if actually
  // occurs)
  MergeWith(TextChangeData(50, 61, 73, false, false));
  MergeWith(TextChangeData(44, 100, 50, false, false));
  MOZ_ASSERT(mStartOffset == 44,
    "Test 4-4-1: mStartOffset should be the smallest offset");
  MOZ_ASSERT(mRemovedEndOffset == 88, // 100 - (73 - 61)
    "Test 4-4-2: mRemovedEndOffset should be the the last end of removed text "
    "with already added text length");
  MOZ_ASSERT(mAddedEndOffset == 50,
    "Test 4-4-3: mAddedEndOffset should be the last end of added text");
  Clear();

  /****************************************************************************
   * Case 5
   ****************************************************************************/

  // Replacing text around start of added text (not sure if actually occurs)
  MergeWith(TextChangeData(50, 50, 55, false, false));
  MergeWith(TextChangeData(48, 52, 49, false, false));
  MOZ_ASSERT(mStartOffset == 48,
    "Test 5-1-1: mStartOffset should be the smallest offset");
  MOZ_ASSERT(mRemovedEndOffset == 50,
    "Test 5-1-2: mRemovedEndOffset should be the the first end of removed "
    "text");
  MOZ_ASSERT(mAddedEndOffset == 52, // 55 + (52 - 49)
    "Test 5-1-3: mAddedEndOffset should be the first end of added text with "
    "added text length by the new change");
  Clear();

  // Replacing text around start of replaced text (became shorter) (not sure if
  // actually occurs)
  MergeWith(TextChangeData(50, 60, 58, false, false));
  MergeWith(TextChangeData(43, 50, 48, false, false));
  MOZ_ASSERT(mStartOffset == 43,
    "Test 5-2-1: mStartOffset should be the smallest offset");
  MOZ_ASSERT(mRemovedEndOffset == 60,
    "Test 5-2-2: mRemovedEndOffset should be the the first end of removed "
    "text");
  MOZ_ASSERT(mAddedEndOffset == 56, // 58 + (48 - 50)
    "Test 5-2-3: mAddedEndOffset should be the first end of added text without "
    "removed text length by the new change");
  Clear();

  // Replacing text around start of replaced text (became longer) (not sure if
  // actually occurs)
  MergeWith(TextChangeData(50, 60, 68, false, false));
  MergeWith(TextChangeData(43, 55, 53, false, false));
  MOZ_ASSERT(mStartOffset == 43,
    "Test 5-3-1: mStartOffset should be the smallest offset");
  MOZ_ASSERT(mRemovedEndOffset == 60,
    "Test 5-3-2: mRemovedEndOffset should be the the first end of removed "
    "text");
  MOZ_ASSERT(mAddedEndOffset == 66, // 68 + (53 - 55)
    "Test 5-3-3: mAddedEndOffset should be the first end of added text without "
    "removed text length by the new change");
  Clear();

  // Replacing text around start of replaced text (became shorter) (not sure if
  // actually occurs)
  MergeWith(TextChangeData(50, 60, 58, false, false));
  MergeWith(TextChangeData(43, 50, 128, false, false));
  MOZ_ASSERT(mStartOffset == 43,
    "Test 5-4-1: mStartOffset should be the smallest offset");
  MOZ_ASSERT(mRemovedEndOffset == 60,
    "Test 5-4-2: mRemovedEndOffset should be the the first end of removed "
    "text");
  MOZ_ASSERT(mAddedEndOffset == 136, // 58 + (128 - 50)
    "Test 5-4-3: mAddedEndOffset should be the first end of added text with "
    "added text length by the new change");
  Clear();

  // Replacing text around start of replaced text (became longer) (not sure if
  // actually occurs)
  MergeWith(TextChangeData(50, 60, 68, false, false));
  MergeWith(TextChangeData(43, 55, 65, false, false));
  MOZ_ASSERT(mStartOffset == 43,
    "Test 5-5-1: mStartOffset should be the smallest offset");
  MOZ_ASSERT(mRemovedEndOffset == 60,
    "Test 5-5-2: mRemovedEndOffset should be the the first end of removed "
    "text");
  MOZ_ASSERT(mAddedEndOffset == 78, // 68 + (65 - 55)
    "Test 5-5-3: mAddedEndOffset should be the first end of added text with "
    "added text length by the new change");
  Clear();

  /****************************************************************************
   * Case 6
   ****************************************************************************/

  // Appending text before already added text (not sure if actually occurs)
  MergeWith(TextChangeData(30, 30, 45, false, false));
  MergeWith(TextChangeData(10, 10, 20, false, false));
  MOZ_ASSERT(mStartOffset == 10,
    "Test 6-1-1: mStartOffset should be the smallest offset");
  MOZ_ASSERT(mRemovedEndOffset == 30,
    "Test 6-1-2: mRemovedEndOffset should be the the largest end of removed "
    "text");
  MOZ_ASSERT(mAddedEndOffset == 55, // 45 + (20 - 10)
    "Test 6-1-3: mAddedEndOffset should be the first end of added text with "
    "added text length by the new change");
  Clear();

  // Removing text before already removed text (not sure if actually occurs)
  MergeWith(TextChangeData(30, 35, 30, false, false));
  MergeWith(TextChangeData(10, 25, 10, false, false));
  MOZ_ASSERT(mStartOffset == 10,
    "Test 6-2-1: mStartOffset should be the smallest offset");
  MOZ_ASSERT(mRemovedEndOffset == 35,
    "Test 6-2-2: mRemovedEndOffset should be the the largest end of removed "
    "text");
  MOZ_ASSERT(mAddedEndOffset == 15, // 30 - (25 - 10)
    "Test 6-2-3: mAddedEndOffset should be the first end of added text with "
    "removed text length by the new change");
  Clear();

  // Replacing text before already replaced text (not sure if actually occurs)
  MergeWith(TextChangeData(50, 65, 70, false, false));
  MergeWith(TextChangeData(13, 24, 15, false, false));
  MOZ_ASSERT(mStartOffset == 13,
    "Test 6-3-1: mStartOffset should be the smallest offset");
  MOZ_ASSERT(mRemovedEndOffset == 65,
    "Test 6-3-2: mRemovedEndOffset should be the the largest end of removed "
    "text");
  MOZ_ASSERT(mAddedEndOffset == 61, // 70 + (15 - 24)
    "Test 6-3-3: mAddedEndOffset should be the first end of added text without "
    "removed text length by the new change");
  Clear();

  // Replacing text before already replaced text (not sure if actually occurs)
  MergeWith(TextChangeData(50, 65, 70, false, false));
  MergeWith(TextChangeData(13, 24, 36, false, false));
  MOZ_ASSERT(mStartOffset == 13,
    "Test 6-4-1: mStartOffset should be the smallest offset");
  MOZ_ASSERT(mRemovedEndOffset == 65,
    "Test 6-4-2: mRemovedEndOffset should be the the largest end of removed "
    "text");
  MOZ_ASSERT(mAddedEndOffset == 82, // 70 + (36 - 24)
    "Test 6-4-3: mAddedEndOffset should be the first end of added text without "
    "removed text length by the new change");
  Clear();
}

#endif // #ifdef DEBUG

} // namespace widget
} // namespace mozilla

#ifdef DEBUG
//////////////////////////////////////////////////////////////
//
// Convert a GUI event message code to a string.
// Makes it a lot easier to debug events.
//
// See gtk/nsWidget.cpp and windows/nsWindow.cpp
// for a DebugPrintEvent() function that uses
// this.
//
//////////////////////////////////////////////////////////////
/* static */ nsAutoString
nsBaseWidget::debug_GuiEventToString(WidgetGUIEvent* aGuiEvent)
{
  NS_ASSERTION(nullptr != aGuiEvent,"cmon, null gui event.");

  nsAutoString eventName(NS_LITERAL_STRING("UNKNOWN"));

#define _ASSIGN_eventName(_value,_name)\
case _value: eventName.AssignLiteral(_name) ; break

  switch(aGuiEvent->mMessage)
  {
    _ASSIGN_eventName(eBlur,"eBlur");
    _ASSIGN_eventName(eDrop,"eDrop");
    _ASSIGN_eventName(eDragEnter,"eDragEnter");
    _ASSIGN_eventName(eDragExit,"eDragExit");
    _ASSIGN_eventName(eDragOver,"eDragOver");
    _ASSIGN_eventName(eEditorInput,"eEditorInput");
    _ASSIGN_eventName(eFocus,"eFocus");
    _ASSIGN_eventName(eFocusIn,"eFocusIn");
    _ASSIGN_eventName(eFocusOut,"eFocusOut");
    _ASSIGN_eventName(eFormSelect,"eFormSelect");
    _ASSIGN_eventName(eFormChange,"eFormChange");
    _ASSIGN_eventName(eFormReset,"eFormReset");
    _ASSIGN_eventName(eFormSubmit,"eFormSubmit");
    _ASSIGN_eventName(eImageAbort,"eImageAbort");
    _ASSIGN_eventName(eLoadError,"eLoadError");
    _ASSIGN_eventName(eKeyDown,"eKeyDown");
    _ASSIGN_eventName(eKeyPress,"eKeyPress");
    _ASSIGN_eventName(eKeyUp,"eKeyUp");
    _ASSIGN_eventName(eMouseEnterIntoWidget,"eMouseEnterIntoWidget");
    _ASSIGN_eventName(eMouseExitFromWidget,"eMouseExitFromWidget");
    _ASSIGN_eventName(eMouseDown,"eMouseDown");
    _ASSIGN_eventName(eMouseUp,"eMouseUp");
    _ASSIGN_eventName(eMouseClick,"eMouseClick");
    _ASSIGN_eventName(eMouseAuxClick,"eMouseAuxClick");
    _ASSIGN_eventName(eMouseDoubleClick,"eMouseDoubleClick");
    _ASSIGN_eventName(eMouseMove,"eMouseMove");
    _ASSIGN_eventName(eLoad,"eLoad");
    _ASSIGN_eventName(ePopState,"ePopState");
    _ASSIGN_eventName(eBeforeScriptExecute,"eBeforeScriptExecute");
    _ASSIGN_eventName(eAfterScriptExecute,"eAfterScriptExecute");
    _ASSIGN_eventName(eUnload,"eUnload");
    _ASSIGN_eventName(eHashChange,"eHashChange");
    _ASSIGN_eventName(eReadyStateChange,"eReadyStateChange");
    _ASSIGN_eventName(eXULBroadcast, "eXULBroadcast");
    _ASSIGN_eventName(eXULCommandUpdate, "eXULCommandUpdate");

#undef _ASSIGN_eventName

  default:
    {
      char buf[32];

      SprintfLiteral(buf,"UNKNOWN: %d",aGuiEvent->mMessage);

      CopyASCIItoUTF16(buf, eventName);
    }
    break;
  }

  return nsAutoString(eventName);
}
//////////////////////////////////////////////////////////////
//
// Code to deal with paint and event debug prefs.
//
//////////////////////////////////////////////////////////////
struct PrefPair
{
  const char * name;
  bool value;
};

static PrefPair debug_PrefValues[] =
{
  { "nglayout.debug.crossing_event_dumping", false },
  { "nglayout.debug.event_dumping", false },
  { "nglayout.debug.invalidate_dumping", false },
  { "nglayout.debug.motion_event_dumping", false },
  { "nglayout.debug.paint_dumping", false },
  { "nglayout.debug.paint_flashing", false }
};

//////////////////////////////////////////////////////////////
bool
nsBaseWidget::debug_GetCachedBoolPref(const char * aPrefName)
{
  NS_ASSERTION(nullptr != aPrefName,"cmon, pref name is null.");

  for (uint32_t i = 0; i < ArrayLength(debug_PrefValues); i++)
  {
    if (strcmp(debug_PrefValues[i].name, aPrefName) == 0)
    {
      return debug_PrefValues[i].value;
    }
  }

  return false;
}
//////////////////////////////////////////////////////////////
static void debug_SetCachedBoolPref(const char * aPrefName,bool aValue)
{
  NS_ASSERTION(nullptr != aPrefName,"cmon, pref name is null.");

  for (uint32_t i = 0; i < ArrayLength(debug_PrefValues); i++)
  {
    if (strcmp(debug_PrefValues[i].name, aPrefName) == 0)
    {
      debug_PrefValues[i].value = aValue;

      return;
    }
  }

  NS_ASSERTION(false, "cmon, this code is not reached dude.");
}

//////////////////////////////////////////////////////////////
class Debug_PrefObserver final : public nsIObserver {
    ~Debug_PrefObserver() {}

  public:
    NS_DECL_ISUPPORTS
    NS_DECL_NSIOBSERVER
};

NS_IMPL_ISUPPORTS(Debug_PrefObserver, nsIObserver)

NS_IMETHODIMP
Debug_PrefObserver::Observe(nsISupports* subject, const char* topic,
                            const char16_t* data)
{
  NS_ConvertUTF16toUTF8 prefName(data);

  bool value = Preferences::GetBool(prefName.get(), false);
  debug_SetCachedBoolPref(prefName.get(), value);
  return NS_OK;
}

//////////////////////////////////////////////////////////////
/* static */ void
debug_RegisterPrefCallbacks()
{
  static bool once = true;

  if (!once) {
    return;
  }

  once = false;

  nsCOMPtr<nsIObserver> obs(new Debug_PrefObserver());
  for (uint32_t i = 0; i < ArrayLength(debug_PrefValues); i++) {
    // Initialize the pref values
    debug_PrefValues[i].value =
      Preferences::GetBool(debug_PrefValues[i].name, false);

    if (obs) {
      // Register callbacks for when these change
      Preferences::AddStrongObserver(obs, debug_PrefValues[i].name);
    }
  }
}
//////////////////////////////////////////////////////////////
static int32_t
_GetPrintCount()
{
  static int32_t sCount = 0;

  return ++sCount;
}
//////////////////////////////////////////////////////////////
/* static */ bool
nsBaseWidget::debug_WantPaintFlashing()
{
  return debug_GetCachedBoolPref("nglayout.debug.paint_flashing");
}
//////////////////////////////////////////////////////////////
/* static */ void
nsBaseWidget::debug_DumpEvent(FILE *                aFileOut,
                              nsIWidget *           aWidget,
                              WidgetGUIEvent*       aGuiEvent,
                              const char*           aWidgetName,
                              int32_t               aWindowID)
{
  if (aGuiEvent->mMessage == eMouseMove) {
    if (!debug_GetCachedBoolPref("nglayout.debug.motion_event_dumping"))
      return;
  }

  if (aGuiEvent->mMessage == eMouseEnterIntoWidget ||
      aGuiEvent->mMessage == eMouseExitFromWidget) {
    if (!debug_GetCachedBoolPref("nglayout.debug.crossing_event_dumping"))
      return;
  }

  if (!debug_GetCachedBoolPref("nglayout.debug.event_dumping"))
    return;

  NS_LossyConvertUTF16toASCII tempString(debug_GuiEventToString(aGuiEvent).get());

  fprintf(aFileOut,
          "%4d %-26s widget=%-8p name=%-12s id=0x%-6x refpt=%d,%d\n",
          _GetPrintCount(),
          tempString.get(),
          (void *) aWidget,
          aWidgetName,
          aWindowID,
          aGuiEvent->mRefPoint.x,
          aGuiEvent->mRefPoint.y);
}
//////////////////////////////////////////////////////////////
/* static */ void
nsBaseWidget::debug_DumpPaintEvent(FILE *                aFileOut,
                                   nsIWidget *           aWidget,
                                   const nsIntRegion &   aRegion,
                                   const char *          aWidgetName,
                                   int32_t               aWindowID)
{
  NS_ASSERTION(nullptr != aFileOut,"cmon, null output FILE");
  NS_ASSERTION(nullptr != aWidget,"cmon, the widget is null");

  if (!debug_GetCachedBoolPref("nglayout.debug.paint_dumping"))
    return;

  nsIntRect rect = aRegion.GetBounds();
  fprintf(aFileOut,
          "%4d PAINT      widget=%p name=%-12s id=0x%-6x bounds-rect=%3d,%-3d %3d,%-3d",
          _GetPrintCount(),
          (void *) aWidget,
          aWidgetName,
          aWindowID,
          rect.x, rect.y, rect.width, rect.height
    );

  fprintf(aFileOut,"\n");
}
//////////////////////////////////////////////////////////////
/* static */ void
nsBaseWidget::debug_DumpInvalidate(FILE* aFileOut,
                                   nsIWidget* aWidget,
                                   const LayoutDeviceIntRect* aRect,
                                   const char* aWidgetName,
                                   int32_t aWindowID)
{
  if (!debug_GetCachedBoolPref("nglayout.debug.invalidate_dumping"))
    return;

  NS_ASSERTION(nullptr != aFileOut,"cmon, null output FILE");
  NS_ASSERTION(nullptr != aWidget,"cmon, the widget is null");

  fprintf(aFileOut,
          "%4d Invalidate widget=%p name=%-12s id=0x%-6x",
          _GetPrintCount(),
          (void *) aWidget,
          aWidgetName,
          aWindowID);

  if (aRect) {
    fprintf(aFileOut,
            " rect=%3d,%-3d %3d,%-3d",
            aRect->x, aRect->y, aRect->width, aRect->height);
  } else {
    fprintf(aFileOut,
            " rect=%-15s",
            "none");
  }

  fprintf(aFileOut, "\n");
}
//////////////////////////////////////////////////////////////

#endif // DEBUG<|MERGE_RESOLUTION|>--- conflicted
+++ resolved
@@ -1375,13 +1375,7 @@
     }
 
     lf->SetShadowManager(shadowManager);
-<<<<<<< HEAD
-    lm->UpdateTextureFactoryIdentifier(textureFactoryIdentifier);
-=======
-    if (ClientLayerManager* clm = lm->AsClientLayerManager()) {
-      clm->UpdateTextureFactoryIdentifier(textureFactoryIdentifier, 0);
-    }
->>>>>>> 7bf6908f
+    lm->UpdateTextureFactoryIdentifier(textureFactoryIdentifier, 0);
     // Some popup or transparent widgets may use a different backend than the
     // compositors used with ImageBridge and VR (and more generally web content).
     if (WidgetTypeSupportsAcceleration()) {
