--- conflicted
+++ resolved
@@ -171,14 +171,6 @@
     gfxASurface* GetThebesSurface();
 
     NS_IMETHOD ReparentNativeWidget(nsIWidget* aNewParent);
-<<<<<<< HEAD
-#ifdef ACCESSIBILITY
-    static bool sAccessibilityEnabled;
-#endif
-protected:
-    void BringToFront();
-    nsWindow *FindTopLevel();
-=======
 
 #ifdef ACCESSIBILITY
     static bool sAccessibilityEnabled;
@@ -188,7 +180,6 @@
     void BringToFront();
     nsWindow *FindTopLevel();
     bool DrawTo(gfxASurface *targetSurface);
->>>>>>> 02a9eed5
     bool DrawTo(gfxASurface *targetSurface, const nsIntRect &aRect);
     bool DrawToFile(const nsAString &path);
     bool IsTopLevel();
