"use strict";

const { UrlbarTestUtils } = ChromeUtils.import(
  "resource://testing-common/UrlbarTestUtils.jsm"
);

const {
  Management: {
    global: { windowTracker },
  },
} = ChromeUtils.import("resource://gre/modules/Extension.jsm", null);

/**
 * The two tests below test that the urlbar permission
 * is required to use the contextual tip API.
 */
add_task(async function test_contextual_tip_without_urlbar_permission() {
  let ext = ExtensionTestUtils.loadExtension({
    isPrivileged: true,
    background() {
      browser.test.assertEq(
        browser.urlbar,
        undefined,
        "'urlbar' permission is required"
      );
    },
  });
  await ext.startup();
  await ext.unload();
});

add_task(async function test_contextual_tip_with_urlbar_permission() {
  let ext = ExtensionTestUtils.loadExtension({
    isPrivileged: true,
    manifest: {
      permissions: ["urlbar"],
    },
    background() {
      browser.test.assertTrue(!!browser.urlbar.contextualTip);
    },
  });
  await ext.startup();
  await ext.unload();
});

/**
 * Tests that calling `set` with a details object will
 * cause the urlbar's view to open,
 * the contextual tip's texts will be updated,
 * and the contextual tip will be hidden when the view closes.
 * It also tests that the contextual tip's texts can be updated
 * when the view is already open and a tip is already displayed.
 */
add_task(async function set_contextual_tip_and_set_contextual_tip_again() {
  let win = await BrowserTestUtils.openNewBrowserWindow();

  let ext = ExtensionTestUtils.loadExtension({
    isPrivileged: true,
    manifest: {
      permissions: ["urlbar"],
    },
    background() {
      browser.urlbar.contextualTip.set({
        title: "Contextual tip's title",
        buttonTitle: "Button",
        linkTitle: "Link",
      });

      browser.test.onMessage.addListener(() => {
        browser.urlbar.contextualTip.set({
          title: "Updated title",
          buttonTitle: "Updated button title",
          linkTitle: "Updated link title",
        });
        browser.test.sendMessage("updated");
      });
    },
  });

  await ext.startup();
  await BrowserTestUtils.waitForCondition(() =>
    UrlbarTestUtils.isPopupOpen(win)
  );

  Assert.equal(
    win.gURLBar.view.contextualTip._elements.title.textContent,
    "Contextual tip's title"
  );
  Assert.equal(
    win.gURLBar.view.contextualTip._elements.button.textContent,
    "Button"
  );
  Assert.equal(
    win.gURLBar.view.contextualTip._elements.link.textContent,
    "Link"
  );

  ext.sendMessage("update tip's texts");
  await ext.awaitMessage("updated");

  // Checks the tip's texts were updated while the urlbar view is open
  Assert.equal(
    win.gURLBar.view.contextualTip._elements.title.textContent,
    "Updated title"
  );
  Assert.equal(
    win.gURLBar.view.contextualTip._elements.button.textContent,
    "Updated button title"
  );
  Assert.equal(
    win.gURLBar.view.contextualTip._elements.link.textContent,
    "Updated link title"
  );

  await UrlbarTestUtils.promisePopupClose(win);
  Assert.ok(
    BrowserTestUtils.is_hidden(
      win.gURLBar.view.contextualTip._elements.container
    )
  );
  await UrlbarTestUtils.promiseAutocompleteResultPopup({
    window: win,
    waitForFocus,
    value: " ",
  });
  Assert.ok(
    BrowserTestUtils.is_hidden(
      win.gURLBar.view.contextualTip._elements.container
    )
  );
  await UrlbarTestUtils.promisePopupClose(win);

  await ext.unload();
  await BrowserTestUtils.closeWindow(win);
});

/**
 * Tests that calling `browser.urlbar.contextualTip.remove` will
 * hide the contextual tip and close the popup panel if a contextual tip
 * is present and if there's no search suggestions in the popup panel.
 * In this test, the urlbar input field is not in focus and there's no text
 * in the field so we assume that there's no search suggestions.
 */
add_task(async function hiding_contextual_tip_closing_popup_panel() {
  let win = await BrowserTestUtils.openNewBrowserWindow();

  let ext = ExtensionTestUtils.loadExtension({
    isPrivileged: true,
    manifest: {
      permissions: ["urlbar"],
    },
    background() {
      browser.urlbar.contextualTip.set({
        title: "Contextual tip's title",
        buttonTitle: "Button",
        linkTitle: "Link",
      });

      browser.test.onMessage.addListener(async msg => {
        browser.urlbar.contextualTip.remove();
        browser.test.sendMessage("next-test");
      });
    },
  });

  await ext.startup();
  await BrowserTestUtils.waitForCondition(() =>
    UrlbarTestUtils.isPopupOpen(win)
  );

  ext.sendMessage("hide-contextual-tip");
  await ext.awaitMessage("next-test");

  Assert.ok(
    BrowserTestUtils.is_hidden(
      win.gURLBar.view.contextualTip._elements.container
    )
  );
  Assert.ok(!UrlbarTestUtils.isPopupOpen(win));
  await UrlbarTestUtils.promiseAutocompleteResultPopup({
    window: win,
    waitForFocus,
    value: " ",
  });
  Assert.ok(
    BrowserTestUtils.is_hidden(
      win.gURLBar.view.contextualTip._elements.container
    )
  );
  await UrlbarTestUtils.promisePopupClose(win);

  await ext.unload();
  await BrowserTestUtils.closeWindow(win);
});

/**
 * Tests that calling `browser.urlbar.contextualTip.remove` will
 * hide the contextual tip and leave the popup open if a contextual tip
 * is present and if there are search suggestions in the popup panel.
 * In this test, we enter "hello world" in the urlbar input field and assume
 * there will be at least one search suggestion.
 */
add_task(async function hiding_contextual_tip_and_leaving_popup_panel_open() {
  let win = await BrowserTestUtils.openNewBrowserWindow();

  let ext = ExtensionTestUtils.loadExtension({
    isPrivileged: true,
    manifest: {
      permissions: ["urlbar"],
    },
    background() {
      browser.urlbar.contextualTip.set({
        title: "Contextual tip's title",
        buttonTitle: "Button",
        linkTitle: "Link",
      });

      browser.test.onMessage.addListener(async msg => {
        browser.urlbar.contextualTip.remove();
        browser.test.sendMessage("next-test");
      });
    },
  });

  await ext.startup();
  await BrowserTestUtils.waitForCondition(() =>
    UrlbarTestUtils.isPopupOpen(win)
  );
  Assert.equal(
    win.gURLBar.view.contextualTip._elements.title.textContent,
    "Contextual tip's title"
  );
  Assert.equal(
    win.gURLBar.view.contextualTip._elements.button.textContent,
    "Button"
  );
  Assert.equal(
    win.gURLBar.view.contextualTip._elements.link.textContent,
    "Link"
  );

  await UrlbarTestUtils.promiseAutocompleteResultPopup({
    window: win,
    waitForFocus,
    value: "hello world",
  });

  ext.sendMessage("hide-contextual-tip");
  await ext.awaitMessage("next-test");

  Assert.ok(
    BrowserTestUtils.is_hidden(
      win.gURLBar.view.contextualTip._elements.container
    )
  );
  Assert.ok(UrlbarTestUtils.isPopupOpen(win));

  await ext.unload();
  await BrowserTestUtils.closeWindow(win);
});

/**
 * Tests that setting the button title or link title to null will
 * hide the button or link (respectively).
 */
add_task(async function hide_button_and_link() {
  let win = await BrowserTestUtils.openNewBrowserWindow();

  let ext = ExtensionTestUtils.loadExtension({
    isPrivileged: true,
    manifest: {
      permissions: ["urlbar"],
    },
    background() {
      browser.urlbar.contextualTip.set({
        title: "contextual tip's title",
        buttonTitle: "contextual tip's button title",
        linkTitle: "contextual tip's link title",
      });
      browser.test.onMessage.addListener(msg => {
        browser.urlbar.contextualTip.set({
          title: "contextual tip's title",
        });
        browser.test.sendMessage("next-test");
      });
    },
  });

  await ext.startup();
  await BrowserTestUtils.waitForCondition(() =>
    UrlbarTestUtils.isPopupOpen(win)
  );

  Assert.equal(
    win.gURLBar.view.contextualTip._elements.title.textContent,
    "contextual tip's title"
  );
  Assert.equal(
    win.gURLBar.view.contextualTip._elements.button.textContent,
    "contextual tip's button title"
  );
  Assert.equal(
    win.gURLBar.view.contextualTip._elements.link.textContent,
    "contextual tip's link title"
  );

  ext.sendMessage("hide button and link");
  await ext.awaitMessage("next-test");

  Assert.ok(
    BrowserTestUtils.is_hidden(win.gURLBar.view.contextualTip._elements.button)
  );
  Assert.ok(
    BrowserTestUtils.is_hidden(win.gURLBar.view.contextualTip._elements.link)
  );

  await ext.unload();
  await BrowserTestUtils.closeWindow(win);
});

/**
 * Tests that if there's no `title` property in the argument for
 * `set` then a type error is thrown.
 */
add_task(async function test_showing_contextual_tip() {
  let ext = ExtensionTestUtils.loadExtension({
    isPrivileged: true,
    manifest: {
      permissions: ["urlbar"],
    },
    background() {
      browser.test.assertThrows(
        () =>
          browser.urlbar.contextualTip.set({
            buttonTitle: "button title",
            linkTitle: "link title",
          }),
        /Type error for parameter/,
        "Throws error because there's no title property in the argument"
      );
    },
  });
  await ext.startup();
  await ext.unload();
});

/**
 * Tests that when the extension is removed, `onShutdown` will remove
 * the contextual_tip from the DOM.
 */
add_task(async function contextual_tip_removed_onShutdown() {
  let win = await BrowserTestUtils.openNewBrowserWindow();

  let ext = ExtensionTestUtils.loadExtension({
    isPrivileged: true,
    manifest: {
      permissions: ["urlbar"],
    },
    background() {
      browser.urlbar.contextualTip.set({
        title: "Hello World!",
        buttonTitle: "Click Me",
        linkTitle: "Link",
      });
    },
  });

  await ext.startup();
  await BrowserTestUtils.waitForCondition(
    () => !!win.gURLBar.view.contextualTip._elements
  );
  Assert.ok(win.document.getElementById("urlbar-contextual-tip"));
  await ext.unload();

  // There should be no contextual tip in the DOM after onShutdown

  Assert.ok(!win.document.getElementById("urlbar-contextual-tip"));

  await BrowserTestUtils.closeWindow(win);
});

/**
 * The following tests for the contextual tip's
 * `onLinkClicked` and `onButtonClicked` events.
 */

/**
 * Tests that a click listener can be set on the given type of element.
 * @param {string} elementType Either "button" or "link"
 * @param {boolean} shouldAddListenerBeforeTip
 *   Indicates whether the click listener should be added before or after
 *   the setting the contextual tip.
 */
async function add_onclick_to_element(elementType, shouldAddListenerBeforeTip) {
  let win = await BrowserTestUtils.openNewBrowserWindow();
  const windowId = windowTracker.getId(win);

  let ext = ExtensionTestUtils.loadExtension({
    isPrivileged: true,
    manifest: {
      permissions: ["urlbar"],
    },
    background() {
      browser.test.onMessage.addListener(
        (msg, elementType, shouldAddListenerBeforeTip) => {
          if (msg == "elementType") {
            const capitalizedElementType =
              elementType[0].toUpperCase() + elementType.substring(1);

            const addListener = () => {
              browser.urlbar.contextualTip[
                `on${capitalizedElementType}Clicked`
              ].addListener(windowId => {
                browser.test.sendMessage(`on-${elementType}-clicked`, windowId);
              });
            };

            if (shouldAddListenerBeforeTip) {
              addListener();
            }

            browser.urlbar.contextualTip.set({
              title: "Title",
              [`${elementType}Title`]: "Click Me!",
            });

            if (!shouldAddListenerBeforeTip) {
              addListener();
            }

            browser.test.sendMessage("next-test");
          }
        }
      );
    },
  });

  await ext.startup();

  ext.sendMessage("elementType", elementType, shouldAddListenerBeforeTip);
  await ext.awaitMessage("next-test");

  await BrowserTestUtils.waitForCondition(
    () => !!win.gURLBar.view.contextualTip._elements
  );

  win.gURLBar.view.contextualTip._elements[elementType].click();
  const windowIdFromExtension = await ext.awaitMessage(
    `on-${elementType}-clicked`
  );

  Assert.equal(windowId, windowIdFromExtension);

  await ext.unload();
  await BrowserTestUtils.closeWindow(win);
}

/**
 * Tests that a click listener can be added to the button
 * through `onButtonClicked` and to the link through `onLinkClicked`.
 */
add_task(async () => {
  await add_onclick_to_element("button");
});
add_task(async () => {
  await add_onclick_to_element("link");
});

/**
 * Tests that a click listener can be added to the button
 * through `onButtonClicked` and to the link through `onLinkClicked`
 * before a contextual tip has been created.
 */
add_task(async () => {
  await add_onclick_to_element("button", true);
});
add_task(async () => {
  await add_onclick_to_element("link", true);
<<<<<<< HEAD
=======
});

/**
 * The tests for below are for the contextual_tip's icon support.
 */

/**
 * Tests that the contextual tip's default theme icon can be set.
 */
add_task(async function test_set_icon_given_path() {
  let win = await BrowserTestUtils.openNewBrowserWindow();

  let ext = ExtensionTestUtils.loadExtension({
    isPrivileged: true,
    manifest: {
      permissions: ["urlbar"],
    },
    files: {
      "icons/icon.png": imageBuffer,
    },
    background() {
      browser.urlbar.contextualTip.set({
        icon: { defaultIcon: "icons/icon.png" },
        title: "the title is required",
      });
      browser.test.sendMessage(
        "ready",
        browser.runtime.getURL("icons/icon.png")
      );
    },
  });

  await ext.startup();
  await BrowserTestUtils.waitForCondition(() =>
    UrlbarTestUtils.isPopupOpen(win)
  );
  const iconURL = await ext.awaitMessage("ready");
  const backgroundImageProperty = `url("${iconURL}")`;
  const iconElement = win.gURLBar.view.contextualTip._elements.icon;
  Assert.equal(
    backgroundImageProperty,
    win.getComputedStyle(iconElement).backgroundImage
  );

  await ext.unload();
  await BrowserTestUtils.closeWindow(win);
});

/**
 * Tests that when a call to `set` is made and
 * the `icon` is omitted from its arguments, then
 * the contexual tip will use the icon path specified in the
 * extension's `icons` manifest property.
 */
add_task(async function test_set_icon_given_path() {
  let win = await BrowserTestUtils.openNewBrowserWindow();

  let ext = ExtensionTestUtils.loadExtension({
    isPrivileged: true,
    manifest: {
      permissions: ["urlbar"],
      icons: {
        "19": "extension_icon.png",
      },
    },
    files: {
      "extension_icon.png": imageBuffer,
    },
    background() {
      browser.urlbar.contextualTip.set({
        title: "the title is required",
      });
      browser.test.sendMessage(
        "ready",
        browser.runtime.getURL("extension_icon.png")
      );
    },
  });

  await ext.startup();
  await BrowserTestUtils.waitForCondition(() =>
    UrlbarTestUtils.isPopupOpen(win)
  );
  const iconURL = await ext.awaitMessage("ready");
  const backgroundImageProperty = `url("${iconURL}")`;
  const iconElement = win.gURLBar.view.contextualTip._elements.icon;
  Assert.equal(
    backgroundImageProperty,
    win.getComputedStyle(iconElement).backgroundImage
  );
  await ext.unload();
  await BrowserTestUtils.closeWindow(win);
});

/**
 * Tests that the contextual tip will set the appropriate theme icon when
 * there's a `icon.themeIcons` array in the argument passed into a call to
 * `set` where the `icon.themeIcons` array contains one
 * theme icon object of size 19.
 */
add_task(async function test_themeIcons() {
  let win = await BrowserTestUtils.openNewBrowserWindow();

  let ext = ExtensionTestUtils.loadExtension({
    isPrivileged: true,
    manifest: {
      permissions: ["urlbar"],
    },
    files: {
      "icons/default.png": imageBuffer,
      "icons/light.png": imageBuffer,
      "icons/dark.png": imageBuffer,
    },
    background() {
      browser.urlbar.contextualTip.set({
        icon: {
          defaultIcon: "icons/default.png",
          themeIcons: [
            {
              light: "icons/light.png",
              dark: "icons/dark.png",
              size: 19,
            },
          ],
        },
        title: "the title is required",
      });
      browser.test.sendMessage("ready", {
        expectedDefaultIconURL: browser.runtime.getURL("icons/default.png"),
        expectedLightIconURL: browser.runtime.getURL("icons/light.png"),
        expectedDarkIconURL: browser.runtime.getURL("icons/dark.png"),
      });
    },
  });

  await ext.startup();
  await BrowserTestUtils.waitForCondition(() =>
    UrlbarTestUtils.isPopupOpen(win)
  );
  const {
    expectedDefaultIconURL,
    expectedLightIconURL,
    expectedDarkIconURL,
  } = await ext.awaitMessage("ready");

  // Tests that the default icon appears.
  let iconElement = win.gURLBar.view.contextualTip._elements.icon;
  Assert.equal(
    `url("${expectedDefaultIconURL}")`,
    win.getComputedStyle(iconElement).backgroundImage
  );

  // Tests that the dark icon appears on a light theme.
  // This test uses popup colors from
  // `browser/themes/addons/light/manifest.json`.
  let lightThemeExt = ExtensionTestUtils.loadExtension({
    manifest: {
      theme: {
        colors: {
          popup: "#fff",
          popup_text: "#0c0c0d",
          popup_border: "#ccc",
        },
      },
    },
  });
  await lightThemeExt.startup();
  iconElement = win.gURLBar.view.contextualTip._elements.icon;
  Assert.equal(
    `url("${expectedDarkIconURL}")`,
    win.getComputedStyle(iconElement).backgroundImage
  );
  await lightThemeExt.unload();

  // Tests that the light icon appears on a dark theme.
  // This test uses popup colors from `browser/themes/addons/dark/manifest.json`
  let darkThemeExt = ExtensionTestUtils.loadExtension({
    manifest: {
      theme: {
        colors: {
          popup: "#4a4a4f",
          popup_text: "rgb(249, 249, 250)",
          popup_border: "#27272b",
        },
      },
    },
  });
  await darkThemeExt.startup();
  iconElement = win.gURLBar.view.contextualTip._elements.icon;
  Assert.equal(
    `url("${expectedLightIconURL}")`,
    win.getComputedStyle(iconElement).backgroundImage
  );
  await darkThemeExt.unload();

  await ext.unload();
  await BrowserTestUtils.closeWindow(win);
});

const RESOLUTION_PREF = "layout.css.devPixelsPerPx";

/**
 * Tests that the contextual_tip will use icons of size 16 for
 * low-resolution screens when there's a `icon.themeIcons` array in
 * the argument passed into a call to `set` where the
 * `icon.themeIcons` array contains two theme icon objects of sizes 16 and 32.
 */
add_task(async function test_themeIcons_size_16() {
  let win = await BrowserTestUtils.openNewBrowserWindow();

  let ext = ExtensionTestUtils.loadExtension({
    isPrivileged: true,
    manifest: {
      permissions: ["urlbar"],
    },
    files: {
      "icons/default.png": imageBuffer,
      "icons/light-16.png": imageBuffer,
      "icons/dark-16.png": imageBuffer,
      "icons/light-32.png": imageBuffer,
      "icons/dark-32.png": imageBuffer,
    },
    background() {
      browser.urlbar.contextualTip.set({
        icon: {
          defaultIcon: "icons/default.png",
          themeIcons: [
            {
              light: "icons/light-16.png",
              dark: "icons/dark-16.png",
              size: 16,
            },
            {
              light: "icons/light-32.png",
              dark: "icons/dark-32.png",
              size: 32,
            },
          ],
        },
        title: "the title is required",
      });
      browser.test.sendMessage("ready", {
        expectedDefaultIconURL: browser.runtime.getURL("icons/default.png"),
        expectedLightIconURL: browser.runtime.getURL("icons/light-16.png"),
        expectedDarkIconURL: browser.runtime.getURL("icons/dark-16.png"),
      });
    },
  });

  // Testing for icons of size 16 on a low-resolution display.
  await SpecialPowers.pushPrefEnv({ set: [[RESOLUTION_PREF, 1]] });

  await ext.startup();
  await BrowserTestUtils.waitForCondition(() =>
    UrlbarTestUtils.isPopupOpen(win)
  );

  const {
    expectedDefaultIconURL,
    expectedLightIconURL,
    expectedDarkIconURL,
  } = await ext.awaitMessage("ready");

  // Tests that the default icon appears.
  let iconElement = win.gURLBar.view.contextualTip._elements.icon;
  Assert.equal(
    `url("${expectedDefaultIconURL}")`,
    win.getComputedStyle(iconElement).backgroundImage
  );

  // Tests that the dark icon appears on a light theme.
  // This test uses popup colors from
  // `browser/themes/addons/light/manifest.json`.
  let lightThemeExt = ExtensionTestUtils.loadExtension({
    manifest: {
      theme: {
        colors: {
          popup: "#fff",
          popup_text: "#0c0c0d",
          popup_border: "#ccc",
        },
      },
    },
  });
  await lightThemeExt.startup();
  iconElement = win.gURLBar.view.contextualTip._elements.icon;
  Assert.equal(
    `url("${expectedDarkIconURL}")`,
    win.getComputedStyle(iconElement).backgroundImage
  );
  await lightThemeExt.unload();

  // Tests that the light icon appears on a dark theme.
  // This test uses popup colors from `browser/themes/addons/dark/manifest.json`
  let darkThemeExt = ExtensionTestUtils.loadExtension({
    manifest: {
      theme: {
        colors: {
          popup: "#4a4a4f",
          popup_text: "rgb(249, 249, 250)",
          popup_border: "#27272b",
        },
      },
    },
  });
  await darkThemeExt.startup();
  iconElement = win.gURLBar.view.contextualTip._elements.icon;
  Assert.equal(
    `url("${expectedLightIconURL}")`,
    win.getComputedStyle(iconElement).backgroundImage
  );
  await darkThemeExt.unload();

  await SpecialPowers.popPrefEnv();
  await ext.unload();
  await BrowserTestUtils.closeWindow(win);
});

/**
 * Tests that the contextual_tip will use icons of size 32 for
 * high-resolution screens when there's a `icon.themeIcons` array in
 * the argument passed into a call to `set` where the
 * `icon.themeIcons` array contains two theme icon objects of sizes 16 and 32.
 */
add_task(async function test_themeIcons_size_32() {
  let win = await BrowserTestUtils.openNewBrowserWindow();

  let ext = ExtensionTestUtils.loadExtension({
    isPrivileged: true,
    manifest: {
      permissions: ["urlbar"],
    },
    files: {
      "icons/default.png": imageBuffer,
      "icons/light-16.png": imageBuffer,
      "icons/dark-16.png": imageBuffer,
      "icons/light-32.png": imageBuffer,
      "icons/dark-32.png": imageBuffer,
    },
    background() {
      browser.urlbar.contextualTip.set({
        icon: {
          defaultIcon: "icons/default.png",
          themeIcons: [
            {
              light: "icons/light-16.png",
              dark: "icons/dark-16.png",
              size: 16,
            },
            {
              light: "icons/light-32.png",
              dark: "icons/dark-32.png",
              size: 32,
            },
          ],
        },
        title: "the title is required",
      });
      browser.test.sendMessage("ready", {
        expectedDefaultIconURL: browser.runtime.getURL("icons/default.png"),
        expectedLightIconURL: browser.runtime.getURL("icons/light-32.png"),
        expectedDarkIconURL: browser.runtime.getURL("icons/dark-32.png"),
      });
    },
  });

  // Testing for icons of size 32 on a high-resolution display.
  await SpecialPowers.pushPrefEnv({ set: [[RESOLUTION_PREF, 2]] });

  await ext.startup();
  await BrowserTestUtils.waitForCondition(() =>
    UrlbarTestUtils.isPopupOpen(win)
  );
  const {
    expectedDefaultIconURL,
    expectedLightIconURL,
    expectedDarkIconURL,
  } = await ext.awaitMessage("ready");

  // Tests that the default icon appears.
  let iconElement = win.gURLBar.view.contextualTip._elements.icon;
  Assert.equal(
    `url("${expectedDefaultIconURL}")`,
    win.getComputedStyle(iconElement).backgroundImage
  );

  // Tests that the dark icon appears on a light theme.
  // This test uses popup colors from
  // `browser/themes/addons/light/manifest.json`.
  let lightThemeExt = ExtensionTestUtils.loadExtension({
    manifest: {
      theme: {
        colors: {
          popup: "#fff",
          popup_text: "#0c0c0d",
          popup_border: "#ccc",
        },
      },
    },
  });
  await lightThemeExt.startup();
  iconElement = win.gURLBar.view.contextualTip._elements.icon;
  Assert.equal(
    `url("${expectedDarkIconURL}")`,
    win.getComputedStyle(iconElement).backgroundImage
  );
  await lightThemeExt.unload();

  // Tests that the light icon appears on a dark theme.
  // This test uses popup colors from `browser/themes/addons/dark/manifest.json`
  let darkThemeExt = ExtensionTestUtils.loadExtension({
    manifest: {
      theme: {
        colors: {
          popup: "#4a4a4f",
          popup_text: "rgb(249, 249, 250)",
          popup_border: "#27272b",
        },
      },
    },
  });
  await darkThemeExt.startup();
  iconElement = win.gURLBar.view.contextualTip._elements.icon;
  Assert.equal(
    `url("${expectedLightIconURL}")`,
    win.getComputedStyle(iconElement).backgroundImage
  );
  await darkThemeExt.unload();

  await SpecialPowers.popPrefEnv();
  await ext.unload();
  await BrowserTestUtils.closeWindow(win);
>>>>>>> 9827568b
});<|MERGE_RESOLUTION|>--- conflicted
+++ resolved
@@ -476,8 +476,6 @@
 });
 add_task(async () => {
   await add_onclick_to_element("link", true);
-<<<<<<< HEAD
-=======
 });
 
 /**
@@ -910,5 +908,4 @@
   await SpecialPowers.popPrefEnv();
   await ext.unload();
   await BrowserTestUtils.closeWindow(win);
->>>>>>> 9827568b
 });