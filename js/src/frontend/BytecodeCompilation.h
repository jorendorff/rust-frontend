--- conflicted
+++ resolved
@@ -78,13 +78,9 @@
  public:
   JSContext* context() const { return cx; }
 
-<<<<<<< HEAD
   const JS::ReadOnlyCompileOptions& getOptions() const { return options; };
 
-  ScriptSourceObject* sourceObjectPtr() const { return sourceObject.get(); }
-=======
   ScriptSourceObject* sourceObjectPtr() const { return parseInfo.sourceObject; }
->>>>>>> 94cc9cbf
 
   JS::Handle<JSScript*> getScript() { return script; }
 
