--- conflicted
+++ resolved
@@ -2414,7 +2414,6 @@
     JS_ASSERT(fp->slots + fp->script->nfixed +
               js_ReconstructStackDepth(cx, fp->script, fp->regs->pc) == fp->regs->sp);
 
-<<<<<<< HEAD
 #if defined(DEBUG) && (defined(NANOJIT_IA32) || (defined(NANOJIT_AMD64) && defined(__GNUC__)))
     uint64 cycles = rdtsc() - start;
 #elif defined(DEBUG)
@@ -2424,22 +2423,12 @@
     debug_only_v(printf("leaving trace at %s:%u@%u, op=%s, lr=%p, exitType=%d, sp=%d, ip=%p, "
                         "cycles=%llu\n",
                         fp->script->filename, js_PCToLineNumber(cx, fp->script, fp->regs->pc),
-=======
-    debug_only_v(printf("leaving trace at %s:%u@%u, op=%s, lr=%p, "
-                        "exitType=%d, sp=%d, ip=%p, ",
-                        fp->script->filename,
-                        js_PCToLineNumber(cx, fp->script, fp->regs->pc),
->>>>>>> d2cada26
                         fp->regs->pc - fp->script->code,
                         js_CodeName[*fp->regs->pc],
                         lr,
                         lr->exit->exitType,
-                        fp->regs->sp - StackBase(fp), lr->jmp));
-#if defined(DEBUG) && defined(NANOJIT_IA32)
-    debug_only_v(printf("cycles=%llu\n", rdtsc() - start));
-#else
-    debug_only_v(printf("cycles=0\n"));
-#endif
+                        fp->regs->sp - StackBase(fp), lr->jmp,
+                        cycles));
 
     /* If this trace is part of a tree, later branches might have added additional globals for
        with we don't have any type information available in the side exit. We merge in this
@@ -4414,17 +4403,11 @@
     JSObject* obj = JSVAL_TO_OBJECT(l);
     LIns* obj_ins = get(&l);
 
-<<<<<<< HEAD
     if (obj == globalObj) {
         JS_ASSERT(SPROP_HAS_VALID_SLOT(sprop, OBJ_SCOPE(obj)));
         uint32 slot = sprop->slot;
         if (!lazilyImportGlobalSlot(slot))
             ABORT_TRACE("lazy import of global slot failed");
-=======
-    JSPropertyCache* cache = &JS_PROPERTY_CACHE(cx);
-    uint32 kshape = OBJ_SHAPE(obj);
-    jsbytecode* pc = cx->fp->regs->pc;
->>>>>>> d2cada26
 
         LIns* r_ins = get(&r);
         set(&STOBJ_GET_SLOT(obj, slot), r_ins);
