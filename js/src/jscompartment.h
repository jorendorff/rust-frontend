--- conflicted
+++ resolved
@@ -22,16 +22,10 @@
 
 namespace js {
 
-<<<<<<< HEAD
-/* Defined in jsapi.cpp */
-extern Class dummy_class;
 namespace ion {
     class IonCompartment;
 }
 
-
-=======
->>>>>>> 30b93aeb
 /*
  * A single-entry cache for some base-10 double-to-string conversions. This
  * helps date-format-xparb.js.  It also avoids skewing the results for
