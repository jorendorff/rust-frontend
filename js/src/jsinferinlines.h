--- conflicted
+++ resolved
@@ -1245,7 +1245,6 @@
         setFlags(cx, flags);
 }
 
-<<<<<<< HEAD
 inline JSObject *
 TypeObject::getGlobal()
 {
@@ -1256,25 +1255,6 @@
     return NULL;
 }
 
-class AutoTypeRooter : private AutoGCRooter {
-  public:
-    AutoTypeRooter(JSContext *cx, TypeObject *type
-                   JS_GUARD_OBJECT_NOTIFIER_PARAM)
-      : AutoGCRooter(cx, TYPE), type(type)
-    {
-        JS_GUARD_OBJECT_NOTIFIER_INIT;
-    }
-
-    friend void AutoGCRooter::trace(JSTracer *trc);
-    friend void MarkRuntime(JSTracer *trc);
-
-  private:
-    TypeObject *type;
-    JS_DECL_USE_GUARD_OBJECT_NOTIFIER
-};
-
-=======
->>>>>>> e34b9511
 } } /* namespace js::types */
 
 inline bool
