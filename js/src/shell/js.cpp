/* -*- Mode: C++; tab-width: 8; indent-tabs-mode: nil; c-basic-offset: 2 -*-
 * vim: set ts=8 sts=2 et sw=2 tw=80:
 * This Source Code Form is subject to the terms of the Mozilla Public
 * License, v. 2.0. If a copy of the MPL was not distributed with this
 * file, You can obtain one at http://mozilla.org/MPL/2.0/. */

/* JS shell. */

#include "mozilla/ArrayUtils.h"
#include "mozilla/Atomics.h"
#include "mozilla/Attributes.h"
#include "mozilla/DebugOnly.h"
#include "mozilla/GuardObjects.h"
#include "mozilla/IntegerPrintfMacros.h"
#include "mozilla/mozalloc.h"
#include "mozilla/PodOperations.h"
#include "mozilla/ScopeExit.h"
#include "mozilla/Sprintf.h"
#include "mozilla/TimeStamp.h"
#include "mozilla/UniquePtrExtensions.h"  // UniqueFreePtr
#include "mozilla/Unused.h"
#include "mozilla/Utf8.h"
#include "mozilla/Variant.h"

#include <algorithm>
#include <chrono>
#ifdef XP_WIN
#  include <direct.h>
#  include <process.h>
#endif
#include <errno.h>
#include <fcntl.h>
#if defined(XP_WIN)
#  include <io.h> /* for isatty() */
#endif
#include <locale.h>
#if defined(MALLOC_H)
#  include MALLOC_H /* for malloc_usable_size, malloc_size, _msize */
#endif
#include <ctime>
#include <math.h>
#include <signal.h>
#include <stdio.h>
#include <stdlib.h>
#include <string.h>
#include <sys/stat.h>
#include <sys/types.h>
#include <thread>
#include <utility>
#ifdef XP_UNIX
#  include <sys/mman.h>
#  include <sys/stat.h>
#  include <sys/wait.h>
#  include <unistd.h>
#endif
#ifdef XP_LINUX
#  include <sys/prctl.h>
#endif

#include "jsapi.h"
#include "jsfriendapi.h"
#include "jstypes.h"
#ifndef JS_WITHOUT_NSPR
#  include "prerror.h"
#  include "prlink.h"
#endif
#include "shellmoduleloader.out.h"

#include "builtin/Array.h"
#include "builtin/MapObject.h"
#include "builtin/ModuleObject.h"
#include "builtin/RegExp.h"
#include "builtin/TestingFunctions.h"
#include "debugger/DebugAPI.h"
#if defined(JS_BUILD_BINAST)
#  include "frontend/BinASTParser.h"
#endif  // defined(JS_BUILD_BINAST)
#include "frontend/Frontend2.h"
#include "frontend/ModuleSharedContext.h"
#include "frontend/ParseInfo.h"
#include "frontend/Parser.h"
#include "gc/PublicIterators.h"
#include "jit/arm/Simulator-arm.h"
#include "jit/InlinableNatives.h"
#include "jit/Ion.h"
#include "jit/JitcodeMap.h"
#include "jit/JitRealm.h"
#include "jit/shared/CodeGenerator-shared.h"
#include "js/Array.h"        // JS::NewArrayObject
#include "js/ArrayBuffer.h"  // JS::{CreateMappedArrayBufferContents,NewMappedArrayBufferWithContents,IsArrayBufferObject,GetArrayBufferLengthAndData}
#include "js/BuildId.h"      // JS::BuildIdCharVector, JS::SetProcessBuildIdOp
#include "js/CharacterEncoding.h"
#include "js/CompilationAndEvaluation.h"
#include "js/CompileOptions.h"
#include "js/ContextOptions.h"  // JS::ContextOptions{,Ref}
#include "js/Debug.h"
#include "js/Equality.h"                 // JS::SameValue
#include "js/experimental/SourceHook.h"  // js::{Set,Forget,}SourceHook
#include "js/GCVector.h"
#include "js/Initialization.h"
#include "js/JSON.h"
#include "js/MemoryFunctions.h"
#include "js/Modules.h"  // JS::GetModulePrivate, JS::SetModule{DynamicImport,Metadata,Resolve}Hook, JS::SetModulePrivate
#include "js/Printf.h"
#include "js/PropertySpec.h"
#include "js/Realm.h"
#include "js/RegExp.h"  // JS::ObjectIsRegExp
#include "js/SourceText.h"
#include "js/StableStringChars.h"
#include "js/StructuredClone.h"
#include "js/SweepingAPI.h"
#include "js/Warnings.h"  // JS::SetWarningReporter
#include "js/Wrapper.h"
#include "shell/jsoptparse.h"
#include "shell/jsshell.h"
#include "shell/OSObject.h"
#include "threading/ConditionVariable.h"
#include "threading/ExclusiveData.h"
#include "threading/LockGuard.h"
#include "threading/Thread.h"
#include "util/StringBuffer.h"
#include "util/Text.h"
#include "util/Windows.h"
#include "vm/ArgumentsObject.h"
#include "vm/Compression.h"
#include "vm/HelperThreads.h"
#include "vm/JSAtom.h"
#include "vm/JSContext.h"
#include "vm/JSFunction.h"
#include "vm/JSObject.h"
#include "vm/JSScript.h"
#include "vm/ModuleBuilder.h"  // js::ModuleBuilder
#include "vm/Monitor.h"
#include "vm/MutexIDs.h"
#include "vm/Printer.h"
#include "vm/PromiseObject.h"  // js::PromiseObject
#include "vm/Shape.h"
#include "vm/SharedArrayObject.h"
#include "vm/Time.h"
#include "vm/ToSource.h"  // js::ValueToSource
#include "vm/TypedArrayObject.h"
#include "vm/WrapperObject.h"
#include "wasm/WasmJS.h"

#include "vm/Compartment-inl.h"
#include "vm/ErrorObject-inl.h"
#include "vm/Interpreter-inl.h"
#include "vm/JSObject-inl.h"
#include "vm/Realm-inl.h"
#include "vm/Stack-inl.h"

using namespace js;
using namespace js::cli;
using namespace js::shell;

using JS::AutoStableStringChars;
using JS::CompileOptions;

using js::shell::RCFile;

using mozilla::ArrayEqual;
using mozilla::ArrayLength;
using mozilla::AsVariant;
using mozilla::Atomic;
using mozilla::MakeScopeExit;
using mozilla::Maybe;
using mozilla::Nothing;
using mozilla::NumberEqualsInt32;
using mozilla::TimeDuration;
using mozilla::TimeStamp;
using mozilla::Utf8Unit;
using mozilla::Variant;

enum JSShellExitCode {
  EXITCODE_RUNTIME_ERROR = 3,
  EXITCODE_FILE_NOT_FOUND = 4,
  EXITCODE_OUT_OF_MEMORY = 5,
  EXITCODE_TIMEOUT = 6
};

// Define use of application-specific slots on the shell's global object.
enum GlobalAppSlot {
  GlobalAppSlotModuleLoadHook,           // Shell-specific; load a module graph
  GlobalAppSlotModuleResolveHook,        // HostResolveImportedModule
  GlobalAppSlotModuleMetadataHook,       // HostPopulateImportMeta
  GlobalAppSlotModuleDynamicImportHook,  // HostImportModuleDynamically
  GlobalAppSlotCount
};
static_assert(GlobalAppSlotCount <= JSCLASS_GLOBAL_APPLICATION_SLOTS,
              "Too many applications slots defined for shell global");

/*
 * Note: This limit should match the stack limit set by the browser in
 *       js/xpconnect/src/XPCJSContext.cpp
 */
#if defined(MOZ_ASAN) || (defined(DEBUG) && !defined(XP_WIN))
static const size_t gMaxStackSize = 2 * 128 * sizeof(size_t) * 1024;
#else
static const size_t gMaxStackSize = 128 * sizeof(size_t) * 1024;
#endif

/*
 * Limit the timeout to 30 minutes to prevent an overflow on platfoms
 * that represent the time internally in microseconds using 32-bit int.
 */
static const double MAX_TIMEOUT_SECONDS = 1800.0;

// Not necessarily in sync with the browser
#define SHARED_MEMORY_DEFAULT 1

// Fuzzing support for JS runtime fuzzing
#ifdef FUZZING_INTERFACES
#  include "shell/jsrtfuzzing/jsrtfuzzing.h"
static bool fuzzDoDebug = !!getenv("MOZ_FUZZ_DEBUG");
static bool fuzzHaveModule = !!getenv("FUZZER");
#endif  // FUZZING_INTERFACES

// Code to support GCOV code coverage measurements on standalone shell
#ifdef MOZ_CODE_COVERAGE
#  if defined(__GNUC__) && !defined(__clang__)
extern "C" void __gcov_dump();
extern "C" void __gcov_reset();

void counters_dump(int) { __gcov_dump(); }

void counters_reset(int) { __gcov_reset(); }
#  else
void counters_dump(int) { /* Do nothing */
}

void counters_reset(int) { /* Do nothing */
}
#  endif

static void InstallCoverageSignalHandlers() {
#  ifndef XP_WIN
  fprintf(stderr, "[CodeCoverage] Setting handlers for process %d.\n",
          getpid());

  struct sigaction dump_sa;
  dump_sa.sa_handler = counters_dump;
  dump_sa.sa_flags = SA_RESTART;
  sigemptyset(&dump_sa.sa_mask);
  mozilla::DebugOnly<int> r1 = sigaction(SIGUSR1, &dump_sa, nullptr);
  MOZ_ASSERT(r1 == 0, "Failed to install GCOV SIGUSR1 handler");

  struct sigaction reset_sa;
  reset_sa.sa_handler = counters_reset;
  reset_sa.sa_flags = SA_RESTART;
  sigemptyset(&reset_sa.sa_mask);
  mozilla::DebugOnly<int> r2 = sigaction(SIGUSR2, &reset_sa, nullptr);
  MOZ_ASSERT(r2 == 0, "Failed to install GCOV SIGUSR2 handler");
#  endif
}
#endif

// An off-thread parse or decode job.
class js::shell::OffThreadJob {
  enum State {
    RUNNING,   // Working; no token.
    DONE,      // Finished; have token.
    CANCELLED  // Cancelled due to error.
  };

 public:
  using Source = mozilla::Variant<JS::UniqueTwoByteChars, JS::TranscodeBuffer>;

  OffThreadJob(ShellContext* sc, ScriptKind kind, Source&& source);
  ~OffThreadJob();

  void cancel();
  void markDone(JS::OffThreadToken* newToken);
  JS::OffThreadToken* waitUntilDone(JSContext* cx);

  char16_t* sourceChars() { return source.as<UniqueTwoByteChars>().get(); }
  JS::TranscodeBuffer& xdrBuffer() { return source.as<JS::TranscodeBuffer>(); }

 public:
  const int32_t id;
  const ScriptKind kind;

 private:
  js::Monitor& monitor;
  State state;
  JS::OffThreadToken* token;
  Source source;
};

static OffThreadJob* NewOffThreadJob(JSContext* cx, ScriptKind kind,
                                     OffThreadJob::Source&& source) {
  ShellContext* sc = GetShellContext(cx);
  UniquePtr<OffThreadJob> job(
      cx->new_<OffThreadJob>(sc, kind, std::move(source)));
  if (!job) {
    return nullptr;
  }

  if (!sc->offThreadJobs.append(job.get())) {
    job->cancel();
    JS_ReportErrorASCII(cx, "OOM adding off-thread job");
    return nullptr;
  }

  return job.release();
}

static OffThreadJob* GetSingleOffThreadJob(JSContext* cx, ScriptKind kind) {
  ShellContext* sc = GetShellContext(cx);
  const auto& jobs = sc->offThreadJobs;
  if (jobs.empty()) {
    JS_ReportErrorASCII(cx, "No off-thread jobs are pending");
    return nullptr;
  }

  if (jobs.length() > 1) {
    JS_ReportErrorASCII(
        cx, "Multiple off-thread jobs are pending: must specify job ID");
    return nullptr;
  }

  OffThreadJob* job = jobs[0];
  if (job->kind != kind) {
    JS_ReportErrorASCII(cx, "Off-thread job is the wrong kind");
    return nullptr;
  }

  return job;
}

static OffThreadJob* LookupOffThreadJobByID(JSContext* cx, ScriptKind kind,
                                            int32_t id) {
  if (id <= 0) {
    JS_ReportErrorASCII(cx, "Bad off-thread job ID");
    return nullptr;
  }

  ShellContext* sc = GetShellContext(cx);
  const auto& jobs = sc->offThreadJobs;
  if (jobs.empty()) {
    JS_ReportErrorASCII(cx, "No off-thread jobs are pending");
    return nullptr;
  }

  OffThreadJob* job = nullptr;
  for (auto someJob : jobs) {
    if (someJob->id == id) {
      job = someJob;
      break;
    }
  }

  if (!job) {
    JS_ReportErrorASCII(cx, "Off-thread job not found");
    return nullptr;
  }

  if (job->kind != kind) {
    JS_ReportErrorASCII(cx, "Off-thread job is the wrong kind");
    return nullptr;
  }

  return job;
}

static OffThreadJob* LookupOffThreadJobForArgs(JSContext* cx, ScriptKind kind,
                                               const CallArgs& args,
                                               size_t arg) {
  // If the optional ID argument isn't present, get the single pending job.
  if (args.length() <= arg) {
    return GetSingleOffThreadJob(cx, kind);
  }

  // Lookup the job using the specified ID.
  int32_t id = 0;
  RootedValue value(cx, args[arg]);
  if (!ToInt32(cx, value, &id)) {
    return nullptr;
  }

  return LookupOffThreadJobByID(cx, kind, id);
}

static void DeleteOffThreadJob(JSContext* cx, OffThreadJob* job) {
  ShellContext* sc = GetShellContext(cx);
  for (size_t i = 0; i < sc->offThreadJobs.length(); i++) {
    if (sc->offThreadJobs[i] == job) {
      sc->offThreadJobs.erase(&sc->offThreadJobs[i]);
      js_delete(job);
      return;
    }
  }

  MOZ_CRASH("Off-thread job not found");
}

static void CancelOffThreadJobsForContext(JSContext* cx) {
  // Parse jobs may be blocked waiting on GC.
  gc::FinishGC(cx);

  // Wait for jobs belonging to this context.
  ShellContext* sc = GetShellContext(cx);
  while (!sc->offThreadJobs.empty()) {
    OffThreadJob* job = sc->offThreadJobs.popCopy();
    job->waitUntilDone(cx);
    js_delete(job);
  }
}

static void CancelOffThreadJobsForRuntime(JSContext* cx) {
  // Parse jobs may be blocked waiting on GC.
  gc::FinishGC(cx);

  // Cancel jobs belonging to this runtime.
  CancelOffThreadParses(cx->runtime());
  ShellContext* sc = GetShellContext(cx);
  while (!sc->offThreadJobs.empty()) {
    js_delete(sc->offThreadJobs.popCopy());
  }
}

mozilla::Atomic<int32_t> gOffThreadJobSerial(1);

OffThreadJob::OffThreadJob(ShellContext* sc, ScriptKind kind, Source&& source)
    : id(gOffThreadJobSerial++),
      kind(kind),
      monitor(sc->offThreadMonitor),
      state(RUNNING),
      token(nullptr),
      source(std::move(source)) {
  MOZ_RELEASE_ASSERT(id > 0, "Off-thread job IDs exhausted");
}

OffThreadJob::~OffThreadJob() { MOZ_ASSERT(state != RUNNING); }

void OffThreadJob::cancel() {
  MOZ_ASSERT(state == RUNNING);
  MOZ_ASSERT(!token);

  state = CANCELLED;
}

void OffThreadJob::markDone(JS::OffThreadToken* newToken) {
  AutoLockMonitor alm(monitor);
  MOZ_ASSERT(state == RUNNING);
  MOZ_ASSERT(!token);
  MOZ_ASSERT(newToken);

  token = newToken;
  state = DONE;
  alm.notifyAll();
}

JS::OffThreadToken* OffThreadJob::waitUntilDone(JSContext* cx) {
  AutoLockMonitor alm(monitor);
  MOZ_ASSERT(state != CANCELLED);

  while (state != DONE) {
    alm.wait();
  }

  MOZ_ASSERT(token);
  return token;
}

struct ShellCompartmentPrivate {
  GCPtrObject grayRoot;
};

struct MOZ_STACK_CLASS EnvironmentPreparer
    : public js::ScriptEnvironmentPreparer {
  explicit EnvironmentPreparer(JSContext* cx) {
    js::SetScriptEnvironmentPreparer(cx, this);
  }
  void invoke(JS::HandleObject global, Closure& closure) override;
};

bool shell::enableDeferredMode = true;
bool shell::enableCodeCoverage = false;
bool shell::enableDisassemblyDumps = false;
bool shell::offthreadCompilation = false;
bool shell::enableAsmJS = false;
bool shell::enableWasm = false;
bool shell::enableSharedMemory = SHARED_MEMORY_DEFAULT;
bool shell::enableWasmBaseline = false;
bool shell::enableWasmIon = false;
bool shell::enableWasmCranelift = false;
#ifdef ENABLE_WASM_GC
bool shell::enableWasmGc = false;
#endif
bool shell::enableWasmVerbose = false;
bool shell::enableTestWasmAwaitTier2 = false;
#ifdef ENABLE_WASM_BIGINT
bool shell::enableWasmBigInt = false;
#endif
bool shell::enableAsyncStacks = false;
bool shell::enableStreams = false;
bool shell::enableReadableByteStreams = false;
bool shell::enableBYOBStreamReaders = false;
bool shell::enableWritableStreams = false;
bool shell::enableReadableStreamPipeTo = false;
bool shell::enableFields = false;
bool shell::enableAwaitFix = false;
bool shell::enableWeakRefs = false;
bool shell::enableToSource = false;
bool shell::enablePropertyErrorMessageFix = false;
#ifdef JS_GC_ZEAL
uint32_t shell::gZealBits = 0;
uint32_t shell::gZealFrequency = 0;
#endif
bool shell::printTiming = false;
RCFile* shell::gErrFile = nullptr;
RCFile* shell::gOutFile = nullptr;
bool shell::reportWarnings = true;
bool shell::compileOnly = false;
bool shell::fuzzingSafe = false;
bool shell::disableOOMFunctions = false;
bool shell::defaultToSameCompartment = true;

#ifdef DEBUG
bool shell::dumpEntrainedVariables = false;
bool shell::OOM_printAllocationCount = false;
#endif

static bool SetTimeoutValue(JSContext* cx, double t);

static void KillWatchdog(JSContext* cx);

static bool ScheduleWatchdog(JSContext* cx, double t);

static void CancelExecution(JSContext* cx);

enum class ShellGlobalKind {
  GlobalObject,
  WindowProxy,
};

static JSObject* NewGlobalObject(JSContext* cx, JS::RealmOptions& options,
                                 JSPrincipals* principals,
                                 ShellGlobalKind kind);

/*
 * A toy WindowProxy class for the shell. This is intended for testing code
 * where global |this| is a WindowProxy. All requests are forwarded to the
 * underlying global and no navigation is supported.
 */
const JSClass ShellWindowProxyClass =
    PROXY_CLASS_DEF("ShellWindowProxy", JSCLASS_HAS_RESERVED_SLOTS(1));

JSObject* NewShellWindowProxy(JSContext* cx, JS::HandleObject global) {
  MOZ_ASSERT(global->is<GlobalObject>());

  js::WrapperOptions options;
  options.setClass(&ShellWindowProxyClass);
  options.setSingleton(true);

  JSAutoRealm ar(cx, global);
  JSObject* obj =
      js::Wrapper::New(cx, global, &js::Wrapper::singleton, options);
  MOZ_ASSERT_IF(obj, js::IsWindowProxy(obj));
  return obj;
}

/*
 * A toy principals type for the shell.
 *
 * In the shell, a principal is simply a 32-bit mask: P subsumes Q if the
 * set bits in P are a superset of those in Q. Thus, the principal 0 is
 * subsumed by everything, and the principal ~0 subsumes everything.
 *
 * As a special case, a null pointer as a principal is treated like 0xffff.
 *
 * The 'newGlobal' function takes an option indicating which principal the
 * new global should have; 'evaluate' does for the new code.
 */
class ShellPrincipals final : public JSPrincipals {
  uint32_t bits;

  static uint32_t getBits(JSPrincipals* p) {
    if (!p) {
      return 0xffff;
    }
    return static_cast<ShellPrincipals*>(p)->bits;
  }

 public:
  explicit ShellPrincipals(uint32_t bits, int32_t refcount = 0) : bits(bits) {
    this->refcount = refcount;
  }

  bool write(JSContext* cx, JSStructuredCloneWriter* writer) override {
    // The shell doesn't have a read principals hook, so it doesn't really
    // matter what we write here, but we have to write something so the
    // fuzzer is happy.
    return JS_WriteUint32Pair(writer, bits, 0);
  }

  bool isSystemOrAddonPrincipal() override { return true; }

  static void destroy(JSPrincipals* principals) {
    MOZ_ASSERT(principals != &fullyTrusted);
    MOZ_ASSERT(principals->refcount == 0);
    js_delete(static_cast<const ShellPrincipals*>(principals));
  }

  static bool subsumes(JSPrincipals* first, JSPrincipals* second) {
    uint32_t firstBits = getBits(first);
    uint32_t secondBits = getBits(second);
    return (firstBits | secondBits) == firstBits;
  }

  static JSSecurityCallbacks securityCallbacks;

  // Fully-trusted principals singleton.
  static ShellPrincipals fullyTrusted;
};

JSSecurityCallbacks ShellPrincipals::securityCallbacks = {
    nullptr,  // contentSecurityPolicyAllows
    subsumes};

// The fully-trusted principal subsumes all other principals.
ShellPrincipals ShellPrincipals::fullyTrusted(-1, 1);

#ifdef EDITLINE
extern "C" {
extern MOZ_EXPORT char* readline(const char* prompt);
extern MOZ_EXPORT void add_history(char* line);
}  // extern "C"
#endif

ShellContext::ShellContext(JSContext* cx)
    : isWorker(false),
      lastWarningEnabled(false),
      trackUnhandledRejections(true),
      timeoutInterval(-1.0),
      startTime(PRMJ_Now()),
      serviceInterrupt(false),
      haveInterruptFunc(false),
      interruptFunc(cx, NullValue()),
      lastWarning(cx, NullValue()),
      promiseRejectionTrackerCallback(cx, NullValue()),
      unhandledRejectedPromises(cx),
      watchdogLock(mutexid::ShellContextWatchdog),
      exitCode(0),
      quitting(false),
      readLineBufPos(0),
      errFilePtr(nullptr),
      outFilePtr(nullptr),
      offThreadMonitor(mutexid::ShellOffThreadState),
      finalizationGroupsToCleanUp(cx) {}

ShellContext::~ShellContext() { MOZ_ASSERT(offThreadJobs.empty()); }

ShellContext* js::shell::GetShellContext(JSContext* cx) {
  ShellContext* sc = static_cast<ShellContext*>(JS_GetContextPrivate(cx));
  MOZ_ASSERT(sc);
  return sc;
}

static void TraceGrayRoots(JSTracer* trc, void* data) {
  JSRuntime* rt = trc->runtime();
  for (ZonesIter zone(rt, SkipAtoms); !zone.done(); zone.next()) {
    for (CompartmentsInZoneIter comp(zone); !comp.done(); comp.next()) {
      auto priv = static_cast<ShellCompartmentPrivate*>(
          JS_GetCompartmentPrivate(comp.get()));
      if (priv) {
        TraceNullableEdge(trc, &priv->grayRoot, "test gray root");
      }
    }
  }
}

static mozilla::UniqueFreePtr<char[]> GetLine(FILE* file, const char* prompt) {
#ifdef EDITLINE
  /*
   * Use readline only if file is stdin, because there's no way to specify
   * another handle.  Are other filehandles interactive?
   */
  if (file == stdin) {
    mozilla::UniqueFreePtr<char[]> linep(readline(prompt));
    /*
     * We set it to zero to avoid complaining about inappropriate ioctl
     * for device in the case of EOF. Looks like errno == 251 if line is
     * finished with EOF and errno == 25 (EINVAL on Mac) if there is
     * nothing left to read.
     */
    if (errno == 251 || errno == 25 || errno == EINVAL) {
      errno = 0;
    }
    if (!linep) {
      return nullptr;
    }
    if (linep[0] != '\0') {
      add_history(linep.get());
    }
    return linep;
  }
#endif

  size_t len = 0;
  if (*prompt != '\0' && gOutFile->isOpen()) {
    fprintf(gOutFile->fp, "%s", prompt);
    fflush(gOutFile->fp);
  }

  size_t size = 80;
  mozilla::UniqueFreePtr<char[]> buffer(static_cast<char*>(malloc(size)));
  if (!buffer) {
    return nullptr;
  }

  char* current = buffer.get();
  do {
    while (true) {
      if (fgets(current, size - len, file)) {
        break;
      }
      if (errno != EINTR) {
        return nullptr;
      }
    }

    len += strlen(current);
    char* t = buffer.get() + len - 1;
    if (*t == '\n') {
      /* Line was read. We remove '\n' and exit. */
      *t = '\0';
      break;
    }

    if (len + 1 == size) {
      size = size * 2;
      char* raw = buffer.release();
      char* tmp = static_cast<char*>(realloc(raw, size));
      if (!tmp) {
        free(raw);
        return nullptr;
      }
      buffer.reset(tmp);
    }
    current = buffer.get() + len;
  } while (true);
  return buffer;
}

static bool ShellInterruptCallback(JSContext* cx) {
  ShellContext* sc = GetShellContext(cx);
  if (!sc->serviceInterrupt) {
    return true;
  }

  // Reset serviceInterrupt. CancelExecution or InterruptIf will set it to
  // true to distinguish watchdog or user triggered interrupts.
  // Do this first to prevent other interrupts that may occur while the
  // user-supplied callback is executing from re-entering the handler.
  sc->serviceInterrupt = false;

  bool result;
  if (sc->haveInterruptFunc) {
    bool wasAlreadyThrowing = cx->isExceptionPending();
    JS::AutoSaveExceptionState savedExc(cx);
    JSAutoRealm ar(cx, &sc->interruptFunc.toObject());
    RootedValue rval(cx);

    // Report any exceptions thrown by the JS interrupt callback, but do
    // *not* keep it on the cx. The interrupt handler is invoked at points
    // that are not expected to throw catchable exceptions, like at
    // JSOp::RetRval.
    //
    // If the interrupted JS code was already throwing, any exceptions
    // thrown by the interrupt handler are silently swallowed.
    {
      Maybe<AutoReportException> are;
      if (!wasAlreadyThrowing) {
        are.emplace(cx);
      }
      result = JS_CallFunctionValue(cx, nullptr, sc->interruptFunc,
                                    JS::HandleValueArray::empty(), &rval);
    }
    savedExc.restore();

    if (rval.isBoolean()) {
      result = rval.toBoolean();
    } else {
      result = false;
    }
  } else {
    result = false;
  }

  if (!result && sc->exitCode == 0) {
    static const char msg[] = "Script terminated by interrupt handler.\n";
    fputs(msg, stderr);

    sc->exitCode = EXITCODE_TIMEOUT;
  }

  return result;
}

/*
 * Some UTF-8 files, notably those written using Notepad, have a Unicode
 * Byte-Order-Mark (BOM) as their first character. This is useless (byte-order
 * is meaningless for UTF-8) but causes a syntax error unless we skip it.
 */
static void SkipUTF8BOM(FILE* file) {
  int ch1 = fgetc(file);
  int ch2 = fgetc(file);
  int ch3 = fgetc(file);

  // Skip the BOM
  if (ch1 == 0xEF && ch2 == 0xBB && ch3 == 0xBF) {
    return;
  }

  // No BOM - revert
  if (ch3 != EOF) {
    ungetc(ch3, file);
  }
  if (ch2 != EOF) {
    ungetc(ch2, file);
  }
  if (ch1 != EOF) {
    ungetc(ch1, file);
  }
}

void EnvironmentPreparer::invoke(HandleObject global, Closure& closure) {
  MOZ_ASSERT(JS_IsGlobalObject(global));

  JSContext* cx = TlsContext.get();
  MOZ_ASSERT(!JS_IsExceptionPending(cx));

  AutoRealm ar(cx, global);
  AutoReportException are(cx);
  if (!closure(cx)) {
    return;
  }
}

static bool RegisterScriptPathWithModuleLoader(JSContext* cx,
                                               HandleScript script,
                                               const char* filename) {
  // Set the private value associated with a script to a object containing the
  // script's filename so that the module loader can use it to resolve
  // relative imports.

  RootedString path(cx, JS_NewStringCopyZ(cx, filename));
  if (!path) {
    return false;
  }

  RootedObject infoObject(cx, JS_NewPlainObject(cx));
  if (!infoObject) {
    return false;
  }

  RootedValue pathValue(cx, StringValue(path));
  if (!JS_DefineProperty(cx, infoObject, "path", pathValue, 0)) {
    return false;
  }

  JS::SetScriptPrivate(script, ObjectValue(*infoObject));
  return true;
}

enum class CompileUtf8 {
  InflateToUtf16,
  DontInflate,
};

static MOZ_MUST_USE bool RunFile(JSContext* cx, const char* filename,
                                 FILE* file, CompileUtf8 compileMethod,
                                 bool compileOnly) {
  SkipUTF8BOM(file);

  int64_t t1 = PRMJ_Now();
  RootedScript script(cx);

  {
    CompileOptions options(cx);
    options.setIntroductionType("js shell file")
        .setFileAndLine(filename, 1)
        .setIsRunOnce(true)
        .setNoScriptRval(true);

    if (compileMethod == CompileUtf8::DontInflate) {
      script = JS::CompileUtf8FileDontInflate(cx, options, file);
    } else {
      fprintf(stderr, "(compiling '%s' after inflating to UTF-16)\n", filename);
      script = JS::CompileUtf8File(cx, options, file);
    }

    if (!script) {
      return false;
    }
  }

  if (!RegisterScriptPathWithModuleLoader(cx, script, filename)) {
    return false;
  }

#ifdef DEBUG
  if (dumpEntrainedVariables) {
    AnalyzeEntrainedVariables(cx, script);
  }
#endif
  if (!compileOnly) {
    if (!JS_ExecuteScript(cx, script)) {
      return false;
    }
    int64_t t2 = PRMJ_Now() - t1;
    if (printTiming) {
      printf("runtime = %.3f ms\n", double(t2) / PRMJ_USEC_PER_MSEC);
    }
  }
  return true;
}

#if defined(JS_BUILD_BINAST)

static MOZ_MUST_USE bool RunBinAST(JSContext* cx, const char* filename,
                                   FILE* file, bool compileOnly,
                                   JS::BinASTFormat format) {
  RootedScript script(cx);

  {
    CompileOptions options(cx);
    options.setFileAndLine(filename, 0)
        .setIsRunOnce(true)
        .setNoScriptRval(true);

    script = JS::DecodeBinAST(cx, options, file, format);
    if (!script) {
      return false;
    }
  }

  if (!RegisterScriptPathWithModuleLoader(cx, script, filename)) {
    return false;
  }

  if (compileOnly) {
    return true;
  }

  return JS_ExecuteScript(cx, script);
}

#endif  // JS_BUILD_BINAST

static bool InitModuleLoader(JSContext* cx) {
  // Decompress and evaluate the embedded module loader source to initialize
  // the module loader for the current compartment.

  uint32_t srcLen = moduleloader::GetRawScriptsSize();
  auto src = cx->make_pod_array<char>(srcLen);
  if (!src ||
      !DecompressString(moduleloader::compressedSources,
                        moduleloader::GetCompressedSize(),
                        reinterpret_cast<unsigned char*>(src.get()), srcLen)) {
    return false;
  }

  CompileOptions options(cx);
  options.setIntroductionType("shell module loader");
  options.setFileAndLine("shell/ModuleLoader.js", 1);
  options.setSelfHostingMode(false);
  options.setForceFullParse();
  options.werrorOption = true;
  options.setForceStrictMode();

  JS::SourceText<Utf8Unit> srcBuf;
  if (!srcBuf.init(cx, std::move(src), srcLen)) {
    return false;
  }

  RootedValue rv(cx);
  return JS::EvaluateDontInflate(cx, options, srcBuf, &rv);
}

static bool GetModuleImportHook(JSContext* cx,
                                MutableHandleFunction resultOut) {
  Handle<GlobalObject*> global = cx->global();
  RootedValue hookValue(cx,
                        global->getReservedSlot(GlobalAppSlotModuleLoadHook));
  if (hookValue.isUndefined()) {
    JS_ReportErrorASCII(cx, "Module load hook not set");
    return false;
  }

  if (!hookValue.isObject() || !hookValue.toObject().is<JSFunction>()) {
    JS_ReportErrorASCII(cx, "Module load hook is not a function");
    return false;
  }

  resultOut.set(&hookValue.toObject().as<JSFunction>());
  return true;
}

static MOZ_MUST_USE bool RunModule(JSContext* cx, const char* filename,
                                   FILE* file, bool compileOnly) {
  // Execute a module by calling the module loader's import hook on the
  // resolved filename.

  RootedFunction importFun(cx);
  if (!GetModuleImportHook(cx, &importFun)) {
    return false;
  }

  RootedString path(cx, JS_NewStringCopyZ(cx, filename));
  if (!path) {
    return false;
  }

  path = ResolvePath(cx, path, RootRelative);
  if (!path) {
    return false;
  }

  JS::AutoValueArray<1> args(cx);
  args[0].setString(path);

  RootedValue value(cx);
  return JS_CallFunction(cx, nullptr, importFun, args, &value);
}

static void ShellCleanupFinalizationGroupCallback(JSObject* group, void* data) {
  // In the browser this queues a task. Shell jobs correspond to microtasks so
  // we arrange for cleanup to happen after all jobs/microtasks have run.
  auto sc = static_cast<ShellContext*>(data);
  AutoEnterOOMUnsafeRegion oomUnsafe;
  if (!sc->finalizationGroupsToCleanUp.append(group)) {
    oomUnsafe.crash("ShellCleanupFinalizationGroupCallback");
  }
}

// Run any FinalizationGroup cleanup tasks and return whether any ran.
static bool MaybeRunFinalizationGroupCleanupTasks(JSContext* cx) {
  ShellContext* sc = GetShellContext(cx);
  MOZ_ASSERT(!sc->quitting);

  Rooted<ShellContext::ObjectVector> groups(cx);
  std::swap(groups.get(), sc->finalizationGroupsToCleanUp.get());

  bool ranTasks = false;

  RootedObject group(cx);
  for (const auto& g : groups) {
    group = g;

    AutoRealm ar(cx, group);

    {
      AutoReportException are(cx);
      mozilla::Unused << JS::CleanupQueuedFinalizationGroup(cx, group);
    }

    ranTasks = true;

    if (sc->quitting) {
      break;
    }
  }

  return ranTasks;
}

static bool EnqueueJob(JSContext* cx, unsigned argc, Value* vp) {
  CallArgs args = CallArgsFromVp(argc, vp);

  if (!IsFunctionObject(args.get(0))) {
    JS_ReportErrorASCII(cx, "EnqueueJob's first argument must be a function");
    return false;
  }

  args.rval().setUndefined();

  RootedObject job(cx, &args[0].toObject());
  return js::EnqueueJob(cx, job);
}

static void RunShellJobs(JSContext* cx) {
  ShellContext* sc = GetShellContext(cx);
  if (sc->quitting) {
    return;
  }

  while (true) {
    // Run microtasks.
    js::RunJobs(cx);
    if (sc->quitting) {
      return;
    }

    // Run tasks (only finalization group clean tasks are possible).
    bool ranTasks = MaybeRunFinalizationGroupCleanupTasks(cx);
    if (!ranTasks) {
      break;
    }
  }
}

static bool DrainJobQueue(JSContext* cx, unsigned argc, Value* vp) {
  CallArgs args = CallArgsFromVp(argc, vp);

  if (GetShellContext(cx)->quitting) {
    JS_ReportErrorASCII(
        cx, "Mustn't drain the job queue when the shell is quitting");
    return false;
  }

  RunShellJobs(cx);

  if (GetShellContext(cx)->quitting) {
    return false;
  }

  args.rval().setUndefined();
  return true;
}

static bool GlobalOfFirstJobInQueue(JSContext* cx, unsigned argc, Value* vp) {
  CallArgs args = CallArgsFromVp(argc, vp);

  RootedObject job(cx, cx->internalJobQueue->maybeFront());
  if (!job) {
    JS_ReportErrorASCII(cx, "Job queue is empty");
    return false;
  }

  RootedObject global(cx, &job->nonCCWGlobal());
  if (!cx->compartment()->wrap(cx, &global)) {
    return false;
  }

  args.rval().setObject(*global);
  return true;
}

static bool TrackUnhandledRejections(JSContext* cx, JS::HandleObject promise,
                                     JS::PromiseRejectionHandlingState state) {
  ShellContext* sc = GetShellContext(cx);
  if (!sc->trackUnhandledRejections) {
    return true;
  }

#if defined(DEBUG) || defined(JS_OOM_BREAKPOINT)
  if (cx->runningOOMTest) {
    // When OOM happens, we cannot reliably track the set of unhandled
    // promise rejections. Throw error only when simulated OOM is used
    // *and* promises are used in the test.
    JS_ReportErrorASCII(
        cx,
        "Can't track unhandled rejections while running simulated OOM "
        "test. Call ignoreUnhandledRejections before using oomTest etc.");
    return false;
  }
#endif

  if (!sc->unhandledRejectedPromises) {
    sc->unhandledRejectedPromises = SetObject::create(cx);
    if (!sc->unhandledRejectedPromises) {
      return false;
    }
  }

  RootedValue promiseVal(cx, ObjectValue(*promise));

  AutoRealm ar(cx, sc->unhandledRejectedPromises);
  if (!cx->compartment()->wrap(cx, &promiseVal)) {
    return false;
  }

  switch (state) {
    case JS::PromiseRejectionHandlingState::Unhandled:
      if (!SetObject::add(cx, sc->unhandledRejectedPromises, promiseVal)) {
        return false;
      }
      break;
    case JS::PromiseRejectionHandlingState::Handled:
      bool deleted = false;
      if (!SetObject::delete_(cx, sc->unhandledRejectedPromises, promiseVal,
                              &deleted)) {
        return false;
      }
      // We can't MOZ_ASSERT(deleted) here, because it's possible we failed to
      // add the promise in the first place, due to OOM.
      break;
  }

  return true;
}

static void ForwardingPromiseRejectionTrackerCallback(
    JSContext* cx, bool mutedErrors, JS::HandleObject promise,
    JS::PromiseRejectionHandlingState state, void* data) {
  AutoReportException are(cx);

  if (!TrackUnhandledRejections(cx, promise, state)) {
    return;
  }

  RootedValue callback(cx,
                       GetShellContext(cx)->promiseRejectionTrackerCallback);
  if (callback.isNull()) {
    return;
  }

  AutoRealm ar(cx, &callback.toObject());

  FixedInvokeArgs<2> args(cx);
  args[0].setObject(*promise);
  args[1].setInt32(static_cast<int32_t>(state));

  if (!JS_WrapValue(cx, args[0])) {
    return;
  }

  RootedValue rval(cx);
  (void)Call(cx, callback, UndefinedHandleValue, args, &rval);
}

static bool SetPromiseRejectionTrackerCallback(JSContext* cx, unsigned argc,
                                               Value* vp) {
  CallArgs args = CallArgsFromVp(argc, vp);

  if (!IsFunctionObject(args.get(0))) {
    JS_ReportErrorASCII(
        cx,
        "setPromiseRejectionTrackerCallback expects a function as its sole "
        "argument");
    return false;
  }

  GetShellContext(cx)->promiseRejectionTrackerCallback = args[0];

  args.rval().setUndefined();
  return true;
}

static bool BoundToAsyncStack(JSContext* cx, unsigned argc, Value* vp) {
  CallArgs args = CallArgsFromVp(argc, vp);

  RootedValue function(cx, GetFunctionNativeReserved(&args.callee(), 0));
  RootedObject options(
      cx, &GetFunctionNativeReserved(&args.callee(), 1).toObject());

  RootedSavedFrame stack(cx, nullptr);
  bool isExplicit;

  RootedValue v(cx);

  if (!JS_GetProperty(cx, options, "stack", &v)) {
    return false;
  }
  if (!v.isObject() || !v.toObject().is<SavedFrame>()) {
    JS_ReportErrorASCII(cx,
                        "The 'stack' property must be a SavedFrame object.");
    return false;
  }
  stack = &v.toObject().as<SavedFrame>();

  if (!JS_GetProperty(cx, options, "cause", &v)) {
    return false;
  }
  RootedString causeString(cx, ToString(cx, v));
  if (!causeString) {
    MOZ_ASSERT(cx->isExceptionPending());
    return false;
  }

  UniqueChars cause = JS_EncodeStringToUTF8(cx, causeString);
  if (!cause) {
    MOZ_ASSERT(cx->isExceptionPending());
    return false;
  }

  if (!JS_GetProperty(cx, options, "explicit", &v)) {
    return false;
  }
  isExplicit = v.isUndefined() ? true : ToBoolean(v);

  auto kind =
      (isExplicit ? JS::AutoSetAsyncStackForNewCalls::AsyncCallKind::EXPLICIT
                  : JS::AutoSetAsyncStackForNewCalls::AsyncCallKind::IMPLICIT);

  JS::AutoSetAsyncStackForNewCalls asasfnckthxbye(cx, stack, cause.get(), kind);
  return Call(cx, UndefinedHandleValue, function, JS::HandleValueArray::empty(),
              args.rval());
}

static bool BindToAsyncStack(JSContext* cx, unsigned argc, Value* vp) {
  CallArgs args = CallArgsFromVp(argc, vp);

  if (args.length() != 2) {
    JS_ReportErrorASCII(cx, "bindToAsyncStack takes exactly two arguments.");
    return false;
  }

  if (!args[0].isObject() || !IsCallable(args[0])) {
    JS_ReportErrorASCII(
        cx, "bindToAsyncStack's first argument should be a function.");
    return false;
  }

  if (!args[1].isObject()) {
    JS_ReportErrorASCII(
        cx, "bindToAsyncStack's second argument should be an object.");
    return false;
  }

  RootedFunction bound(cx, NewFunctionWithReserved(cx, BoundToAsyncStack, 0, 0,
                                                   "bindToAsyncStack thunk"));
  if (!bound) {
    return false;
  }
  SetFunctionNativeReserved(bound, 0, args[0]);
  SetFunctionNativeReserved(bound, 1, args[1]);

  args.rval().setObject(*bound);
  return true;
}

#ifdef JS_HAS_INTL_API
static bool AddIntlExtras(JSContext* cx, unsigned argc, Value* vp) {
  CallArgs args = CallArgsFromVp(argc, vp);
  if (!args.get(0).isObject()) {
    JS_ReportErrorASCII(cx, "addIntlExtras must be passed an object");
    return false;
  }
  JS::RootedObject intl(cx, &args[0].toObject());

  static const JSFunctionSpec funcs[] = {
      JS_SELF_HOSTED_FN("getCalendarInfo", "Intl_getCalendarInfo", 1, 0),
      JS_SELF_HOSTED_FN("getLocaleInfo", "Intl_getLocaleInfo", 1, 0),
      JS_SELF_HOSTED_FN("getDisplayNames", "Intl_getDisplayNames", 2, 0),
      JS_FS_END};

  if (!JS_DefineFunctions(cx, intl, funcs)) {
    return false;
  }

  if (!js::AddMozDateTimeFormatConstructor(cx, intl)) {
    return false;
  }

  if (!js::AddLocaleConstructor(cx, intl)) {
    return false;
  }

  if (!js::AddListFormatConstructor(cx, intl)) {
    return false;
  }

  args.rval().setUndefined();
  return true;
}
#endif  // JS_HAS_INTL_API

static MOZ_MUST_USE bool EvalUtf8AndPrint(JSContext* cx, const char* bytes,
                                          size_t length, int lineno,
                                          bool compileOnly) {
  // Eval.
  JS::CompileOptions options(cx);
  options.setIntroductionType("js shell interactive")
      .setIsRunOnce(true)
      .setFileAndLine("typein", lineno);

  JS::SourceText<Utf8Unit> srcBuf;
  if (!srcBuf.init(cx, bytes, length, JS::SourceOwnership::Borrowed)) {
    return false;
  }

  RootedScript script(cx, JS::CompileDontInflate(cx, options, srcBuf));
  if (!script) {
    return false;
  }
  if (compileOnly) {
    return true;
  }
  RootedValue result(cx);
  if (!JS_ExecuteScript(cx, script, &result)) {
    return false;
  }

  if (!result.isUndefined() && gOutFile->isOpen()) {
    // Print.
    RootedString str(cx, JS_ValueToSource(cx, result));
    if (!str) {
      return false;
    }

    UniqueChars utf8chars = JS_EncodeStringToUTF8(cx, str);
    if (!utf8chars) {
      return false;
    }
    fprintf(gOutFile->fp, "%s\n", utf8chars.get());
  }
  return true;
}

static MOZ_MUST_USE bool ReadEvalPrintLoop(JSContext* cx, FILE* in,
                                           bool compileOnly) {
  ShellContext* sc = GetShellContext(cx);
  int lineno = 1;
  bool hitEOF = false;

  do {
    /*
     * Accumulate lines until we get a 'compilable unit' - one that either
     * generates an error (before running out of source) or that compiles
     * cleanly.  This should be whenever we get a complete statement that
     * coincides with the end of a line.
     */
    int startline = lineno;
    typedef Vector<char, 32> CharBuffer;
    RootedObject globalLexical(cx, &cx->global()->lexicalEnvironment());
    CharBuffer buffer(cx);
    do {
      ScheduleWatchdog(cx, -1);
      sc->serviceInterrupt = false;
      errno = 0;

      mozilla::UniqueFreePtr<char[]> line =
          GetLine(in, startline == lineno ? "js> " : "");
      if (!line) {
        if (errno) {
          /*
           * Use Latin1 variant here because strerror(errno)'s
           * encoding depends on the user's C locale.
           */
          JS_ReportErrorLatin1(cx, "%s", strerror(errno));
          return false;
        }
        hitEOF = true;
        break;
      }

      if (!buffer.append(line.get(), strlen(line.get())) ||
          !buffer.append('\n')) {
        return false;
      }

      lineno++;
      if (!ScheduleWatchdog(cx, sc->timeoutInterval)) {
        hitEOF = true;
        break;
      }
    } while (!JS_Utf8BufferIsCompilableUnit(cx, cx->global(), buffer.begin(),
                                            buffer.length()));

    if (hitEOF && buffer.empty()) {
      break;
    }

    // Report exceptions but keep going.
    AutoReportException are(cx);
    mozilla::Unused << EvalUtf8AndPrint(cx, buffer.begin(), buffer.length(),
                                        startline, compileOnly);

    // If a let or const fail to initialize they will remain in an unusable
    // without further intervention. This call cleans up the global scope,
    // setting uninitialized lexicals to undefined so that they may still
    // be used. This behavior is _only_ acceptable in the context of the repl.
    if (JS::ForceLexicalInitialization(cx, globalLexical) &&
        gErrFile->isOpen()) {
      fputs(
          "Warning: According to the standard, after the above exception,\n"
          "Warning: the global bindings should be permanently uninitialized.\n"
          "Warning: We have non-standard-ly initialized them to `undefined`"
          "for you.\nWarning: This nicety only happens in the JS shell.\n",
          stderr);
    }

    RunShellJobs(cx);
  } while (!hitEOF && !sc->quitting);

  if (gOutFile->isOpen()) {
    fprintf(gOutFile->fp, "\n");
  }

  return true;
}

enum FileKind {
  FileScript,       // UTF-8, directly parsed as such
  FileScriptUtf16,  // FileScript, but inflate to UTF-16 before parsing
  FileModule,
  FileBinASTMultipart,
  FileBinASTContext,
};

static void ReportCantOpenErrorUnknownEncoding(JSContext* cx,
                                               const char* filename) {
  /*
   * Filenames are in some random system encoding.  *Probably* it's UTF-8,
   * but no guarantees.
   *
   * strerror(errno)'s encoding, in contrast, depends on the user's C locale.
   *
   * Latin-1 is possibly wrong for both of these -- but at least if it's
   * wrong it'll produce mojibake *safely*.  Run with Latin-1 til someone
   * complains.
   */
  JS_ReportErrorNumberLatin1(cx, my_GetErrorMessage, nullptr, JSSMSG_CANT_OPEN,
                             filename, strerror(errno));
}

static MOZ_MUST_USE bool Process(JSContext* cx, const char* filename,
                                 bool forceTTY, FileKind kind) {
  FILE* file;
  if (forceTTY || !filename || strcmp(filename, "-") == 0) {
    file = stdin;
  } else {
    file = fopen(filename, "rb");
    if (!file) {
      ReportCantOpenErrorUnknownEncoding(cx, filename);
      return false;
    }
  }
  AutoCloseFile autoClose(file);

  if (!forceTTY && !isatty(fileno(file))) {
    // It's not interactive - just execute it.
    switch (kind) {
      case FileScript:
        if (!RunFile(cx, filename, file, CompileUtf8::DontInflate,
                     compileOnly)) {
          return false;
        }
        break;
      case FileScriptUtf16:
        if (!RunFile(cx, filename, file, CompileUtf8::InflateToUtf16,
                     compileOnly)) {
          return false;
        }
        break;
      case FileModule:
        if (!RunModule(cx, filename, file, compileOnly)) {
          return false;
        }
        break;
#if defined(JS_BUILD_BINAST)
      case FileBinASTMultipart:
        if (!RunBinAST(cx, filename, file, compileOnly,
                       JS::BinASTFormat::Multipart)) {
          return false;
        }
        break;
      case FileBinASTContext:
        if (!RunBinAST(cx, filename, file, compileOnly,
                       JS::BinASTFormat::Context)) {
          return false;
        }
        break;
#endif  // JS_BUILD_BINAST
      default:
        MOZ_CRASH("Impossible FileKind!");
    }
  } else {
    // It's an interactive filehandle; drop into read-eval-print loop.
    MOZ_ASSERT(kind == FileScript);
    if (!ReadEvalPrintLoop(cx, file, compileOnly)) {
      return false;
    }
  }
  return true;
}

#ifdef XP_WIN
#  define GET_FD_FROM_FILE(a) int(_get_osfhandle(fileno(a)))
#else
#  define GET_FD_FROM_FILE(a) fileno(a)
#endif

static bool CreateMappedArrayBuffer(JSContext* cx, unsigned argc, Value* vp) {
  CallArgs args = CallArgsFromVp(argc, vp);

  if (args.length() < 1 || args.length() > 3) {
    JS_ReportErrorNumberASCII(
        cx, my_GetErrorMessage, nullptr,
        args.length() < 1 ? JSSMSG_NOT_ENOUGH_ARGS : JSSMSG_TOO_MANY_ARGS,
        "createMappedArrayBuffer");
    return false;
  }

  RootedString rawFilenameStr(cx, JS::ToString(cx, args[0]));
  if (!rawFilenameStr) {
    return false;
  }
  // It's a little bizarre to resolve relative to the script, but for testing
  // I need a file at a known location, and the only good way I know of to do
  // that right now is to include it in the repo alongside the test script.
  // Bug 944164 would introduce an alternative.
  JSString* filenameStr = ResolvePath(cx, rawFilenameStr, ScriptRelative);
  if (!filenameStr) {
    return false;
  }
  UniqueChars filename = JS_EncodeStringToLatin1(cx, filenameStr);
  if (!filename) {
    return false;
  }

  uint32_t offset = 0;
  if (args.length() >= 2) {
    if (!JS::ToUint32(cx, args[1], &offset)) {
      return false;
    }
  }

  bool sizeGiven = false;
  uint32_t size;
  if (args.length() >= 3) {
    if (!JS::ToUint32(cx, args[2], &size)) {
      return false;
    }
    sizeGiven = true;
    if (size == 0) {
      JS_ReportErrorNumberASCII(cx, GetErrorMessage, nullptr,
                                JSMSG_BAD_ARRAY_LENGTH);
      return false;
    }
  }

  FILE* file = fopen(filename.get(), "rb");
  if (!file) {
    ReportCantOpenErrorUnknownEncoding(cx, filename.get());
    return false;
  }
  AutoCloseFile autoClose(file);

  struct stat st;
  if (fstat(fileno(file), &st) < 0) {
    JS_ReportErrorASCII(cx, "Unable to stat file");
    return false;
  }

  if ((st.st_mode & S_IFMT) != S_IFREG) {
    JS_ReportErrorASCII(cx, "Path is not a regular file");
    return false;
  }

  if (!sizeGiven) {
    if (off_t(offset) >= st.st_size) {
      JS_ReportErrorNumberASCII(cx, GetErrorMessage, nullptr,
                                JSMSG_OFFSET_LARGER_THAN_FILESIZE);
      return false;
    }
    size = st.st_size - offset;
  }

  void* contents =
      JS::CreateMappedArrayBufferContents(GET_FD_FROM_FILE(file), offset, size);
  if (!contents) {
    JS_ReportErrorASCII(cx,
                        "failed to allocate mapped array buffer contents "
                        "(possibly due to bad alignment)");
    return false;
  }

  RootedObject obj(cx,
                   JS::NewMappedArrayBufferWithContents(cx, size, contents));
  if (!obj) {
    return false;
  }

  args.rval().setObject(*obj);
  return true;
}

#undef GET_FD_FROM_FILE

static bool AddPromiseReactions(JSContext* cx, unsigned argc, Value* vp) {
  CallArgs args = CallArgsFromVp(argc, vp);

  if (args.length() != 3) {
    JS_ReportErrorNumberASCII(
        cx, my_GetErrorMessage, nullptr,
        args.length() < 3 ? JSSMSG_NOT_ENOUGH_ARGS : JSSMSG_TOO_MANY_ARGS,
        "addPromiseReactions");
    return false;
  }

  RootedObject promise(cx);
  if (args[0].isObject()) {
    promise = &args[0].toObject();
  }

  if (!promise || !JS::IsPromiseObject(promise)) {
    JS_ReportErrorNumberASCII(cx, my_GetErrorMessage, nullptr,
                              JSSMSG_INVALID_ARGS, "addPromiseReactions");
    return false;
  }

  RootedObject onResolve(cx);
  if (args[1].isObject()) {
    onResolve = &args[1].toObject();
  }

  RootedObject onReject(cx);
  if (args[2].isObject()) {
    onReject = &args[2].toObject();
  }

  if (!onResolve || !onResolve->is<JSFunction>() || !onReject ||
      !onReject->is<JSFunction>()) {
    JS_ReportErrorNumberASCII(cx, my_GetErrorMessage, nullptr,
                              JSSMSG_INVALID_ARGS, "addPromiseReactions");
    return false;
  }

  return JS::AddPromiseReactions(cx, promise, onResolve, onReject);
}

static bool IgnoreUnhandledRejections(JSContext* cx, unsigned argc, Value* vp) {
  CallArgs args = CallArgsFromVp(argc, vp);

  ShellContext* sc = GetShellContext(cx);
  sc->trackUnhandledRejections = false;

  args.rval().setUndefined();
  return true;
}

static bool Options(JSContext* cx, unsigned argc, Value* vp) {
  CallArgs args = CallArgsFromVp(argc, vp);

  JS::ContextOptions oldContextOptions = JS::ContextOptionsRef(cx);
  for (unsigned i = 0; i < args.length(); i++) {
    RootedString str(cx, JS::ToString(cx, args[i]));
    if (!str) {
      return false;
    }

    RootedLinearString opt(cx, str->ensureLinear(cx));
    if (!opt) {
      return false;
    }

    if (StringEqualsLiteral(opt, "strict")) {
      JS::ContextOptionsRef(cx).toggleExtraWarnings();
    } else if (StringEqualsLiteral(opt, "werror")) {
      // Disallow toggling werror when there are off-thread jobs, to avoid
      // confusing CompileError::throwError.
      ShellContext* sc = GetShellContext(cx);
      if (!sc->offThreadJobs.empty()) {
        JS_ReportErrorASCII(
            cx, "can't toggle werror when there are off-thread jobs");
        return false;
      }
      JS::ContextOptionsRef(cx).toggleWerror();
    } else if (StringEqualsLiteral(opt, "throw_on_asmjs_validation_failure")) {
      JS::ContextOptionsRef(cx).toggleThrowOnAsmJSValidationFailure();
    } else if (StringEqualsLiteral(opt, "strict_mode")) {
      JS::ContextOptionsRef(cx).toggleStrictMode();
    } else {
      UniqueChars optChars = QuoteString(cx, opt, '"');
      if (!optChars) {
        return false;
      }

      JS_ReportErrorASCII(cx,
                          "unknown option name %s."
                          " The valid names are strict,"
                          " werror, and strict_mode.",
                          optChars.get());
      return false;
    }
  }

  UniqueChars names = DuplicateString("");
  bool found = false;
  if (names && oldContextOptions.extraWarnings()) {
    names =
        JS_sprintf_append(std::move(names), "%s%s", found ? "," : "", "strict");
    found = true;
  }
  if (names && oldContextOptions.werror()) {
    names =
        JS_sprintf_append(std::move(names), "%s%s", found ? "," : "", "werror");
    found = true;
  }
  if (names && oldContextOptions.throwOnAsmJSValidationFailure()) {
    names = JS_sprintf_append(std::move(names), "%s%s", found ? "," : "",
                              "throw_on_asmjs_validation_failure");
    found = true;
  }
  if (names && oldContextOptions.strictMode()) {
    names = JS_sprintf_append(std::move(names), "%s%s", found ? "," : "",
                              "strict_mode");
    found = true;
  }
  if (!names) {
    JS_ReportOutOfMemory(cx);
    return false;
  }

  JSString* str = JS_NewStringCopyZ(cx, names.get());
  if (!str) {
    return false;
  }
  args.rval().setString(str);
  return true;
}

static bool LoadScript(JSContext* cx, unsigned argc, Value* vp,
                       bool scriptRelative) {
  CallArgs args = CallArgsFromVp(argc, vp);

  RootedString str(cx);
  for (unsigned i = 0; i < args.length(); i++) {
    str = JS::ToString(cx, args[i]);
    if (!str) {
      JS_ReportErrorNumberASCII(cx, my_GetErrorMessage, nullptr,
                                JSSMSG_INVALID_ARGS, "load");
      return false;
    }

    str = ResolvePath(cx, str, scriptRelative ? ScriptRelative : RootRelative);
    if (!str) {
      JS_ReportErrorASCII(cx, "unable to resolve path");
      return false;
    }

    UniqueChars filename = JS_EncodeStringToLatin1(cx, str);
    if (!filename) {
      return false;
    }

    errno = 0;

    CompileOptions opts(cx);
    opts.setIntroductionType("js shell load")
        .setIsRunOnce(true)
        .setNoScriptRval(true);

    RootedValue unused(cx);
    if (!(compileOnly ? JS::CompileUtf8PathDontInflate(
                            cx, opts, filename.get()) != nullptr
                      : JS::EvaluateUtf8PathDontInflate(
                            cx, opts, filename.get(), &unused))) {
      return false;
    }
  }

  args.rval().setUndefined();
  return true;
}

static bool Load(JSContext* cx, unsigned argc, Value* vp) {
  return LoadScript(cx, argc, vp, false);
}

static bool LoadScriptRelativeToScript(JSContext* cx, unsigned argc,
                                       Value* vp) {
  return LoadScript(cx, argc, vp, true);
}

// Populate |options| with the options given by |opts|'s properties. If we
// need to convert a filename to a C string, let fileNameBytes own the
// bytes.
static bool ParseCompileOptions(JSContext* cx, CompileOptions& options,
                                HandleObject opts, UniqueChars& fileNameBytes) {
  RootedValue v(cx);
  RootedString s(cx);

  if (!JS_GetProperty(cx, opts, "isRunOnce", &v)) {
    return false;
  }
  if (!v.isUndefined()) {
    options.setIsRunOnce(ToBoolean(v));
  }

  if (!JS_GetProperty(cx, opts, "noScriptRval", &v)) {
    return false;
  }
  if (!v.isUndefined()) {
    options.setNoScriptRval(ToBoolean(v));
  }

  if (!JS_GetProperty(cx, opts, "fileName", &v)) {
    return false;
  }
  if (v.isNull()) {
    options.setFile(nullptr);
  } else if (!v.isUndefined()) {
    s = ToString(cx, v);
    if (!s) {
      return false;
    }
    fileNameBytes = JS_EncodeStringToLatin1(cx, s);
    if (!fileNameBytes) {
      return false;
    }
    options.setFile(fileNameBytes.get());
  }

  if (!JS_GetProperty(cx, opts, "skipFileNameValidation", &v)) {
    return false;
  }
  if (!v.isUndefined()) {
    options.setSkipFilenameValidation(ToBoolean(v));
  }

  if (!JS_GetProperty(cx, opts, "element", &v)) {
    return false;
  }
  if (v.isObject()) {
    options.setElement(&v.toObject());
  }

  if (!JS_GetProperty(cx, opts, "elementAttributeName", &v)) {
    return false;
  }
  if (!v.isUndefined()) {
    s = ToString(cx, v);
    if (!s) {
      return false;
    }
    options.setElementAttributeName(s);
  }

  if (!JS_GetProperty(cx, opts, "lineNumber", &v)) {
    return false;
  }
  if (!v.isUndefined()) {
    uint32_t u;
    if (!ToUint32(cx, v, &u)) {
      return false;
    }
    options.setLine(u);
  }

  if (!JS_GetProperty(cx, opts, "columnNumber", &v)) {
    return false;
  }
  if (!v.isUndefined()) {
    int32_t c;
    if (!ToInt32(cx, v, &c)) {
      return false;
    }
    options.setColumn(c);
  }

  if (!JS_GetProperty(cx, opts, "sourceIsLazy", &v)) {
    return false;
  }
  if (v.isBoolean()) {
    options.setSourceIsLazy(v.toBoolean());
  }

  return true;
}

static void my_LargeAllocFailCallback() {
  JSContext* cx = TlsContext.get();
  if (!cx || cx->isHelperThreadContext()) {
    return;
  }

  MOZ_ASSERT(!JS::RuntimeHeapIsBusy());

  JS::PrepareForFullGC(cx);
  cx->runtime()->gc.gc(GC_NORMAL, JS::GCReason::SHARED_MEMORY_LIMIT);
}

static const uint32_t CacheEntry_SOURCE = 0;
static const uint32_t CacheEntry_BYTECODE = 1;

static const JSClass CacheEntry_class = {"CacheEntryObject",
                                         JSCLASS_HAS_RESERVED_SLOTS(2)};

static bool CacheEntry(JSContext* cx, unsigned argc, JS::Value* vp) {
  CallArgs args = CallArgsFromVp(argc, vp);

  if (args.length() != 1 || !args[0].isString()) {
    JS_ReportErrorNumberASCII(cx, my_GetErrorMessage, nullptr,
                              JSSMSG_INVALID_ARGS, "CacheEntry");
    return false;
  }

  RootedObject obj(cx, JS_NewObject(cx, &CacheEntry_class));
  if (!obj) {
    return false;
  }

  SetReservedSlot(obj, CacheEntry_SOURCE, args[0]);
  SetReservedSlot(obj, CacheEntry_BYTECODE, UndefinedValue());
  args.rval().setObject(*obj);
  return true;
}

static bool CacheEntry_isCacheEntry(JSObject* cache) {
  return JS_GetClass(cache) == &CacheEntry_class;
}

static JSString* CacheEntry_getSource(JSContext* cx, HandleObject cache) {
  MOZ_ASSERT(CacheEntry_isCacheEntry(cache));
  Value v = JS_GetReservedSlot(cache, CacheEntry_SOURCE);
  if (!v.isString()) {
    JS_ReportErrorASCII(
        cx, "CacheEntry_getSource: Unexpected type of source reserved slot.");
    return nullptr;
  }

  return v.toString();
}

static uint8_t* CacheEntry_getBytecode(JSContext* cx, HandleObject cache,
                                       uint32_t* length) {
  MOZ_ASSERT(CacheEntry_isCacheEntry(cache));
  Value v = JS_GetReservedSlot(cache, CacheEntry_BYTECODE);
  if (!v.isObject() || !v.toObject().is<ArrayBufferObject>()) {
    JS_ReportErrorASCII(
        cx,
        "CacheEntry_getBytecode: Unexpected type of bytecode reserved slot.");
    return nullptr;
  }

  ArrayBufferObject* arrayBuffer = &v.toObject().as<ArrayBufferObject>();
  *length = arrayBuffer->byteLength();
  return arrayBuffer->dataPointer();
}

static bool CacheEntry_setBytecode(JSContext* cx, HandleObject cache,
                                   uint8_t* buffer, uint32_t length) {
  MOZ_ASSERT(CacheEntry_isCacheEntry(cache));

  using BufferContents = ArrayBufferObject::BufferContents;

  BufferContents contents = BufferContents::createMalloced(buffer);
  Rooted<ArrayBufferObject*> arrayBuffer(
      cx, ArrayBufferObject::createForContents(cx, length, contents));
  if (!arrayBuffer) {
    return false;
  }

  SetReservedSlot(cache, CacheEntry_BYTECODE, ObjectValue(*arrayBuffer));
  return true;
}

static bool ConvertTranscodeResultToJSException(JSContext* cx,
                                                JS::TranscodeResult rv) {
  switch (rv) {
    case JS::TranscodeResult_Ok:
      return true;

    default:
      [[fallthrough]];
    case JS::TranscodeResult_Failure:
      MOZ_ASSERT(!cx->isExceptionPending());
      JS_ReportErrorASCII(cx, "generic warning");
      return false;
    case JS::TranscodeResult_Failure_BadBuildId:
      MOZ_ASSERT(!cx->isExceptionPending());
      JS_ReportErrorASCII(cx, "the build-id does not match");
      return false;
    case JS::TranscodeResult_Failure_RunOnceNotSupported:
      MOZ_ASSERT(!cx->isExceptionPending());
      JS_ReportErrorASCII(cx, "run-once script are not supported by XDR");
      return false;
    case JS::TranscodeResult_Failure_AsmJSNotSupported:
      MOZ_ASSERT(!cx->isExceptionPending());
      JS_ReportErrorASCII(cx, "Asm.js is not supported by XDR");
      return false;
    case JS::TranscodeResult_Failure_BadDecode:
      MOZ_ASSERT(!cx->isExceptionPending());
      JS_ReportErrorASCII(cx, "XDR data corruption");
      return false;
    case JS::TranscodeResult_Failure_WrongCompileOption:
      MOZ_ASSERT(!cx->isExceptionPending());
      JS_ReportErrorASCII(
          cx, "Compile options differs from Compile options of the encoding");
      return false;
    case JS::TranscodeResult_Failure_NotInterpretedFun:
      MOZ_ASSERT(!cx->isExceptionPending());
      JS_ReportErrorASCII(cx,
                          "Only interepreted functions are supported by XDR");
      return false;

    case JS::TranscodeResult_Throw:
      MOZ_ASSERT(cx->isExceptionPending());
      return false;
  }
}

static bool Evaluate(JSContext* cx, unsigned argc, Value* vp) {
  CallArgs args = CallArgsFromVp(argc, vp);

  if (args.length() < 1 || args.length() > 2) {
    JS_ReportErrorNumberASCII(
        cx, my_GetErrorMessage, nullptr,
        args.length() < 1 ? JSSMSG_NOT_ENOUGH_ARGS : JSSMSG_TOO_MANY_ARGS,
        "evaluate");
    return false;
  }

  RootedString code(cx, nullptr);
  RootedObject cacheEntry(cx, nullptr);
  if (args[0].isString()) {
    code = args[0].toString();
  } else if (args[0].isObject() &&
             CacheEntry_isCacheEntry(&args[0].toObject())) {
    cacheEntry = &args[0].toObject();
    code = CacheEntry_getSource(cx, cacheEntry);
    if (!code) {
      return false;
    }
  }

  if (!code || (args.length() == 2 && args[1].isPrimitive())) {
    JS_ReportErrorNumberASCII(cx, my_GetErrorMessage, nullptr,
                              JSSMSG_INVALID_ARGS, "evaluate");
    return false;
  }

  CompileOptions options(cx);
  UniqueChars fileNameBytes;
  RootedString displayURL(cx);
  RootedString sourceMapURL(cx);
  RootedObject global(cx, nullptr);
  bool catchTermination = false;
  bool loadBytecode = false;
  bool saveBytecode = false;
  bool saveIncrementalBytecode = false;
  bool assertEqBytecode = false;
  JS::RootedObjectVector envChain(cx);
  RootedObject callerGlobal(cx, cx->global());

  options.setIntroductionType("js shell evaluate")
      .setFileAndLine("@evaluate", 1);

  global = JS::CurrentGlobalOrNull(cx);
  MOZ_ASSERT(global);

  if (args.length() == 2) {
    RootedObject opts(cx, &args[1].toObject());
    RootedValue v(cx);

    if (!ParseCompileOptions(cx, options, opts, fileNameBytes)) {
      return false;
    }

    if (!JS_GetProperty(cx, opts, "displayURL", &v)) {
      return false;
    }
    if (!v.isUndefined()) {
      displayURL = ToString(cx, v);
      if (!displayURL) {
        return false;
      }
    }

    if (!JS_GetProperty(cx, opts, "sourceMapURL", &v)) {
      return false;
    }
    if (!v.isUndefined()) {
      sourceMapURL = ToString(cx, v);
      if (!sourceMapURL) {
        return false;
      }
    }

    if (!JS_GetProperty(cx, opts, "global", &v)) {
      return false;
    }
    if (!v.isUndefined()) {
      if (v.isObject()) {
        global = js::CheckedUnwrapDynamic(&v.toObject(), cx,
                                          /* stopAtWindowProxy = */ false);
        if (!global) {
          return false;
        }
      }
      if (!global || !(JS_GetClass(global)->flags & JSCLASS_IS_GLOBAL)) {
        JS_ReportErrorNumberASCII(
            cx, GetErrorMessage, nullptr, JSMSG_UNEXPECTED_TYPE,
            "\"global\" passed to evaluate()", "not a global object");
        return false;
      }
    }

    if (!JS_GetProperty(cx, opts, "catchTermination", &v)) {
      return false;
    }
    if (!v.isUndefined()) {
      catchTermination = ToBoolean(v);
    }

    if (!JS_GetProperty(cx, opts, "loadBytecode", &v)) {
      return false;
    }
    if (!v.isUndefined()) {
      loadBytecode = ToBoolean(v);
    }

    if (!JS_GetProperty(cx, opts, "saveBytecode", &v)) {
      return false;
    }
    if (!v.isUndefined()) {
      saveBytecode = ToBoolean(v);
    }

    if (!JS_GetProperty(cx, opts, "saveIncrementalBytecode", &v)) {
      return false;
    }
    if (!v.isUndefined()) {
      saveIncrementalBytecode = ToBoolean(v);
    }

    if (!JS_GetProperty(cx, opts, "assertEqBytecode", &v)) {
      return false;
    }
    if (!v.isUndefined()) {
      assertEqBytecode = ToBoolean(v);
    }

    if (!JS_GetProperty(cx, opts, "envChainObject", &v)) {
      return false;
    }
    if (!v.isUndefined()) {
      if (loadBytecode) {
        JS_ReportErrorASCII(cx,
                            "Can't use both loadBytecode and envChainObject");
        return false;
      }

      if (!v.isObject()) {
        JS_ReportErrorNumberASCII(
            cx, GetErrorMessage, nullptr, JSMSG_UNEXPECTED_TYPE,
            "\"envChainObject\" passed to evaluate()", "not an object");
        return false;
      } else if (v.toObject().is<GlobalObject>()) {
        JS_ReportErrorASCII(
            cx,
            "\"envChainObject\" passed to evaluate() should not be a global");
        return false;
      } else if (!envChain.append(&v.toObject())) {
        JS_ReportOutOfMemory(cx);
        return false;
      }
    }

    // We cannot load or save the bytecode if we have no object where the
    // bytecode cache is stored.
    if (loadBytecode || saveBytecode || saveIncrementalBytecode) {
      if (!cacheEntry) {
        JS_ReportErrorNumberASCII(cx, my_GetErrorMessage, nullptr,
                                  JSSMSG_INVALID_ARGS, "evaluate");
        return false;
      }
      if (saveIncrementalBytecode && saveBytecode) {
        JS_ReportErrorASCII(
            cx,
            "saveIncrementalBytecode and saveBytecode cannot be used"
            " at the same time.");
        return false;
      }
    }
  }

  AutoStableStringChars codeChars(cx);
  if (!codeChars.initTwoByte(cx, code)) {
    return false;
  }

  JS::TranscodeBuffer loadBuffer;
  JS::TranscodeBuffer saveBuffer;

  if (loadBytecode) {
    uint32_t loadLength = 0;
    uint8_t* loadData = nullptr;
    loadData = CacheEntry_getBytecode(cx, cacheEntry, &loadLength);
    if (!loadData) {
      return false;
    }
    if (!loadBuffer.append(loadData, loadLength)) {
      JS_ReportOutOfMemory(cx);
      return false;
    }
  }

  {
    JSAutoRealm ar(cx, global);
    RootedScript script(cx);

    {
      if (saveBytecode) {
        if (!JS::RealmCreationOptionsRef(cx).cloneSingletons()) {
          JS_ReportErrorNumberASCII(cx, my_GetErrorMessage, nullptr,
                                    JSSMSG_CACHE_SINGLETON_FAILED);
          return false;
        }

        // cloneSingletons implies that singletons are used as template objects.
        MOZ_ASSERT(JS::RealmBehaviorsRef(cx).getSingletonsAsTemplates());
      }

      if (loadBytecode) {
        JS::TranscodeResult rv = JS::DecodeScript(cx, loadBuffer, &script);
        if (!ConvertTranscodeResultToJSException(cx, rv)) {
          return false;
        }
      } else {
        mozilla::Range<const char16_t> chars = codeChars.twoByteRange();
        JS::SourceText<char16_t> srcBuf;
        if (!srcBuf.init(cx, chars.begin().get(), chars.length(),
                         JS::SourceOwnership::Borrowed)) {
          return false;
        }

        if (envChain.length() == 0) {
          script = JS::Compile(cx, options, srcBuf);
        } else {
          script = JS::CompileForNonSyntacticScope(cx, options, srcBuf);
        }
      }

      if (!script) {
        return false;
      }
    }

    if (displayURL && !script->scriptSource()->hasDisplayURL()) {
      UniqueTwoByteChars chars = JS_CopyStringCharsZ(cx, displayURL);
      if (!chars) {
        return false;
      }
      if (!script->scriptSource()->setDisplayURL(cx, std::move(chars))) {
        return false;
      }
    }
    if (sourceMapURL && !script->scriptSource()->hasSourceMapURL()) {
      UniqueTwoByteChars chars = JS_CopyStringCharsZ(cx, sourceMapURL);
      if (!chars) {
        return false;
      }
      if (!script->scriptSource()->setSourceMapURL(cx, std::move(chars))) {
        return false;
      }
    }

    // If we want to save the bytecode incrementally, then we should
    // register ahead the fact that every JSFunction which is being
    // delazified should be encoded at the end of the delazification.
    if (saveIncrementalBytecode) {
      if (!StartIncrementalEncoding(cx, script)) {
        return false;
      }
    }

    if (!JS_ExecuteScript(cx, envChain, script, args.rval())) {
      if (catchTermination && !JS_IsExceptionPending(cx)) {
        JSAutoRealm ar1(cx, callerGlobal);
        JSString* str = JS_NewStringCopyZ(cx, "terminated");
        if (!str) {
          return false;
        }
        args.rval().setString(str);
        return true;
      }
      return false;
    }

    // Encode the bytecode after the execution of the script.
    if (saveBytecode) {
      JS::TranscodeResult rv = JS::EncodeScript(cx, saveBuffer, script);
      if (!ConvertTranscodeResultToJSException(cx, rv)) {
        return false;
      }
    }

    // Serialize the encoded bytecode, recorded before the execution, into a
    // buffer which can be deserialized linearly.
    if (saveIncrementalBytecode) {
      if (!FinishIncrementalEncoding(cx, script, saveBuffer)) {
        return false;
      }
    }
  }

  if (saveBytecode || saveIncrementalBytecode) {
    // If we are both loading and saving, we assert that we are going to
    // replace the current bytecode by the same stream of bytes.
    if (loadBytecode && assertEqBytecode) {
      if (saveBuffer.length() != loadBuffer.length()) {
        char loadLengthStr[16];
        SprintfLiteral(loadLengthStr, "%zu", loadBuffer.length());
        char saveLengthStr[16];
        SprintfLiteral(saveLengthStr, "%zu", saveBuffer.length());

        JS_ReportErrorNumberASCII(cx, my_GetErrorMessage, nullptr,
                                  JSSMSG_CACHE_EQ_SIZE_FAILED, loadLengthStr,
                                  saveLengthStr);
        return false;
      }

      if (!ArrayEqual(loadBuffer.begin(), saveBuffer.begin(),
                      loadBuffer.length())) {
        JS_ReportErrorNumberASCII(cx, my_GetErrorMessage, nullptr,
                                  JSSMSG_CACHE_EQ_CONTENT_FAILED);
        return false;
      }
    }

    size_t saveLength = saveBuffer.length();
    if (saveLength >= INT32_MAX) {
      JS_ReportErrorASCII(cx, "Cannot save large cache entry content");
      return false;
    }
    uint8_t* saveData = saveBuffer.extractOrCopyRawBuffer();
    if (!CacheEntry_setBytecode(cx, cacheEntry, saveData, saveLength)) {
      js_free(saveData);
      return false;
    }
  }

  return JS_WrapValue(cx, args.rval());
}

JSString* js::shell::FileAsString(JSContext* cx, JS::HandleString pathnameStr) {
  UniqueChars pathname = JS_EncodeStringToLatin1(cx, pathnameStr);
  if (!pathname) {
    return nullptr;
  }

  FILE* file;

  file = fopen(pathname.get(), "rb");
  if (!file) {
    ReportCantOpenErrorUnknownEncoding(cx, pathname.get());
    return nullptr;
  }

  AutoCloseFile autoClose(file);

  struct stat st;
  if (fstat(fileno(file), &st) != 0) {
    JS_ReportErrorUTF8(cx, "can't stat %s", pathname.get());
    return nullptr;
  }

  if ((st.st_mode & S_IFMT) != S_IFREG) {
    JS_ReportErrorUTF8(cx, "can't read non-regular file %s", pathname.get());
    return nullptr;
  }

  if (fseek(file, 0, SEEK_END) != 0) {
    pathname = JS_EncodeStringToUTF8(cx, pathnameStr);
    if (!pathname) {
      return nullptr;
    }
    JS_ReportErrorUTF8(cx, "can't seek end of %s", pathname.get());
    return nullptr;
  }

  long endPos = ftell(file);
  if (endPos < 0) {
    JS_ReportErrorUTF8(cx, "can't read length of %s", pathname.get());
    return nullptr;
  }

  size_t len = endPos;
  if (fseek(file, 0, SEEK_SET) != 0) {
    pathname = JS_EncodeStringToUTF8(cx, pathnameStr);
    if (!pathname) {
      return nullptr;
    }
    JS_ReportErrorUTF8(cx, "can't seek start of %s", pathname.get());
    return nullptr;
  }

  UniqueChars buf(js_pod_malloc<char>(len + 1));
  if (!buf) {
    JS_ReportErrorUTF8(cx, "out of memory reading %s", pathname.get());
    return nullptr;
  }

  size_t cc = fread(buf.get(), 1, len, file);
  if (cc != len) {
    if (ptrdiff_t(cc) < 0) {
      ReportCantOpenErrorUnknownEncoding(cx, pathname.get());
    } else {
      pathname = JS_EncodeStringToUTF8(cx, pathnameStr);
      if (!pathname) {
        return nullptr;
      }
      JS_ReportErrorUTF8(cx, "can't read %s: short read", pathname.get());
    }
    return nullptr;
  }

  UniqueTwoByteChars ucbuf(
      JS::LossyUTF8CharsToNewTwoByteCharsZ(cx, JS::UTF8Chars(buf.get(), len),
                                           &len, js::MallocArena)
          .get());
  if (!ucbuf) {
    pathname = JS_EncodeStringToUTF8(cx, pathnameStr);
    if (!pathname) {
      return nullptr;
    }
    JS_ReportErrorUTF8(cx, "Invalid UTF-8 in file '%s'", pathname.get());
    return nullptr;
  }

  return JS_NewUCStringCopyN(cx, ucbuf.get(), len);
}

/*
 * Function to run scripts and return compilation + execution time. Semantics
 * are closely modelled after the equivalent function in WebKit, as this is used
 * to produce benchmark timings by SunSpider.
 */
static bool Run(JSContext* cx, unsigned argc, Value* vp) {
  CallArgs args = CallArgsFromVp(argc, vp);
  if (args.length() != 1) {
    JS_ReportErrorNumberASCII(cx, my_GetErrorMessage, nullptr,
                              JSSMSG_INVALID_ARGS, "run");
    return false;
  }

  RootedString str(cx, JS::ToString(cx, args[0]));
  if (!str) {
    return false;
  }
  args[0].setString(str);

  str = FileAsString(cx, str);
  if (!str) {
    return false;
  }

  AutoStableStringChars chars(cx);
  if (!chars.initTwoByte(cx, str)) {
    return false;
  }

  JS::SourceText<char16_t> srcBuf;
  if (!srcBuf.init(cx, chars.twoByteRange().begin().get(), str->length(),
                   JS::SourceOwnership::Borrowed)) {
    return false;
  }

  RootedScript script(cx);
  int64_t startClock = PRMJ_Now();
  {
    /* FIXME: This should use UTF-8 (bug 987069). */
    UniqueChars filename = JS_EncodeStringToLatin1(cx, str);
    if (!filename) {
      return false;
    }

    JS::CompileOptions options(cx);
    options.setIntroductionType("js shell run")
        .setFileAndLine(filename.get(), 1)
        .setIsRunOnce(true)
        .setNoScriptRval(true);

    script = JS::Compile(cx, options, srcBuf);
    if (!script) {
      return false;
    }
  }

  if (!JS_ExecuteScript(cx, script)) {
    return false;
  }

  int64_t endClock = PRMJ_Now();

  args.rval().setDouble((endClock - startClock) / double(PRMJ_USEC_PER_MSEC));
  return true;
}

/*
 * function readline()
 * Provides a hook for scripts to read a line from stdin.
 */
static bool ReadLine(JSContext* cx, unsigned argc, Value* vp) {
  CallArgs args = CallArgsFromVp(argc, vp);

#define BUFSIZE 256
  FILE* from = stdin;
  size_t buflength = 0;
  size_t bufsize = BUFSIZE;
  char* buf = (char*)JS_malloc(cx, bufsize);
  if (!buf) {
    return false;
  }

  bool sawNewline = false;
  size_t gotlength;
  while ((gotlength = js_fgets(buf + buflength, bufsize - buflength, from)) >
         0) {
    buflength += gotlength;

    /* Are we done? */
    if (buf[buflength - 1] == '\n') {
      buf[buflength - 1] = '\0';
      sawNewline = true;
      break;
    } else if (buflength < bufsize - 1) {
      break;
    }

    /* Else, grow our buffer for another pass. */
    char* tmp;
    bufsize *= 2;
    if (bufsize > buflength) {
      tmp = static_cast<char*>(JS_realloc(cx, buf, bufsize / 2, bufsize));
    } else {
      JS_ReportOutOfMemory(cx);
      tmp = nullptr;
    }

    if (!tmp) {
      JS_free(cx, buf);
      return false;
    }

    buf = tmp;
  }

  /* Treat the empty string specially. */
  if (buflength == 0) {
    args.rval().set(feof(from) ? NullValue() : JS_GetEmptyStringValue(cx));
    JS_free(cx, buf);
    return true;
  }

  /* Shrink the buffer to the real size. */
  char* tmp = static_cast<char*>(JS_realloc(cx, buf, bufsize, buflength));
  if (!tmp) {
    JS_free(cx, buf);
    return false;
  }

  buf = tmp;

  /*
   * Turn buf into a JSString. Note that buflength includes the trailing null
   * character.
   */
  JSString* str =
      JS_NewStringCopyN(cx, buf, sawNewline ? buflength - 1 : buflength);
  JS_free(cx, buf);
  if (!str) {
    return false;
  }

  args.rval().setString(str);
  return true;
}

/*
 * function readlineBuf()
 * Provides a hook for scripts to emulate readline() using a string object.
 */
static bool ReadLineBuf(JSContext* cx, unsigned argc, Value* vp) {
  CallArgs args = CallArgsFromVp(argc, vp);
  ShellContext* sc = GetShellContext(cx);

  if (!args.length()) {
    if (!sc->readLineBuf) {
      JS_ReportErrorASCII(cx,
                          "No source buffer set. You must initially "
                          "call readlineBuf with an argument.");
      return false;
    }

    char* currentBuf = sc->readLineBuf.get() + sc->readLineBufPos;
    size_t buflen = strlen(currentBuf);

    if (!buflen) {
      args.rval().setNull();
      return true;
    }

    size_t len = 0;
    while (len < buflen) {
      if (currentBuf[len] == '\n') {
        break;
      }
      len++;
    }

    JSString* str = JS_NewStringCopyUTF8N(cx, JS::UTF8Chars(currentBuf, len));
    if (!str) {
      return false;
    }

    if (currentBuf[len] == '\0') {
      sc->readLineBufPos += len;
    } else {
      sc->readLineBufPos += len + 1;
    }

    args.rval().setString(str);
    return true;
  }

  if (args.length() == 1) {
    sc->readLineBuf = nullptr;
    sc->readLineBufPos = 0;

    RootedString str(cx, JS::ToString(cx, args[0]));
    if (!str) {
      return false;
    }
    sc->readLineBuf = JS_EncodeStringToUTF8(cx, str);
    if (!sc->readLineBuf) {
      return false;
    }

    args.rval().setUndefined();
    return true;
  }

  JS_ReportErrorASCII(cx, "Must specify at most one argument");
  return false;
}

static bool PutStr(JSContext* cx, unsigned argc, Value* vp) {
  CallArgs args = CallArgsFromVp(argc, vp);

  if (args.length() != 0) {
    if (!gOutFile->isOpen()) {
      JS_ReportErrorASCII(cx, "output file is closed");
      return false;
    }

    RootedString str(cx, JS::ToString(cx, args[0]));
    if (!str) {
      return false;
    }
    UniqueChars bytes = JS_EncodeStringToUTF8(cx, str);
    if (!bytes) {
      return false;
    }
    fputs(bytes.get(), gOutFile->fp);
    fflush(gOutFile->fp);
  }

  args.rval().setUndefined();
  return true;
}

static bool Now(JSContext* cx, unsigned argc, Value* vp) {
  CallArgs args = CallArgsFromVp(argc, vp);
  double now = PRMJ_Now() / double(PRMJ_USEC_PER_MSEC);
  args.rval().setDouble(now);
  return true;
}

static bool CpuNow(JSContext* cx, unsigned argc, Value* vp) {
  CallArgs args = CallArgsFromVp(argc, vp);
  double now = double(std::clock()) / double(CLOCKS_PER_SEC);
  args.rval().setDouble(now);
  return true;
}

static bool ClearKeptObjects(JSContext* cx, unsigned argc, Value* vp) {
  CallArgs args = CallArgsFromVp(argc, vp);
  JS::ClearKeptObjects(cx);
  args.rval().setUndefined();
  return true;
}

static bool PrintInternal(JSContext* cx, const CallArgs& args, RCFile* file) {
  if (!file->isOpen()) {
    JS_ReportErrorASCII(cx, "output file is closed");
    return false;
  }

  for (unsigned i = 0; i < args.length(); i++) {
    RootedString str(cx, JS::ToString(cx, args[i]));
    if (!str) {
      return false;
    }
    UniqueChars bytes = JS_EncodeStringToUTF8(cx, str);
    if (!bytes) {
      return false;
    }
    fprintf(file->fp, "%s%s", i ? " " : "", bytes.get());
  }

  fputc('\n', file->fp);
  fflush(file->fp);

  args.rval().setUndefined();
  return true;
}

static bool Print(JSContext* cx, unsigned argc, Value* vp) {
  CallArgs args = CallArgsFromVp(argc, vp);
#ifdef FUZZING_INTERFACES
  if (fuzzHaveModule && !fuzzDoDebug) {
    // When fuzzing and not debugging, suppress any print() output,
    // as it slows down fuzzing and makes libFuzzer's output hard
    // to read.
    args.rval().setUndefined();
    return true;
  }
#endif  // FUZZING_INTERFACES
  return PrintInternal(cx, args, gOutFile);
}

static bool PrintErr(JSContext* cx, unsigned argc, Value* vp) {
  CallArgs args = CallArgsFromVp(argc, vp);
  return PrintInternal(cx, args, gErrFile);
}

static bool Help(JSContext* cx, unsigned argc, Value* vp);

static bool Quit(JSContext* cx, unsigned argc, Value* vp) {
  ShellContext* sc = GetShellContext(cx);

#ifdef JS_MORE_DETERMINISTIC
  // Print a message to stderr in more-deterministic builds to help jsfunfuzz
  // find uncatchable-exception bugs.
  fprintf(stderr, "quit called\n");
#endif

  CallArgs args = CallArgsFromVp(argc, vp);
  int32_t code;
  if (!ToInt32(cx, args.get(0), &code)) {
    return false;
  }

  // The fuzzers check the shell's exit code and assume a value >= 128 means
  // the process crashed (for instance, SIGSEGV will result in code 139). On
  // POSIX platforms, the exit code is 8-bit and negative values can also
  // result in an exit code >= 128. We restrict the value to range [0, 127] to
  // avoid false positives.
  if (code < 0 || code >= 128) {
    JS_ReportErrorASCII(cx, "quit exit code should be in range 0-127");
    return false;
  }

  js::StopDrainingJobQueue(cx);
  sc->exitCode = code;
  sc->quitting = true;
  return false;
}

static bool StartTimingMutator(JSContext* cx, unsigned argc, Value* vp) {
  CallArgs args = CallArgsFromVp(argc, vp);
  if (args.length() > 0) {
    JS_ReportErrorNumberASCII(cx, my_GetErrorMessage, nullptr,
                              JSSMSG_TOO_MANY_ARGS, "startTimingMutator");
    return false;
  }

  if (!cx->runtime()->gc.stats().startTimingMutator()) {
    JS_ReportErrorASCII(
        cx, "StartTimingMutator should only be called from outside of GC");
    return false;
  }

  args.rval().setUndefined();
  return true;
}

static bool StopTimingMutator(JSContext* cx, unsigned argc, Value* vp) {
  CallArgs args = CallArgsFromVp(argc, vp);
  if (args.length() > 0) {
    JS_ReportErrorNumberASCII(cx, my_GetErrorMessage, nullptr,
                              JSSMSG_TOO_MANY_ARGS, "stopTimingMutator");
    return false;
  }

  double mutator_ms, gc_ms;
  if (!cx->runtime()->gc.stats().stopTimingMutator(mutator_ms, gc_ms)) {
    JS_ReportErrorASCII(cx,
                        "stopTimingMutator called when not timing the mutator");
    return false;
  }
  double total_ms = mutator_ms + gc_ms;
  if (total_ms > 0 && gOutFile->isOpen()) {
    fprintf(gOutFile->fp, "Mutator: %.3fms (%.1f%%), GC: %.3fms (%.1f%%)\n",
            mutator_ms, mutator_ms / total_ms * 100.0, gc_ms,
            gc_ms / total_ms * 100.0);
  }

  args.rval().setUndefined();
  return true;
}

static const char* ToSource(JSContext* cx, HandleValue vp, UniqueChars* bytes) {
  RootedString str(cx, JS_ValueToSource(cx, vp));
  if (str) {
    *bytes = JS_EncodeStringToUTF8(cx, str);
    if (*bytes) {
      return bytes->get();
    }
  }
  JS_ClearPendingException(cx);
  return "<<error converting value to string>>";
}

static bool AssertEq(JSContext* cx, unsigned argc, Value* vp) {
  CallArgs args = CallArgsFromVp(argc, vp);
  if (!(args.length() == 2 || (args.length() == 3 && args[2].isString()))) {
    JS_ReportErrorNumberASCII(
        cx, my_GetErrorMessage, nullptr,
        (args.length() < 2)
            ? JSSMSG_NOT_ENOUGH_ARGS
            : (args.length() == 3) ? JSSMSG_INVALID_ARGS : JSSMSG_TOO_MANY_ARGS,
        "assertEq");
    return false;
  }

  bool same;
  if (!JS::SameValue(cx, args[0], args[1], &same)) {
    return false;
  }
  if (!same) {
    UniqueChars bytes0, bytes1;
    const char* actual = ToSource(cx, args[0], &bytes0);
    const char* expected = ToSource(cx, args[1], &bytes1);
    if (args.length() == 2) {
      JS_ReportErrorNumberUTF8(cx, my_GetErrorMessage, nullptr,
                               JSSMSG_ASSERT_EQ_FAILED, actual, expected);
    } else {
      RootedString message(cx, args[2].toString());
      UniqueChars bytes2 = QuoteString(cx, message);
      if (!bytes2) {
        return false;
      }
      JS_ReportErrorNumberUTF8(cx, my_GetErrorMessage, nullptr,
                               JSSMSG_ASSERT_EQ_FAILED_MSG, actual, expected,
                               bytes2.get());
    }
    return false;
  }
  args.rval().setUndefined();
  return true;
}

static JSScript* GetTopScript(JSContext* cx) {
  NonBuiltinScriptFrameIter iter(cx);
  return iter.done() ? nullptr : iter.script();
}

static bool GetScriptAndPCArgs(JSContext* cx, CallArgs& args,
                               MutableHandleScript scriptp, int32_t* ip) {
  RootedScript script(cx, GetTopScript(cx));
  *ip = 0;
  if (!args.get(0).isUndefined()) {
    HandleValue v = args[0];
    unsigned intarg = 0;
    if (v.isObject() && JS_GetClass(&v.toObject()) == &JSFunction::class_) {
      script = TestingFunctionArgumentToScript(cx, v);
      if (!script) {
        return false;
      }
      intarg++;
    }
    if (!args.get(intarg).isUndefined()) {
      if (!JS::ToInt32(cx, args[intarg], ip)) {
        return false;
      }
      if ((uint32_t)*ip >= script->length()) {
        JS_ReportErrorASCII(cx, "Invalid PC");
        return false;
      }
    }
  }

  scriptp.set(script);

  return true;
}

static bool LineToPC(JSContext* cx, unsigned argc, Value* vp) {
  CallArgs args = CallArgsFromVp(argc, vp);

  if (args.length() == 0) {
    JS_ReportErrorNumberASCII(cx, my_GetErrorMessage, nullptr,
                              JSSMSG_LINE2PC_USAGE);
    return false;
  }

  RootedScript script(cx, GetTopScript(cx));
  int32_t lineArg = 0;
  if (args[0].isObject() && args[0].toObject().is<JSFunction>()) {
    script = TestingFunctionArgumentToScript(cx, args[0]);
    if (!script) {
      return false;
    }
    lineArg++;
  }

  uint32_t lineno;
  if (!ToUint32(cx, args.get(lineArg), &lineno)) {
    return false;
  }

  jsbytecode* pc = LineNumberToPC(script, lineno);
  if (!pc) {
    return false;
  }
  args.rval().setInt32(script->pcToOffset(pc));
  return true;
}

static bool PCToLine(JSContext* cx, unsigned argc, Value* vp) {
  CallArgs args = CallArgsFromVp(argc, vp);
  RootedScript script(cx);
  int32_t i;
  unsigned lineno;

  if (!GetScriptAndPCArgs(cx, args, &script, &i)) {
    return false;
  }
  lineno = PCToLineNumber(script, script->offsetToPC(i));
  if (!lineno) {
    return false;
  }
  args.rval().setInt32(lineno);
  return true;
}

#if defined(DEBUG) || defined(JS_JITSPEW)

static MOZ_MUST_USE bool SrcNotes(JSContext* cx, HandleScript script,
                                  Sprinter* sp) {
  if (!sp->put("\nSource notes:\n") ||
      !sp->jsprintf("%4s %4s %5s %6s %-8s %s\n", "ofs", "line", "pc", "delta",
                    "desc", "args") ||
      !sp->put("---- ---- ----- ------ -------- ------\n")) {
    return false;
  }

  unsigned offset = 0;
  unsigned colspan = 0;
  unsigned lineno = script->lineno();
  jssrcnote* notes = script->notes();
  for (jssrcnote* sn = notes; !SN_IS_TERMINATOR(sn); sn = SN_NEXT(sn)) {
    unsigned delta = SN_DELTA(sn);
    offset += delta;
    SrcNoteType type = SN_TYPE(sn);
    const char* name = js_SrcNoteSpec[type].name;
    if (!sp->jsprintf("%3u: %4u %5u [%4u] %-8s", unsigned(sn - notes), lineno,
                      offset, delta, name)) {
      return false;
    }

    switch (type) {
      case SRC_NULL:
      case SRC_ASSIGNOP:
      case SRC_BREAKPOINT:
      case SRC_STEP_SEP:
      case SRC_XDELTA:
        break;

      case SRC_COLSPAN:
        colspan =
            SN_OFFSET_TO_COLSPAN(GetSrcNoteOffset(sn, SrcNote::ColSpan::Span));
        if (!sp->jsprintf("%d", colspan)) {
          return false;
        }
        break;

      case SRC_SETLINE:
        lineno = GetSrcNoteOffset(sn, SrcNote::SetLine::Line);
        if (!sp->jsprintf(" lineno %u", lineno)) {
          return false;
        }
        break;

      case SRC_NEWLINE:
        ++lineno;
        break;

      default:
        MOZ_ASSERT_UNREACHABLE("unrecognized srcnote");
    }
    if (!sp->put("\n")) {
      return false;
    }
  }

  return true;
}

static bool Notes(JSContext* cx, unsigned argc, Value* vp) {
  CallArgs args = CallArgsFromVp(argc, vp);
  Sprinter sprinter(cx);
  if (!sprinter.init()) {
    return false;
  }

  for (unsigned i = 0; i < args.length(); i++) {
    RootedScript script(cx, TestingFunctionArgumentToScript(cx, args[i]));
    if (!script) {
      return false;
    }

    if (!SrcNotes(cx, script, &sprinter)) {
      return false;
    }
  }

  JSString* str = JS_NewStringCopyZ(cx, sprinter.string());
  if (!str) {
    return false;
  }
  args.rval().setString(str);
  return true;
}

static const char* TryNoteName(JSTryNoteKind kind) {
  switch (kind) {
    case JSTRY_CATCH:
      return "catch";
    case JSTRY_FINALLY:
      return "finally";
    case JSTRY_FOR_IN:
      return "for-in";
    case JSTRY_FOR_OF:
      return "for-of";
    case JSTRY_LOOP:
      return "loop";
    case JSTRY_FOR_OF_ITERCLOSE:
      return "for-of-iterclose";
    case JSTRY_DESTRUCTURING:
      return "destructuring";
  }

  MOZ_CRASH("Bad JSTryNoteKind");
}

static MOZ_MUST_USE bool TryNotes(JSContext* cx, HandleScript script,
                                  Sprinter* sp) {
  if (!sp->put(
          "\nException table:\nkind               stack    start      end\n")) {
    return false;
  }

  for (const JSTryNote& tn : script->trynotes()) {
    if (!sp->jsprintf(" %-16s %6u %8u %8u\n",
                      TryNoteName(static_cast<JSTryNoteKind>(tn.kind)),
                      tn.stackDepth, tn.start, tn.start + tn.length)) {
      return false;
    }
  }
  return true;
}

static MOZ_MUST_USE bool ScopeNotes(JSContext* cx, HandleScript script,
                                    Sprinter* sp) {
  if (!sp->put("\nScope notes:\n   index   parent    start      end\n")) {
    return false;
  }

  for (const ScopeNote& note : script->scopeNotes()) {
    if (note.index == ScopeNote::NoScopeIndex) {
      if (!sp->jsprintf("%8s ", "(none)")) {
        return false;
      }
    } else {
      if (!sp->jsprintf("%8u ", note.index)) {
        return false;
      }
    }
    if (note.parent == ScopeNote::NoScopeIndex) {
      if (!sp->jsprintf("%8s ", "(none)")) {
        return false;
      }
    } else {
      if (!sp->jsprintf("%8u ", note.parent)) {
        return false;
      }
    }
    if (!sp->jsprintf("%8u %8u\n", note.start, note.start + note.length)) {
      return false;
    }
  }
  return true;
}

static MOZ_MUST_USE bool DisassembleScript(JSContext* cx, HandleScript script,
                                           HandleFunction fun, bool lines,
                                           bool recursive, bool sourceNotes,
                                           Sprinter* sp) {
  if (fun) {
    if (!sp->put("flags:")) {
      return false;
    }
    if (fun->isLambda()) {
      if (!sp->put(" LAMBDA")) {
        return false;
      }
    }
    if (fun->needsCallObject()) {
      if (!sp->put(" NEEDS_CALLOBJECT")) {
        return false;
      }
    }
    if (fun->needsExtraBodyVarEnvironment()) {
      if (!sp->put(" NEEDS_EXTRABODYVARENV")) {
        return false;
      }
    }
    if (fun->needsNamedLambdaEnvironment()) {
      if (!sp->put(" NEEDS_NAMEDLAMBDAENV")) {
        return false;
      }
    }
    if (fun->isConstructor()) {
      if (!sp->put(" CONSTRUCTOR")) {
        return false;
      }
    }
    if (fun->isSelfHostedBuiltin()) {
      if (!sp->put(" SELF_HOSTED")) {
        return false;
      }
    }
    if (fun->isArrow()) {
      if (!sp->put(" ARROW")) {
        return false;
      }
    }
    if (!sp->put("\n")) {
      return false;
    }
  }

  if (!Disassemble(cx, script, lines, sp)) {
    return false;
  }
  if (sourceNotes) {
    if (!SrcNotes(cx, script, sp)) {
      return false;
    }
  }
  if (!TryNotes(cx, script, sp)) {
    return false;
  }
  if (!ScopeNotes(cx, script, sp)) {
    return false;
  }

  if (recursive) {
    for (JS::GCCellPtr gcThing : script->gcthings()) {
      if (!gcThing.is<JSObject>()) {
        continue;
      }

      JSObject* obj = &gcThing.as<JSObject>();
      if (obj->is<JSFunction>()) {
        if (!sp->put("\n")) {
          return false;
        }

        RootedFunction fun(cx, &obj->as<JSFunction>());
        if (fun->isInterpreted()) {
          RootedScript script(cx, JSFunction::getOrCreateScript(cx, fun));
          if (script) {
            if (!DisassembleScript(cx, script, fun, lines, recursive,
                                   sourceNotes, sp)) {
              return false;
            }
          }
        } else {
          if (!sp->put("[native code]\n")) {
            return false;
          }
        }
      }
    }
  }

  return true;
}

namespace {

struct DisassembleOptionParser {
  unsigned argc;
  Value* argv;
  bool lines;
  bool recursive;
  bool sourceNotes;

  DisassembleOptionParser(unsigned argc, Value* argv)
      : argc(argc),
        argv(argv),
        lines(false),
        recursive(false),
        sourceNotes(true) {}

  bool parse(JSContext* cx) {
    /* Read options off early arguments */
    while (argc > 0 && argv[0].isString()) {
      JSString* str = argv[0].toString();
      JSLinearString* linearStr = JS_EnsureLinearString(cx, str);
      if (!linearStr) {
        return false;
      }
      if (JS_LinearStringEqualsLiteral(linearStr, "-l")) {
        lines = true;
      } else if (JS_LinearStringEqualsLiteral(linearStr, "-r")) {
        recursive = true;
      } else if (JS_LinearStringEqualsLiteral(linearStr, "-S")) {
        sourceNotes = false;
      } else {
        break;
      }
      argv++;
      argc--;
    }
    return true;
  }
};

} /* anonymous namespace */

static bool DisassembleToSprinter(JSContext* cx, unsigned argc, Value* vp,
                                  Sprinter* sprinter) {
  CallArgs args = CallArgsFromVp(argc, vp);
  DisassembleOptionParser p(args.length(), args.array());
  if (!p.parse(cx)) {
    return false;
  }

  if (p.argc == 0) {
    /* Without arguments, disassemble the current script. */
    RootedScript script(cx, GetTopScript(cx));
    if (script) {
      JSAutoRealm ar(cx, script);
      if (!Disassemble(cx, script, p.lines, sprinter)) {
        return false;
      }
      if (!SrcNotes(cx, script, sprinter)) {
        return false;
      }
      if (!TryNotes(cx, script, sprinter)) {
        return false;
      }
      if (!ScopeNotes(cx, script, sprinter)) {
        return false;
      }
    }
  } else {
    for (unsigned i = 0; i < p.argc; i++) {
      RootedFunction fun(cx);
      RootedScript script(cx);
      RootedValue value(cx, p.argv[i]);
      if (value.isObject() && value.toObject().is<ModuleObject>()) {
        script = value.toObject().as<ModuleObject>().maybeScript();
      } else {
        script = TestingFunctionArgumentToScript(cx, value, fun.address());
      }
      if (!script) {
        return false;
      }
      if (!DisassembleScript(cx, script, fun, p.lines, p.recursive,
                             p.sourceNotes, sprinter)) {
        return false;
      }
    }
  }

  return !sprinter->hadOutOfMemory();
}

static bool DisassembleToString(JSContext* cx, unsigned argc, Value* vp) {
  CallArgs args = CallArgsFromVp(argc, vp);
  Sprinter sprinter(cx);
  if (!sprinter.init()) {
    return false;
  }
  if (!DisassembleToSprinter(cx, args.length(), vp, &sprinter)) {
    return false;
  }

  JS::ConstUTF8CharsZ utf8chars(sprinter.string(), strlen(sprinter.string()));
  JSString* str = JS_NewStringCopyUTF8Z(cx, utf8chars);
  if (!str) {
    return false;
  }
  args.rval().setString(str);
  return true;
}

static bool Disassemble(JSContext* cx, unsigned argc, Value* vp) {
  CallArgs args = CallArgsFromVp(argc, vp);

  if (!gOutFile->isOpen()) {
    JS_ReportErrorASCII(cx, "output file is closed");
    return false;
  }

  Sprinter sprinter(cx);
  if (!sprinter.init()) {
    return false;
  }
  if (!DisassembleToSprinter(cx, args.length(), vp, &sprinter)) {
    return false;
  }

  fprintf(gOutFile->fp, "%s\n", sprinter.string());
  args.rval().setUndefined();
  return true;
}

static bool DisassFile(JSContext* cx, unsigned argc, Value* vp) {
  CallArgs args = CallArgsFromVp(argc, vp);

  if (!gOutFile->isOpen()) {
    JS_ReportErrorASCII(cx, "output file is closed");
    return false;
  }

  /* Support extra options at the start, just like Disassemble. */
  DisassembleOptionParser p(args.length(), args.array());
  if (!p.parse(cx)) {
    return false;
  }

  if (!p.argc) {
    args.rval().setUndefined();
    return true;
  }

  // We should change DisassembleOptionParser to store CallArgs.
  JSString* str = JS::ToString(cx, HandleValue::fromMarkedLocation(&p.argv[0]));
  if (!str) {
    return false;
  }
  UniqueChars filename = JS_EncodeStringToLatin1(cx, str);
  if (!filename) {
    return false;
  }
  RootedScript script(cx);

  {
    CompileOptions options(cx);
    options.setIntroductionType("js shell disFile")
        .setFileAndLine(filename.get(), 1)
        .setIsRunOnce(true)
        .setNoScriptRval(true);

    script = JS::CompileUtf8PathDontInflate(cx, options, filename.get());
    if (!script) {
      return false;
    }
  }

  Sprinter sprinter(cx);
  if (!sprinter.init()) {
    return false;
  }
  if (!DisassembleScript(cx, script, nullptr, p.lines, p.recursive,
                         p.sourceNotes, &sprinter)) {
    return false;
  }

  fprintf(gOutFile->fp, "%s\n", sprinter.string());

  args.rval().setUndefined();
  return true;
}

static bool DisassWithSrc(JSContext* cx, unsigned argc, Value* vp) {
  CallArgs args = CallArgsFromVp(argc, vp);

  if (!gOutFile->isOpen()) {
    JS_ReportErrorASCII(cx, "output file is closed");
    return false;
  }

  const size_t lineBufLen = 512;
  unsigned len, line1, line2, bupline;
  char linebuf[lineBufLen];
  static const char sep[] = ";-------------------------";

  RootedScript script(cx);
  for (unsigned i = 0; i < args.length(); i++) {
    script = TestingFunctionArgumentToScript(cx, args[i]);
    if (!script) {
      return false;
    }

    if (!script->filename()) {
      JS_ReportErrorNumberASCII(cx, my_GetErrorMessage, nullptr,
                                JSSMSG_FILE_SCRIPTS_ONLY);
      return false;
    }

    FILE* file = fopen(script->filename(), "rb");
    if (!file) {
      /* FIXME: script->filename() should become UTF-8 (bug 987069). */
      ReportCantOpenErrorUnknownEncoding(cx, script->filename());
      return false;
    }
    auto closeFile = MakeScopeExit([file] { fclose(file); });

    jsbytecode* pc = script->code();
    jsbytecode* end = script->codeEnd();

    Sprinter sprinter(cx);
    if (!sprinter.init()) {
      return false;
    }

    /* burn the leading lines */
    line2 = PCToLineNumber(script, pc);
    for (line1 = 0; line1 < line2 - 1; line1++) {
      char* tmp = fgets(linebuf, lineBufLen, file);
      if (!tmp) {
        /* FIXME: This should use UTF-8 (bug 987069). */
        JS_ReportErrorLatin1(cx, "failed to read %s fully", script->filename());
        return false;
      }
    }

    bupline = 0;
    while (pc < end) {
      line2 = PCToLineNumber(script, pc);

      if (line2 < line1) {
        if (bupline != line2) {
          bupline = line2;
          if (!sprinter.jsprintf("%s %3u: BACKUP\n", sep, line2)) {
            return false;
          }
        }
      } else {
        if (bupline && line1 == line2) {
          if (!sprinter.jsprintf("%s %3u: RESTORE\n", sep, line2)) {
            return false;
          }
        }
        bupline = 0;
        while (line1 < line2) {
          if (!fgets(linebuf, lineBufLen, file)) {
            /*
             * FIXME: script->filename() should become UTF-8
             *        (bug 987069).
             */
            JS_ReportErrorNumberLatin1(cx, my_GetErrorMessage, nullptr,
                                       JSSMSG_UNEXPECTED_EOF,
                                       script->filename());
            return false;
          }
          line1++;
          if (!sprinter.jsprintf("%s %3u: %s", sep, line1, linebuf)) {
            return false;
          }
        }
      }

      len =
          Disassemble1(cx, script, pc, script->pcToOffset(pc), true, &sprinter);
      if (!len) {
        return false;
      }

      pc += len;
    }

    fprintf(gOutFile->fp, "%s\n", sprinter.string());
  }

  args.rval().setUndefined();
  return true;
}

#endif /* defined(DEBUG) || defined(JS_JITSPEW) */

/* Pretend we can always preserve wrappers for dummy DOM objects. */
static bool DummyPreserveWrapperCallback(JSContext* cx, HandleObject obj) {
  return true;
}

static bool Intern(JSContext* cx, unsigned argc, Value* vp) {
  CallArgs args = CallArgsFromVp(argc, vp);

  JSString* str = JS::ToString(cx, args.get(0));
  if (!str) {
    return false;
  }

  AutoStableStringChars strChars(cx);
  if (!strChars.initTwoByte(cx, str)) {
    return false;
  }

  mozilla::Range<const char16_t> chars = strChars.twoByteRange();

  if (!JS_AtomizeAndPinUCStringN(cx, chars.begin().get(), chars.length())) {
    return false;
  }

  args.rval().setUndefined();
  return true;
}

static bool Crash(JSContext* cx, unsigned argc, Value* vp) {
  CallArgs args = CallArgsFromVp(argc, vp);
  if (args.length() == 0) {
    MOZ_CRASH("forced crash");
  }
  RootedString message(cx, JS::ToString(cx, args[0]));
  if (!message) {
    return false;
  }
  UniqueChars utf8chars = JS_EncodeStringToUTF8(cx, message);
  if (!utf8chars) {
    return false;
  }
  if (args.get(1).isObject()) {
    RootedValue v(cx);
    RootedObject opts(cx, &args[1].toObject());
    if (!JS_GetProperty(cx, opts, "suppress_minidump", &v)) {
      return false;
    }
    if (v.isBoolean() && v.toBoolean()) {
      js::NoteIntentionalCrash();
    }
  }
#ifndef DEBUG
  MOZ_ReportCrash(utf8chars.get(), __FILE__, __LINE__);
#endif
  MOZ_CRASH_UNSAFE(utf8chars.get());
}

static bool GetSLX(JSContext* cx, unsigned argc, Value* vp) {
  CallArgs args = CallArgsFromVp(argc, vp);
  RootedScript script(cx);

  script = TestingFunctionArgumentToScript(cx, args.get(0));
  if (!script) {
    return false;
  }
  args.rval().setInt32(GetScriptLineExtent(script));
  return true;
}

static bool ThrowError(JSContext* cx, unsigned argc, Value* vp) {
  JS_ReportErrorASCII(cx, "This is an error");
  return false;
}

#define LAZY_STANDARD_CLASSES

/* A class for easily testing the inner/outer object callbacks. */
typedef struct ComplexObject {
  bool isInner;
  bool frozen;
  JSObject* inner;
  JSObject* outer;
} ComplexObject;

static bool sandbox_enumerate(JSContext* cx, JS::HandleObject obj,
                              JS::MutableHandleIdVector properties,
                              bool enumerableOnly) {
  RootedValue v(cx);

  if (!JS_GetProperty(cx, obj, "lazy", &v)) {
    return false;
  }

  if (!ToBoolean(v)) {
    return true;
  }

  return JS_NewEnumerateStandardClasses(cx, obj, properties, enumerableOnly);
}

static bool sandbox_resolve(JSContext* cx, HandleObject obj, HandleId id,
                            bool* resolvedp) {
  RootedValue v(cx);
  if (!JS_GetProperty(cx, obj, "lazy", &v)) {
    return false;
  }

  if (ToBoolean(v)) {
    return JS_ResolveStandardClass(cx, obj, id, resolvedp);
  }
  return true;
}

static const JSClassOps sandbox_classOps = {
    nullptr,                   // addProperty
    nullptr,                   // delProperty
    nullptr,                   // enumerate
    sandbox_enumerate,         // newEnumerate
    sandbox_resolve,           // resolve
    nullptr,                   // mayResolve
    nullptr,                   // finalize
    nullptr,                   // call
    nullptr,                   // hasInstance
    nullptr,                   // construct
    JS_GlobalObjectTraceHook,  // trace
};

static const JSClass sandbox_class = {"sandbox", JSCLASS_GLOBAL_FLAGS,
                                      &sandbox_classOps};

static void SetStandardRealmOptions(JS::RealmOptions& options) {
  options.creationOptions()
      .setSharedMemoryAndAtomicsEnabled(enableSharedMemory)
      .setCoopAndCoepEnabled(false)
      .setStreamsEnabled(enableStreams)
      .setReadableByteStreamsEnabled(enableReadableByteStreams)
      .setBYOBStreamReadersEnabled(enableBYOBStreamReaders)
      .setWritableStreamsEnabled(enableWritableStreams)
      .setReadableStreamPipeToEnabled(enableReadableStreamPipeTo)
      .setFieldsEnabled(enableFields)
      .setAwaitFixEnabled(enableAwaitFix)
      .setWeakRefsEnabled(enableWeakRefs)
      .setToSourceEnabled(enableToSource)
      .setPropertyErrorMessageFixEnabled(enablePropertyErrorMessageFix);
}

static MOZ_MUST_USE bool CheckRealmOptions(JSContext* cx,
                                           JS::RealmOptions& options,
                                           JSPrincipals* principals) {
  JS::RealmCreationOptions& creationOptions = options.creationOptions();
  if (creationOptions.compartmentSpecifier() !=
      JS::CompartmentSpecifier::ExistingCompartment) {
    return true;
  }

  JS::Compartment* comp = creationOptions.compartment();

  // All realms in a compartment must be either system or non-system.
  bool isSystem =
      principals && principals == cx->runtime()->trustedPrincipals();
  if (isSystem != IsSystemCompartment(comp)) {
    JS_ReportErrorASCII(cx,
                        "Cannot create system and non-system realms in the "
                        "same compartment");
    return false;
  }

  // Debugger visibility is per-compartment, not per-realm, so make sure the
  // requested visibility matches the existing compartment's.
  if (creationOptions.invisibleToDebugger() != comp->invisibleToDebugger()) {
    JS_ReportErrorASCII(cx,
                        "All the realms in a compartment must have "
                        "the same debugger visibility");
    return false;
  }

  return true;
}

static JSObject* NewSandbox(JSContext* cx, bool lazy) {
  JS::RealmOptions options;
  SetStandardRealmOptions(options);

  if (defaultToSameCompartment) {
    options.creationOptions().setExistingCompartment(cx->global());
  } else {
    options.creationOptions().setNewCompartmentAndZone();
  }

  JSPrincipals* principals = nullptr;
  if (!CheckRealmOptions(cx, options, principals)) {
    return nullptr;
  }

  RootedObject obj(cx,
                   JS_NewGlobalObject(cx, &sandbox_class, principals,
                                      JS::DontFireOnNewGlobalHook, options));
  if (!obj) {
    return nullptr;
  }

  {
    JSAutoRealm ar(cx, obj);
    if (!lazy && !JS::InitRealmStandardClasses(cx)) {
      return nullptr;
    }

    RootedValue value(cx, BooleanValue(lazy));
    if (!JS_DefineProperty(cx, obj, "lazy", value,
                           JSPROP_PERMANENT | JSPROP_READONLY)) {
      return nullptr;
    }

    JS_FireOnNewGlobalObject(cx, obj);
  }

  if (!cx->compartment()->wrap(cx, &obj)) {
    return nullptr;
  }
  return obj;
}

static bool EvalInContext(JSContext* cx, unsigned argc, Value* vp) {
  CallArgs args = CallArgsFromVp(argc, vp);
  if (!args.requireAtLeast(cx, "evalcx", 1)) {
    return false;
  }

  RootedString str(cx, ToString(cx, args[0]));
  if (!str) {
    return false;
  }

  RootedObject sobj(cx);
  if (args.hasDefined(1)) {
    sobj = ToObject(cx, args[1]);
    if (!sobj) {
      return false;
    }
  }

  AutoStableStringChars strChars(cx);
  if (!strChars.initTwoByte(cx, str)) {
    return false;
  }

  mozilla::Range<const char16_t> chars = strChars.twoByteRange();
  size_t srclen = chars.length();
  const char16_t* src = chars.begin().get();

  bool lazy = false;
  if (srclen == 4) {
    if (src[0] == 'l' && src[1] == 'a' && src[2] == 'z' && src[3] == 'y') {
      lazy = true;
      srclen = 0;
    }
  }

  if (!sobj) {
    sobj = NewSandbox(cx, lazy);
    if (!sobj) {
      return false;
    }
  }

  if (srclen == 0) {
    args.rval().setObject(*sobj);
    return true;
  }

  JS::AutoFilename filename;
  unsigned lineno;

  DescribeScriptedCaller(cx, &filename, &lineno);
  {
    sobj = UncheckedUnwrap(sobj, true);

    JSAutoRealm ar(cx, sobj);

    sobj = ToWindowIfWindowProxy(sobj);

    if (!JS_IsGlobalObject(sobj)) {
      JS_ReportErrorASCII(cx, "Invalid scope argument to evalcx");
      return false;
    }

    JS::CompileOptions opts(cx);
    opts.setFileAndLine(filename.get(), lineno);

    JS::SourceText<char16_t> srcBuf;
    if (!srcBuf.init(cx, src, srclen, JS::SourceOwnership::Borrowed) ||
        !JS::Evaluate(cx, opts, srcBuf, args.rval())) {
      return false;
    }
  }

  if (!cx->compartment()->wrap(cx, args.rval())) {
    return false;
  }

  return true;
}

static bool EnsureGeckoProfilingStackInstalled(JSContext* cx,
                                               ShellContext* sc) {
  if (cx->geckoProfiler().infraInstalled()) {
    MOZ_ASSERT(sc->geckoProfilingStack);
    return true;
  }

  MOZ_ASSERT(!sc->geckoProfilingStack);
  sc->geckoProfilingStack = MakeUnique<ProfilingStack>();
  if (!sc->geckoProfilingStack) {
    JS_ReportOutOfMemory(cx);
    return false;
  }

  SetContextProfilingStack(cx, sc->geckoProfilingStack.get());
  return true;
}

struct WorkerInput {
  JSRuntime* parentRuntime;
  UniqueTwoByteChars chars;
  size_t length;

  WorkerInput(JSRuntime* parentRuntime, UniqueTwoByteChars chars, size_t length)
      : parentRuntime(parentRuntime), chars(std::move(chars)), length(length) {}

  ~WorkerInput() = default;
};

static void DestroyShellCompartmentPrivate(JSFreeOp* fop,
                                           JS::Compartment* compartment) {
  auto priv = static_cast<ShellCompartmentPrivate*>(
      JS_GetCompartmentPrivate(compartment));
  js_delete(priv);
}

static void SetWorkerContextOptions(JSContext* cx);
static bool ShellBuildId(JS::BuildIdCharVector* buildId);

static void WorkerMain(WorkerInput* input) {
  MOZ_ASSERT(input->parentRuntime);

  JSContext* cx = JS_NewContext(8L * 1024L * 1024L, input->parentRuntime);
  if (!cx) {
    return;
  }

  ShellContext* sc = js_new<ShellContext>(cx);
  if (!sc) {
    return;
  }

  auto guard = mozilla::MakeScopeExit([&] {
    CancelOffThreadJobsForContext(cx);
    sc->markObservers.reset();
    JS_SetContextPrivate(cx, nullptr);
    js_delete(sc);
    JS_DestroyContext(cx);
    js_delete(input);
  });

  sc->isWorker = true;
  JS_SetContextPrivate(cx, sc);
  JS_SetGrayGCRootsTracer(cx, TraceGrayRoots, nullptr);
  SetWorkerContextOptions(cx);

  JS_SetFutexCanWait(cx);
  JS::SetWarningReporter(cx, WarningReporter);
  js::SetPreserveWrapperCallback(cx, DummyPreserveWrapperCallback);
  JS_InitDestroyPrincipalsCallback(cx, ShellPrincipals::destroy);
  JS_SetDestroyCompartmentCallback(cx, DestroyShellCompartmentPrivate);

  js::SetWindowProxyClass(cx, &ShellWindowProxyClass);

  js::UseInternalJobQueues(cx);

  JS::SetHostCleanupFinalizationGroupCallback(
      cx, ShellCleanupFinalizationGroupCallback, sc);

  if (!JS::InitSelfHostedCode(cx)) {
    return;
  }

  EnvironmentPreparer environmentPreparer(cx);

  do {
    JS::RealmOptions realmOptions;
    SetStandardRealmOptions(realmOptions);

    RootedObject global(cx, NewGlobalObject(cx, realmOptions, nullptr,
                                            ShellGlobalKind::WindowProxy));
    if (!global) {
      break;
    }

    JSAutoRealm ar(cx, global);

    JS::CompileOptions options(cx);
    options.setFileAndLine("<string>", 1).setIsRunOnce(true);

    AutoReportException are(cx);
    JS::SourceText<char16_t> srcBuf;
    if (!srcBuf.init(cx, input->chars.get(), input->length,
                     JS::SourceOwnership::Borrowed)) {
      break;
    }

    RootedScript script(cx, JS::Compile(cx, options, srcBuf));
    if (!script) {
      break;
    }
    RootedValue result(cx);
    JS_ExecuteScript(cx, script, &result);
  } while (0);

  KillWatchdog(cx);
  JS_SetGrayGCRootsTracer(cx, nullptr, nullptr);
}

// Workers can spawn other workers, so we need a lock to access workerThreads.
static Mutex* workerThreadsLock = nullptr;
static Vector<js::Thread*, 0, SystemAllocPolicy> workerThreads;

class MOZ_RAII AutoLockWorkerThreads : public LockGuard<Mutex> {
  using Base = LockGuard<Mutex>;

 public:
  AutoLockWorkerThreads() : Base(*workerThreadsLock) {
    MOZ_ASSERT(workerThreadsLock);
  }
};

static bool EvalInWorker(JSContext* cx, unsigned argc, Value* vp) {
  if (!CanUseExtraThreads()) {
    JS_ReportErrorASCII(cx, "Can't create threads with --no-threads");
    return false;
  }

  CallArgs args = CallArgsFromVp(argc, vp);
  if (!args.get(0).isString()) {
    JS_ReportErrorASCII(cx, "Invalid arguments");
    return false;
  }

#if defined(DEBUG) || defined(JS_OOM_BREAKPOINT)
  if (cx->runningOOMTest) {
    JS_ReportErrorASCII(
        cx, "Can't create threads while running simulated OOM test");
    return false;
  }
#endif

  if (!args[0].toString()->ensureLinear(cx)) {
    return false;
  }

  if (!workerThreadsLock) {
    workerThreadsLock = js_new<Mutex>(mutexid::ShellWorkerThreads);
    if (!workerThreadsLock) {
      ReportOutOfMemory(cx);
      return false;
    }
  }

  JSLinearString* str = &args[0].toString()->asLinear();

  UniqueTwoByteChars chars(js_pod_malloc<char16_t>(str->length()));
  if (!chars) {
    ReportOutOfMemory(cx);
    return false;
  }

  CopyChars(chars.get(), *str);

  WorkerInput* input = js_new<WorkerInput>(JS_GetParentRuntime(cx),
                                           std::move(chars), str->length());
  if (!input) {
    ReportOutOfMemory(cx);
    return false;
  }

  Thread* thread;
  {
    AutoEnterOOMUnsafeRegion oomUnsafe;
    thread = js_new<Thread>(
        Thread::Options().setStackSize(gMaxStackSize + 256 * 1024));
    if (!thread || !thread->init(WorkerMain, input)) {
      oomUnsafe.crash("EvalInWorker");
    }
  }

  AutoLockWorkerThreads alwt;
  if (!workerThreads.append(thread)) {
    ReportOutOfMemory(cx);
    thread->join();
    js_delete(thread);
    return false;
  }

  args.rval().setUndefined();
  return true;
}

static bool ShapeOf(JSContext* cx, unsigned argc, JS::Value* vp) {
  CallArgs args = CallArgsFromVp(argc, vp);
  if (!args.get(0).isObject()) {
    JS_ReportErrorASCII(cx, "shapeOf: object expected");
    return false;
  }
  JSObject* obj = &args[0].toObject();
  args.rval().set(JS_NumberValue(double(uintptr_t(obj->shape()) >> 3)));
  return true;
}

static bool GroupOf(JSContext* cx, unsigned argc, JS::Value* vp) {
  CallArgs args = CallArgsFromVp(argc, vp);
  if (!args.get(0).isObject()) {
    JS_ReportErrorASCII(cx, "groupOf: object expected");
    return false;
  }
  RootedObject obj(cx, &args[0].toObject());
  ObjectGroup* group = JSObject::getGroup(cx, obj);
  if (!group) {
    return false;
  }
  args.rval().set(JS_NumberValue(double(uintptr_t(group) >> 3)));
  return true;
}

static bool UnwrappedObjectsHaveSameShape(JSContext* cx, unsigned argc,
                                          JS::Value* vp) {
  CallArgs args = CallArgsFromVp(argc, vp);
  if (!args.get(0).isObject() || !args.get(1).isObject()) {
    JS_ReportErrorASCII(cx, "2 objects expected");
    return false;
  }

  RootedObject obj1(cx, UncheckedUnwrap(&args[0].toObject()));
  RootedObject obj2(cx, UncheckedUnwrap(&args[1].toObject()));

  args.rval().setBoolean(obj1->shape() == obj2->shape());
  return true;
}

static bool Sleep_fn(JSContext* cx, unsigned argc, Value* vp) {
  ShellContext* sc = GetShellContext(cx);
  CallArgs args = CallArgsFromVp(argc, vp);

  TimeDuration duration = TimeDuration::FromSeconds(0.0);
  if (args.length() > 0) {
    double t_secs;
    if (!ToNumber(cx, args[0], &t_secs)) {
      return false;
    }
    if (mozilla::IsNaN(t_secs)) {
      JS_ReportErrorASCII(cx, "sleep interval is not a number");
      return false;
    }

    duration = TimeDuration::FromSeconds(std::max(0.0, t_secs));
    const TimeDuration MAX_TIMEOUT_INTERVAL =
        TimeDuration::FromSeconds(MAX_TIMEOUT_SECONDS);
    if (duration > MAX_TIMEOUT_INTERVAL) {
      JS_ReportErrorASCII(cx, "Excessive sleep interval");
      return false;
    }
  }
  {
    LockGuard<Mutex> guard(sc->watchdogLock);
    TimeStamp toWakeup = TimeStamp::Now() + duration;
    for (;;) {
      sc->sleepWakeup.wait_for(guard, duration);
      if (sc->serviceInterrupt) {
        break;
      }
      auto now = TimeStamp::Now();
      if (now >= toWakeup) {
        break;
      }
      duration = toWakeup - now;
    }
  }
  args.rval().setUndefined();
  return !sc->serviceInterrupt;
}

static void KillWatchdog(JSContext* cx) {
  ShellContext* sc = GetShellContext(cx);
  Maybe<Thread> thread;

  {
    LockGuard<Mutex> guard(sc->watchdogLock);
    std::swap(sc->watchdogThread, thread);
    if (thread) {
      // The watchdog thread becoming Nothing is its signal to exit.
      sc->watchdogWakeup.notify_one();
    }
  }
  if (thread) {
    thread->join();
  }

  MOZ_ASSERT(!sc->watchdogThread);
}

static void WatchdogMain(JSContext* cx) {
  ThisThread::SetName("JS Watchdog");

  ShellContext* sc = GetShellContext(cx);

  {
    LockGuard<Mutex> guard(sc->watchdogLock);
    while (sc->watchdogThread) {
      auto now = TimeStamp::Now();
      if (sc->watchdogTimeout && now >= sc->watchdogTimeout.value()) {
        /*
         * The timeout has just expired. Request an interrupt callback
         * outside the lock.
         */
        sc->watchdogTimeout = Nothing();
        {
          UnlockGuard<Mutex> unlock(guard);
          CancelExecution(cx);
        }

        /* Wake up any threads doing sleep. */
        sc->sleepWakeup.notify_all();
      } else {
        if (sc->watchdogTimeout) {
          /*
           * Time hasn't expired yet. Simulate an interrupt callback
           * which doesn't abort execution.
           */
          JS_RequestInterruptCallback(cx);
        }

        TimeDuration sleepDuration = sc->watchdogTimeout
                                         ? TimeDuration::FromSeconds(0.1)
                                         : TimeDuration::Forever();
        sc->watchdogWakeup.wait_for(guard, sleepDuration);
      }
    }
  }
}

static bool ScheduleWatchdog(JSContext* cx, double t) {
  ShellContext* sc = GetShellContext(cx);

  if (t <= 0) {
    LockGuard<Mutex> guard(sc->watchdogLock);
    sc->watchdogTimeout = Nothing();
    return true;
  }

  auto interval = TimeDuration::FromSeconds(t);
  auto timeout = TimeStamp::Now() + interval;
  LockGuard<Mutex> guard(sc->watchdogLock);
  if (!sc->watchdogThread) {
    MOZ_ASSERT(!sc->watchdogTimeout);
    sc->watchdogThread.emplace();
    AutoEnterOOMUnsafeRegion oomUnsafe;
    if (!sc->watchdogThread->init(WatchdogMain, cx)) {
      oomUnsafe.crash("watchdogThread.init");
    }
  } else if (!sc->watchdogTimeout || timeout < sc->watchdogTimeout.value()) {
    sc->watchdogWakeup.notify_one();
  }
  sc->watchdogTimeout = Some(timeout);
  return true;
}

static void KillWorkerThreads(JSContext* cx) {
  MOZ_ASSERT_IF(!CanUseExtraThreads(), workerThreads.empty());

  if (!workerThreadsLock) {
    MOZ_ASSERT(workerThreads.empty());
    return;
  }

  while (true) {
    // We need to leave the AutoLockWorkerThreads scope before we call
    // js::Thread::join, to avoid deadlocks when AutoLockWorkerThreads is
    // used by the worker thread.
    Thread* thread;
    {
      AutoLockWorkerThreads alwt;
      if (workerThreads.empty()) {
        break;
      }
      thread = workerThreads.popCopy();
    }
    thread->join();
    js_delete(thread);
  }

  workerThreads.clearAndFree();

  js_delete(workerThreadsLock);
  workerThreadsLock = nullptr;
}

static void CancelExecution(JSContext* cx) {
  ShellContext* sc = GetShellContext(cx);
  sc->serviceInterrupt = true;
  JS_RequestInterruptCallback(cx);
}

static bool SetTimeoutValue(JSContext* cx, double t) {
  if (mozilla::IsNaN(t)) {
    JS_ReportErrorASCII(cx, "timeout is not a number");
    return false;
  }
  const TimeDuration MAX_TIMEOUT_INTERVAL =
      TimeDuration::FromSeconds(MAX_TIMEOUT_SECONDS);
  if (TimeDuration::FromSeconds(t) > MAX_TIMEOUT_INTERVAL) {
    JS_ReportErrorASCII(cx, "Excessive timeout value");
    return false;
  }
  GetShellContext(cx)->timeoutInterval = t;
  if (!ScheduleWatchdog(cx, t)) {
    JS_ReportErrorASCII(cx, "Failed to create the watchdog");
    return false;
  }
  return true;
}

static bool Timeout(JSContext* cx, unsigned argc, Value* vp) {
  ShellContext* sc = GetShellContext(cx);
  CallArgs args = CallArgsFromVp(argc, vp);

  if (args.length() == 0) {
    args.rval().setNumber(sc->timeoutInterval);
    return true;
  }

  if (args.length() > 2) {
    JS_ReportErrorASCII(cx, "Wrong number of arguments");
    return false;
  }

  double t;
  if (!ToNumber(cx, args[0], &t)) {
    return false;
  }

  if (args.length() > 1) {
    RootedValue value(cx, args[1]);
    if (!value.isObject() || !value.toObject().is<JSFunction>()) {
      JS_ReportErrorASCII(cx, "Second argument must be a timeout function");
      return false;
    }
    sc->interruptFunc = value;
    sc->haveInterruptFunc = true;
  }

  args.rval().setUndefined();
  return SetTimeoutValue(cx, t);
}

static bool InterruptIf(JSContext* cx, unsigned argc, Value* vp) {
  CallArgs args = CallArgsFromVp(argc, vp);

  if (args.length() != 1) {
    JS_ReportErrorASCII(cx, "Wrong number of arguments");
    return false;
  }

  if (ToBoolean(args[0])) {
    GetShellContext(cx)->serviceInterrupt = true;
    JS_RequestInterruptCallback(cx);
  }

  args.rval().setUndefined();
  return true;
}

static bool InvokeInterruptCallbackWrapper(JSContext* cx, unsigned argc,
                                           Value* vp) {
  CallArgs args = CallArgsFromVp(argc, vp);
  if (args.length() != 1) {
    JS_ReportErrorASCII(cx, "Wrong number of arguments");
    return false;
  }

  GetShellContext(cx)->serviceInterrupt = true;
  JS_RequestInterruptCallback(cx);
  bool interruptRv = CheckForInterrupt(cx);

  // The interrupt handler could have set a pending exception. Since we call
  // back into JS, don't have it see the pending exception. If we have an
  // uncatchable exception that's not propagating a debug mode forced
  // return, return.
  if (!interruptRv && !cx->isExceptionPending() &&
      !cx->isPropagatingForcedReturn()) {
    return false;
  }

  JS::AutoSaveExceptionState savedExc(cx);

  FixedInvokeArgs<1> iargs(cx);

  iargs[0].setBoolean(interruptRv);

  RootedValue rv(cx);
  if (!js::Call(cx, args[0], UndefinedHandleValue, iargs, &rv)) {
    return false;
  }

  args.rval().setUndefined();
  return interruptRv;
}

static bool SetInterruptCallback(JSContext* cx, unsigned argc, Value* vp) {
  CallArgs args = CallArgsFromVp(argc, vp);

  if (args.length() != 1) {
    JS_ReportErrorASCII(cx, "Wrong number of arguments");
    return false;
  }

  RootedValue value(cx, args[0]);
  if (!value.isObject() || !value.toObject().is<JSFunction>()) {
    JS_ReportErrorASCII(cx, "Argument must be a function");
    return false;
  }
  GetShellContext(cx)->interruptFunc = value;
  GetShellContext(cx)->haveInterruptFunc = true;

  args.rval().setUndefined();
  return true;
}

static bool SetJitCompilerOption(JSContext* cx, unsigned argc, Value* vp) {
  CallArgs args = CallArgsFromVp(argc, vp);
  RootedObject callee(cx, &args.callee());

  if (args.length() != 2) {
    ReportUsageErrorASCII(cx, callee, "Wrong number of arguments.");
    return false;
  }

  if (!args[0].isString()) {
    ReportUsageErrorASCII(cx, callee, "First argument must be a String.");
    return false;
  }

  if (!args[1].isInt32()) {
    ReportUsageErrorASCII(cx, callee, "Second argument must be an Int32.");
    return false;
  }

  // Disallow setting JIT options when there are worker threads, to avoid
  // races.
  if (workerThreadsLock) {
    ReportUsageErrorASCII(
        cx, callee, "Can't set JIT options when there are worker threads.");
    return false;
  }

  JSLinearString* strArg = JS_EnsureLinearString(cx, args[0].toString());
  if (!strArg) {
    return false;
  }

#define JIT_COMPILER_MATCH(key, string)                        \
  else if (JS_LinearStringEqualsLiteral(strArg, string)) opt = \
      JSJITCOMPILER_##key;

  JSJitCompilerOption opt = JSJITCOMPILER_NOT_AN_OPTION;
  if (false) {
  }
  JIT_COMPILER_OPTIONS(JIT_COMPILER_MATCH);
#undef JIT_COMPILER_MATCH

  if (opt == JSJITCOMPILER_NOT_AN_OPTION) {
    ReportUsageErrorASCII(
        cx, callee,
        "First argument does not name a valid option (see jsapi.h).");
    return false;
  }

  int32_t number = args[1].toInt32();
  if (number < 0) {
    number = -1;
  }

  // Disallow enabling or disabling the Baseline Interpreter at runtime.
  // Enabling is a problem because the Baseline Interpreter code is only
  // present if the interpreter was enabled when the JitRuntime was created.
  // To support disabling we would have to discard all JitScripts. Furthermore,
  // we really want JitOptions to be immutable after startup so it's better to
  // use shell flags.
  if (opt == JSJITCOMPILER_BASELINE_INTERPRETER_ENABLE &&
      bool(number) != jit::IsBaselineInterpreterEnabled()) {
    JS_ReportErrorASCII(cx,
                        "Enabling or disabling the Baseline Interpreter at "
                        "runtime is not supported.");
    return false;
  }

  // Throw if disabling the JITs and there's JIT code on the stack, to avoid
  // assertion failures.
  if ((opt == JSJITCOMPILER_BASELINE_ENABLE ||
       opt == JSJITCOMPILER_ION_ENABLE) &&
      number == 0) {
    js::jit::JitActivationIterator iter(cx);
    if (!iter.done()) {
      JS_ReportErrorASCII(cx,
                          "Can't turn off JITs with JIT code on the stack.");
      return false;
    }
  }

  // Throw if trying to disable all the Wasm compilers.  The logic here is that
  // if we're trying to disable a compiler that is currently enabled and that is
  // the last compiler enabled then we must throw.
  if ((opt == JSJITCOMPILER_WASM_JIT_BASELINE ||
       opt == JSJITCOMPILER_WASM_JIT_ION ||
       opt == JSJITCOMPILER_WASM_JIT_CRANELIFT) &&
      number == 0) {
    uint32_t baseline, ion, cranelift;
    MOZ_ALWAYS_TRUE(JS_GetGlobalJitCompilerOption(
        cx, JSJITCOMPILER_WASM_JIT_BASELINE, &baseline));
    MOZ_ALWAYS_TRUE(
        JS_GetGlobalJitCompilerOption(cx, JSJITCOMPILER_WASM_JIT_ION, &ion));
    MOZ_ALWAYS_TRUE(JS_GetGlobalJitCompilerOption(
        cx, JSJITCOMPILER_WASM_JIT_CRANELIFT, &cranelift));
    if (baseline + ion + cranelift == 1) {
      if ((opt == JSJITCOMPILER_WASM_JIT_BASELINE && baseline) ||
          (opt == JSJITCOMPILER_WASM_JIT_ION && ion) ||
          (opt == JSJITCOMPILER_WASM_JIT_CRANELIFT && cranelift)) {
        JS_ReportErrorASCII(
            cx,
            "Disabling all the Wasm compilers at runtime is not supported.");
        return false;
      }
    }
  }

  // JIT compiler options are process-wide, so we have to stop off-thread
  // compilations for all runtimes to avoid races.
  HelperThreadState().waitForAllThreads();

  // Only release JIT code for the current runtime because there's no good
  // way to discard code for other runtimes.
  ReleaseAllJITCode(cx->runtime()->defaultFreeOp());

  JS_SetGlobalJitCompilerOption(cx, opt, uint32_t(number));

  args.rval().setUndefined();
  return true;
}

static bool EnableLastWarning(JSContext* cx, unsigned argc, Value* vp) {
  ShellContext* sc = GetShellContext(cx);
  CallArgs args = CallArgsFromVp(argc, vp);

  sc->lastWarningEnabled = true;
  sc->lastWarning.setNull();

  args.rval().setUndefined();
  return true;
}

static bool DisableLastWarning(JSContext* cx, unsigned argc, Value* vp) {
  ShellContext* sc = GetShellContext(cx);
  CallArgs args = CallArgsFromVp(argc, vp);

  sc->lastWarningEnabled = false;
  sc->lastWarning.setNull();

  args.rval().setUndefined();
  return true;
}

static bool GetLastWarning(JSContext* cx, unsigned argc, Value* vp) {
  ShellContext* sc = GetShellContext(cx);
  CallArgs args = CallArgsFromVp(argc, vp);

  if (!sc->lastWarningEnabled) {
    JS_ReportErrorASCII(cx, "Call enableLastWarning first.");
    return false;
  }

  if (!JS_WrapValue(cx, &sc->lastWarning)) {
    return false;
  }

  args.rval().set(sc->lastWarning);
  return true;
}

static bool ClearLastWarning(JSContext* cx, unsigned argc, Value* vp) {
  ShellContext* sc = GetShellContext(cx);
  CallArgs args = CallArgsFromVp(argc, vp);

  if (!sc->lastWarningEnabled) {
    JS_ReportErrorASCII(cx, "Call enableLastWarning first.");
    return false;
  }

  sc->lastWarning.setNull();

  args.rval().setUndefined();
  return true;
}

#if defined(DEBUG) || defined(JS_JITSPEW)
static bool StackDump(JSContext* cx, unsigned argc, Value* vp) {
  CallArgs args = CallArgsFromVp(argc, vp);

  if (!gOutFile->isOpen()) {
    JS_ReportErrorASCII(cx, "output file is closed");
    return false;
  }

  bool showArgs = ToBoolean(args.get(0));
  bool showLocals = ToBoolean(args.get(1));
  bool showThisProps = ToBoolean(args.get(2));

  JS::UniqueChars buf =
      JS::FormatStackDump(cx, showArgs, showLocals, showThisProps);
  if (!buf) {
    fputs("Failed to format JavaScript stack for dump\n", gOutFile->fp);
    JS_ClearPendingException(cx);
  } else {
    fputs(buf.get(), gOutFile->fp);
  }

  args.rval().setUndefined();
  return true;
}
#endif

static bool StackPointerInfo(JSContext* cx, unsigned argc, Value* vp) {
  CallArgs args = CallArgsFromVp(argc, vp);

  // Copy the truncated stack pointer to the result.  This value is not used
  // as a pointer but as a way to measure frame-size from JS.
  args.rval().setInt32(int32_t(reinterpret_cast<size_t>(&args) & 0xfffffff));
  return true;
}

static bool Elapsed(JSContext* cx, unsigned argc, Value* vp) {
  CallArgs args = CallArgsFromVp(argc, vp);
  if (args.length() == 0) {
    double d = PRMJ_Now() - GetShellContext(cx)->startTime;
    args.rval().setDouble(d);
    return true;
  }
  JS_ReportErrorASCII(cx, "Wrong number of arguments");
  return false;
}

static bool Compile(JSContext* cx, unsigned argc, Value* vp) {
  CallArgs args = CallArgsFromVp(argc, vp);
  if (!args.requireAtLeast(cx, "compile", 1)) {
    return false;
  }
  if (!args[0].isString()) {
    const char* typeName = InformalValueTypeName(args[0]);
    JS_ReportErrorASCII(cx, "expected string to compile, got %s", typeName);
    return false;
  }

  RootedObject global(cx, JS::CurrentGlobalOrNull(cx));
  JSString* scriptContents = args[0].toString();

  AutoStableStringChars stableChars(cx);
  if (!stableChars.initTwoByte(cx, scriptContents)) {
    return false;
  }

  JS::CompileOptions options(cx);
  options.setIntroductionType("js shell compile")
      .setFileAndLine("<string>", 1)
      .setIsRunOnce(true)
      .setNoScriptRval(true);

  JS::SourceText<char16_t> srcBuf;
  if (!srcBuf.init(cx, stableChars.twoByteRange().begin().get(),
                   scriptContents->length(), JS::SourceOwnership::Borrowed)) {
    return false;
  }

  RootedScript script(cx, JS::Compile(cx, options, srcBuf));
  if (!script) {
    return false;
  }

  args.rval().setUndefined();
  return true;
}

static ShellCompartmentPrivate* EnsureShellCompartmentPrivate(JSContext* cx) {
  Compartment* comp = cx->compartment();
  auto priv =
      static_cast<ShellCompartmentPrivate*>(JS_GetCompartmentPrivate(comp));
  if (!priv) {
    priv = cx->new_<ShellCompartmentPrivate>();
    JS_SetCompartmentPrivate(cx->compartment(), priv);
  }
  return priv;
}

static bool ParseModule(JSContext* cx, unsigned argc, Value* vp) {
  CallArgs args = CallArgsFromVp(argc, vp);
  if (!args.requireAtLeast(cx, "parseModule", 1)) {
    return false;
  }

  if (!args[0].isString()) {
    const char* typeName = InformalValueTypeName(args[0]);
    JS_ReportErrorASCII(cx, "expected string to compile, got %s", typeName);
    return false;
  }

  JSString* scriptContents = args[0].toString();

  UniqueChars filename;
  CompileOptions options(cx);
  if (args.length() > 1) {
    if (!args[1].isString()) {
      const char* typeName = InformalValueTypeName(args[1]);
      JS_ReportErrorASCII(cx, "expected filename string, got %s", typeName);
      return false;
    }

    RootedString str(cx, args[1].toString());
    filename = JS_EncodeStringToLatin1(cx, str);
    if (!filename) {
      return false;
    }

    options.setFileAndLine(filename.get(), 1);
  } else {
    options.setFileAndLine("<string>", 1);
  }

  AutoStableStringChars stableChars(cx);
  if (!stableChars.initTwoByte(cx, scriptContents)) {
    return false;
  }

  const char16_t* chars = stableChars.twoByteRange().begin().get();
  JS::SourceText<char16_t> srcBuf;
  if (!srcBuf.init(cx, chars, scriptContents->length(),
                   JS::SourceOwnership::Borrowed)) {
    return false;
  }

  RootedObject module(cx, frontend::CompileModule(cx, options, srcBuf));
  if (!module) {
    return false;
  }

  args.rval().setObject(*module);
  return true;
}

// A JSObject that holds XDRBuffer.
class XDRBufferObject : public NativeObject {
  static const size_t VECTOR_SLOT = 0;
  static const unsigned RESERVED_SLOTS = 1;

 public:
  static const JSClassOps classOps_;
  static const JSClass class_;

  inline static MOZ_MUST_USE XDRBufferObject* create(JSContext* cx,
                                                     JS::TranscodeBuffer* buf);

  JS::TranscodeBuffer* data() const {
    Value value = getReservedSlot(VECTOR_SLOT);
    auto buf = static_cast<JS::TranscodeBuffer*>(value.toPrivate());
    MOZ_ASSERT(buf);
    return buf;
  }

  bool hasData() const {
    // Data may not be present if we hit OOM in initialization.
    return !getReservedSlot(VECTOR_SLOT).isUndefined();
  }

  static void finalize(JSFreeOp* fop, JSObject* obj);
};

/*static */ const JSClassOps XDRBufferObject::classOps_ = {
    nullptr,                    // addProperty
    nullptr,                    // delProperty
    nullptr,                    // enumerate
    nullptr,                    // newEnumerate
    nullptr,                    // resolve
    nullptr,                    // mayResolve
    XDRBufferObject::finalize,  // finalize
    nullptr,                    // call
    nullptr,                    // hasInstance
    nullptr,                    // construct
    nullptr,                    // trace
};

/*static */ const JSClass XDRBufferObject::class_ = {
    "XDRBufferObject",
    JSCLASS_HAS_RESERVED_SLOTS(XDRBufferObject::RESERVED_SLOTS) |
        JSCLASS_BACKGROUND_FINALIZE,
    &XDRBufferObject::classOps_};

XDRBufferObject* XDRBufferObject::create(JSContext* cx,
                                         JS::TranscodeBuffer* buf) {
  XDRBufferObject* bufObj = NewObjectWithNullTaggedProto<XDRBufferObject>(cx);
  if (!bufObj) {
    return nullptr;
  }

  auto heapBuf = cx->make_unique<JS::TranscodeBuffer>();
  if (!heapBuf) {
    return nullptr;
  }

  if (!heapBuf->appendAll(*buf)) {
    return nullptr;
  }

  size_t len = heapBuf->length();
  InitReservedSlot(bufObj, VECTOR_SLOT, heapBuf.release(), len,
                   MemoryUse::XDRBufferElements);

  return bufObj;
}

void XDRBufferObject::finalize(JSFreeOp* fop, JSObject* obj) {
  XDRBufferObject* buf = &obj->as<XDRBufferObject>();
  if (buf->hasData()) {
    fop->delete_(buf, buf->data(), buf->data()->length(),
                 MemoryUse::XDRBufferElements);
  }
}

static bool CodeModule(JSContext* cx, unsigned argc, Value* vp) {
  CallArgs args = CallArgsFromVp(argc, vp);
  if (!args.requireAtLeast(cx, "codeModule", 1)) {
    return false;
  }

  if (!args[0].isObject() || !args[0].toObject().is<ModuleObject>()) {
    const char* typeName = InformalValueTypeName(args[0]);
    JS_ReportErrorASCII(cx, "expected module object, got %s", typeName);
    return false;
  }

  RootedModuleObject modObject(cx, &args[0].toObject().as<ModuleObject>());
  if (modObject->status() >= MODULE_STATUS_INSTANTIATING) {
    JS_ReportErrorASCII(cx, "cannot encode module after instantiation.");
    return false;
  }

  JS::TranscodeBuffer buf;
  XDREncoder xdrEncoder_(cx, buf);
  XDRResult res = xdrEncoder_.codeModuleObject(&modObject);
  if (res.isErr()) {
    return false;
  }

  XDRBufferObject* xdrBuf = XDRBufferObject::create(cx, &buf);
  if (!xdrBuf) {
    return false;
  }
  args.rval().setObject(*xdrBuf);
  return true;
}

static bool DecodeModule(JSContext* cx, unsigned argc, Value* vp) {
  CallArgs args = CallArgsFromVp(argc, vp);
  if (!args.requireAtLeast(cx, "decodeModule", 1)) {
    return false;
  }

  if (!args[0].isObject() || !args[0].toObject().is<XDRBufferObject>()) {
    const char* typeName = InformalValueTypeName(args[0]);
    JS_ReportErrorASCII(cx, "expected XDRBufferObject to compile, got %s",
                        typeName);
    return false;
  }

  XDRDecoder xdrDecoder_(cx, *args[0].toObject().as<XDRBufferObject>().data());
  RootedModuleObject modObject(cx, nullptr);
  XDRResult res = xdrDecoder_.codeModuleObject(&modObject);
  if (res.isErr()) {
    return false;
  }

  if (!ModuleObject::Freeze(cx, modObject)) {
    return false;
  }

  args.rval().setObject(*modObject);
  return true;
}

static bool SetModuleLoadHook(JSContext* cx, unsigned argc, Value* vp) {
  CallArgs args = CallArgsFromVp(argc, vp);
  if (!args.requireAtLeast(cx, "setModuleLoadHook", 1)) {
    return false;
  }

  if (!args[0].isObject() || !args[0].toObject().is<JSFunction>()) {
    const char* typeName = InformalValueTypeName(args[0]);
    JS_ReportErrorASCII(cx, "expected hook function, got %s", typeName);
    return false;
  }

  Handle<GlobalObject*> global = cx->global();
  global->setReservedSlot(GlobalAppSlotModuleLoadHook, args[0]);

  args.rval().setUndefined();
  return true;
}

static bool SetModuleResolveHook(JSContext* cx, unsigned argc, Value* vp) {
  CallArgs args = CallArgsFromVp(argc, vp);
  if (!args.requireAtLeast(cx, "setModuleResolveHook", 1)) {
    return false;
  }

  if (!args[0].isObject() || !args[0].toObject().is<JSFunction>()) {
    const char* typeName = InformalValueTypeName(args[0]);
    JS_ReportErrorASCII(cx, "expected hook function, got %s", typeName);
    return false;
  }

  Handle<GlobalObject*> global = cx->global();
  global->setReservedSlot(GlobalAppSlotModuleResolveHook, args[0]);

  args.rval().setUndefined();
  return true;
}

static JSObject* ShellModuleResolveHook(JSContext* cx,
                                        HandleValue referencingPrivate,
                                        HandleString specifier) {
  Handle<GlobalObject*> global = cx->global();
  RootedValue hookValue(
      cx, global->getReservedSlot(GlobalAppSlotModuleResolveHook));
  if (hookValue.isUndefined()) {
    JS_ReportErrorASCII(cx, "Module resolve hook not set");
    return nullptr;
  }
  MOZ_ASSERT(hookValue.toObject().is<JSFunction>());

  JS::AutoValueArray<2> args(cx);
  args[0].set(referencingPrivate);
  args[1].setString(specifier);

  RootedValue result(cx);
  if (!JS_CallFunctionValue(cx, nullptr, hookValue, args, &result)) {
    return nullptr;
  }

  if (!result.isObject() || !result.toObject().is<ModuleObject>()) {
    JS_ReportErrorASCII(cx, "Module resolve hook did not return Module object");
    return nullptr;
  }

  return &result.toObject();
}

static bool SetModuleMetadataHook(JSContext* cx, unsigned argc, Value* vp) {
  CallArgs args = CallArgsFromVp(argc, vp);
  if (!args.requireAtLeast(cx, "setModuleMetadataHook", 1)) {
    return false;
  }

  if (!args[0].isObject() || !args[0].toObject().is<JSFunction>()) {
    const char* typeName = InformalValueTypeName(args[0]);
    JS_ReportErrorASCII(cx, "expected hook function, got %s", typeName);
    return false;
  }

  Handle<GlobalObject*> global = cx->global();
  global->setReservedSlot(GlobalAppSlotModuleMetadataHook, args[0]);

  args.rval().setUndefined();
  return true;
}

static bool CallModuleMetadataHook(JSContext* cx, HandleValue modulePrivate,
                                   HandleObject metaObject) {
  Handle<GlobalObject*> global = cx->global();
  RootedValue hookValue(
      cx, global->getReservedSlot(GlobalAppSlotModuleMetadataHook));
  if (hookValue.isUndefined()) {
    JS_ReportErrorASCII(cx, "Module metadata hook not set");
    return false;
  }
  MOZ_ASSERT(hookValue.toObject().is<JSFunction>());

  JS::AutoValueArray<2> args(cx);
  args[0].set(modulePrivate);
  args[1].setObject(*metaObject);

  RootedValue dummy(cx);
  return JS_CallFunctionValue(cx, nullptr, hookValue, args, &dummy);
}

static bool ReportArgumentTypeError(JSContext* cx, HandleValue value,
                                    const char* expected) {
  const char* typeName = InformalValueTypeName(value);
  JS_ReportErrorASCII(cx, "Expected %s, got %s", expected, typeName);
  return false;
}

static bool ShellSetModulePrivate(JSContext* cx, unsigned argc, Value* vp) {
  CallArgs args = CallArgsFromVp(argc, vp);

  if (!args.requireAtLeast(cx, "setModulePrivate", 2)) {
    return false;
  }

  if (!args[0].isObject() || !args[0].toObject().is<ModuleObject>()) {
    return ReportArgumentTypeError(cx, args[0], "module object");
  }

  JS::SetModulePrivate(&args[0].toObject(), args[1]);
  args.rval().setUndefined();
  return true;
}

static bool ShellGetModulePrivate(JSContext* cx, unsigned argc, Value* vp) {
  CallArgs args = CallArgsFromVp(argc, vp);

  if (!args.requireAtLeast(cx, "getModulePrivate", 1)) {
    return false;
  }

  if (!args[0].isObject() || !args[0].toObject().is<ModuleObject>()) {
    return ReportArgumentTypeError(cx, args[0], "module object");
  }

  args.rval().set(JS::GetModulePrivate(&args[0].toObject()));
  return true;
}

static bool SetModuleDynamicImportHook(JSContext* cx, unsigned argc,
                                       Value* vp) {
  CallArgs args = CallArgsFromVp(argc, vp);
  if (!args.requireAtLeast(cx, "setModuleDynamicImportHook", 1)) {
    return false;
  }

  if (!args[0].isObject() || !args[0].toObject().is<JSFunction>()) {
    const char* typeName = InformalValueTypeName(args[0]);
    JS_ReportErrorASCII(cx, "expected hook function, got %s", typeName);
    return false;
  }

  Handle<GlobalObject*> global = cx->global();
  global->setReservedSlot(GlobalAppSlotModuleDynamicImportHook, args[0]);

  args.rval().setUndefined();
  return true;
}

static bool FinishDynamicModuleImport(JSContext* cx, unsigned argc, Value* vp) {
  CallArgs args = CallArgsFromVp(argc, vp);
  if (!args.requireAtLeast(cx, "finishDynamicModuleImport", 3)) {
    return false;
  }

  if (!args[1].isString()) {
    return ReportArgumentTypeError(cx, args[1], "String");
  }

  if (!args[2].isObject() || !args[2].toObject().is<PromiseObject>()) {
    return ReportArgumentTypeError(cx, args[2], "PromiseObject");
  }

  RootedString specifier(cx, args[1].toString());
  Rooted<PromiseObject*> promise(cx, &args[2].toObject().as<PromiseObject>());

  return js::FinishDynamicModuleImport(cx, args[0], specifier, promise);
}

static bool AbortDynamicModuleImport(JSContext* cx, unsigned argc, Value* vp) {
  CallArgs args = CallArgsFromVp(argc, vp);
  if (!args.requireAtLeast(cx, "abortDynamicModuleImport", 4)) {
    return false;
  }

  if (!args[1].isString()) {
    return ReportArgumentTypeError(cx, args[1], "String");
  }

  if (!args[2].isObject() || !args[2].toObject().is<PromiseObject>()) {
    return ReportArgumentTypeError(cx, args[2], "PromiseObject");
  }

  RootedString specifier(cx, args[1].toString());
  Rooted<PromiseObject*> promise(cx, &args[2].toObject().as<PromiseObject>());

  cx->setPendingExceptionAndCaptureStack(args[3]);
  return js::FinishDynamicModuleImport(cx, args[0], specifier, promise);
}

static bool ShellModuleDynamicImportHook(JSContext* cx,
                                         HandleValue referencingPrivate,
                                         HandleString specifier,
                                         HandleObject promise) {
  Handle<GlobalObject*> global = cx->global();
  RootedValue hookValue(
      cx, global->getReservedSlot(GlobalAppSlotModuleDynamicImportHook));
  if (hookValue.isUndefined()) {
    JS_ReportErrorASCII(cx, "Module resolve hook not set");
    return false;
  }
  MOZ_ASSERT(hookValue.toObject().is<JSFunction>());

  JS::AutoValueArray<3> args(cx);
  args[0].set(referencingPrivate);
  args[1].setString(specifier);
  args[2].setObject(*promise);

  RootedValue result(cx);
  return JS_CallFunctionValue(cx, nullptr, hookValue, args, &result);
}

static bool GetModuleLoadPath(JSContext* cx, unsigned argc, Value* vp) {
  CallArgs args = CallArgsFromVp(argc, vp);

  ShellContext* sc = GetShellContext(cx);
  if (sc->moduleLoadPath) {
    JSString* str = JS_NewStringCopyZ(cx, sc->moduleLoadPath.get());
    if (!str) {
      return false;
    }

    args.rval().setString(str);
  } else {
    args.rval().setNull();
  }
  return true;
}

#if defined(JS_BUILD_BINAST)

using js::frontend::BinASTParser;
using js::frontend::Directives;
using js::frontend::GlobalSharedContext;
using js::frontend::ParseInfo;
using js::frontend::ParseNode;

template <typename Tok>
static bool ParseBinASTData(JSContext* cx, uint8_t* buf_data,
                            uint32_t buf_length, GlobalSharedContext* globalsc,
                            ParseInfo& pci,
                            const JS::ReadOnlyCompileOptions& options,
                            HandleScriptSourceObject sourceObj) {
  MOZ_ASSERT(globalsc);

  // Note: We need to keep `reader` alive as long as we can use `parsed`.
  BinASTParser<Tok> reader(cx, pci, options, sourceObj);

  JS::Result<ParseNode*> parsed = reader.parse(globalsc, buf_data, buf_length);

  if (parsed.isErr()) {
    return false;
  }

#  ifdef DEBUG
  Fprinter out(stderr);
  DumpParseTree(parsed.unwrap(), out);
#  endif

  return true;
}

static bool BinParse(JSContext* cx, unsigned argc, Value* vp) {
  CallArgs args = CallArgsFromVp(argc, vp);

  if (!args.requireAtLeast(cx, "parseBin", 1)) {
    return false;
  }

  // Extract argument 1: ArrayBuffer.

  if (!args[0].isObject()) {
    const char* typeName = InformalValueTypeName(args[0]);
    JS_ReportErrorASCII(cx, "expected object (ArrayBuffer) to parse, got %s",
                        typeName);
    return false;
  }

  RootedObject objBuf(cx, &args[0].toObject());
  if (!JS::IsArrayBufferObject(objBuf)) {
    const char* typeName = InformalValueTypeName(args[0]);
    JS_ReportErrorASCII(cx, "expected ArrayBuffer to parse, got %s", typeName);
    return false;
  }

  uint32_t buf_length = 0;
  bool buf_isSharedMemory = false;
  uint8_t* buf_data = nullptr;
  JS::GetArrayBufferLengthAndData(objBuf, &buf_length, &buf_isSharedMemory,
                                  &buf_data);
  MOZ_ASSERT(buf_data);

  // Extract argument 2: Options.

  // BinAST currently supports 2 formats, multipart and context.
  enum {
    Multipart,
    Context,
  } mode = Multipart;

  if (args.length() >= 2) {
    if (!args[1].isObject()) {
      const char* typeName = InformalValueTypeName(args[1]);
      JS_ReportErrorASCII(cx, "expected object (options) to parse, got %s",
                          typeName);
      return false;
    }
    RootedObject objOptions(cx, &args[1].toObject());

    RootedValue optionFormat(cx);
    if (!JS_GetProperty(cx, objOptions, "format", &optionFormat)) {
      return false;
    }

    if (!optionFormat.isUndefined()) {
      RootedLinearString linearFormat(
          cx, optionFormat.toString()->ensureLinear(cx));
      if (!linearFormat) {
        return false;
      }
      // Currently not used, reserved for future.
      if (StringEqualsLiteral(linearFormat, "multipart")) {
        mode = Multipart;
      } else if (StringEqualsLiteral(linearFormat, "context")) {
        mode = Context;
      } else {
        UniqueChars printable = QuoteString(cx, linearFormat, '\'');
        if (!printable) {
          return false;
        }

        JS_ReportErrorASCII(
            cx,
            "Unknown value for option `format`, expected 'multipart', got %s",
            printable.get());
        return false;
      }
    } else {
      const char* typeName = InformalValueTypeName(optionFormat);
      JS_ReportErrorASCII(cx, "option `format` should be a string, got %s",
                          typeName);
      return false;
    }
  }

  CompileOptions options(cx);
  options.setIntroductionType("js shell bin parse")
      .setFileAndLine("<ArrayBuffer>", 1);

  LifoAllocScope allocScope(&cx->tempLifoAlloc());
  ParseInfo parseInfo(cx, allocScope);
  if (!parseInfo.initFromOptions(cx, options)) {
    return false;
  }

  Directives directives(false);
  GlobalSharedContext globalsc(cx, ScopeKind::Global, parseInfo, directives,
                               false);

  auto parseFunc = mode == Multipart
                       ? ParseBinASTData<frontend::BinASTTokenReaderMultipart>
                       : ParseBinASTData<frontend::BinASTTokenReaderContext>;
  if (!parseFunc(cx, buf_data, buf_length, &globalsc, parseInfo, options,
                 parseInfo.sourceObject)) {
    return false;
  }

  args.rval().setUndefined();
  return true;
}

#endif  // defined(JS_BUILD_BINAST)

template <typename Unit>
static bool FullParseTest(JSContext* cx,
                          const JS::ReadOnlyCompileOptions& options,
                          const Unit* units, size_t length,
                          ParseInfo& parseInfo, ScriptSourceObject* sourceObject,
                          js::frontend::ParseGoal goal) {
  using namespace js::frontend;
  Parser<FullParseHandler, Unit> parser(cx, options, units, length,
                                        /* foldConstants = */ false, parseInfo,
                                        nullptr, nullptr,
                                        sourceObject);
  if (!parser.checkOptions()) {
    return false;
  }

  ParseNode* pn;  // Deallocated once `parser` goes out of scope.
  if (goal == frontend::ParseGoal::Script) {
    pn = parser.parse();
  } else {
    if (!GlobalObject::ensureModulePrototypesCreated(cx, cx->global())) {
      return false;
    }

    Rooted<ModuleObject*> module(cx, ModuleObject::create(cx));
    if (!module) {
      return false;
    }

    ModuleBuilder builder(cx, module, &parser);

    ModuleSharedContext modulesc(cx, module, nullptr, builder);
    pn = parser.moduleBody(&modulesc);
  }
  if (!pn) {
    return false;
  }
#ifdef DEBUG
  js::Fprinter out(stderr);
  DumpParseTree(pn, out);
#endif
  return true;
}

static bool Parse(JSContext* cx, unsigned argc, Value* vp) {
  using namespace js::frontend;

  CallArgs args = CallArgsFromVp(argc, vp);

  if (!args.requireAtLeast(cx, "parse", 1)) {
    return false;
  }
  if (!args[0].isString()) {
    const char* typeName = InformalValueTypeName(args[0]);
    JS_ReportErrorASCII(cx, "expected string to parse, got %s", typeName);
    return false;
  }

  frontend::ParseGoal goal = frontend::ParseGoal::Script;
  bool rustFrontend = false;

  if (args.length() >= 2) {
    if (!args[1].isObject()) {
      const char* typeName = InformalValueTypeName(args[1]);
      JS_ReportErrorASCII(cx, "expected object (options) to parse, got %s",
                          typeName);
      return false;
    }
    RootedObject objOptions(cx, &args[1].toObject());

    RootedValue optionModule(cx);
    if (!JS_GetProperty(cx, objOptions, "module", &optionModule)) {
      return false;
    }

    if (optionModule.isBoolean()) {
      if (optionModule.toBoolean()) {
        goal = frontend::ParseGoal::Module;
      }
    } else if (!optionModule.isUndefined()) {
      const char* typeName = InformalValueTypeName(optionModule);
      JS_ReportErrorASCII(cx, "option `module` should be a boolean, got %s",
                          typeName);
      return false;
    }

    RootedValue optionRustFrontend(cx);
    if (!JS_GetProperty(cx, objOptions, "rustFrontend", &optionRustFrontend)) {
      return false;
    }

    if (optionRustFrontend.isBoolean()) {
      rustFrontend = optionRustFrontend.toBoolean();
    } else if (!optionRustFrontend.isUndefined()) {
      const char* typeName = InformalValueTypeName(optionRustFrontend);
      JS_ReportErrorASCII(cx, "option `rustFrontend` should be a boolean, got %s",
                          typeName);
      return false;
    }
  }

  JSString* scriptContents = args[0].toString();

  AutoStableStringChars stableChars(cx);
  if (!stableChars.init(cx, scriptContents)) {
    return false;
  }

  size_t length = scriptContents->length();
  if (rustFrontend) {
    if (stableChars.isLatin1()) {
      const Latin1Char* chars = stableChars.latin1Range().begin().get();
      if (goal == frontend::ParseGoal::Script) {
        if (!RustParseScript(cx, chars, length)) {
          return false;
        }
      } else {
        if (!RustParseModule(cx, chars, length)) {
          return false;
        }
      }
      args.rval().setUndefined();
      return true;
    }
    JS_ReportErrorASCII(cx, "Rust parser does not support two-byte chars yet");
    return false;
  }

  CompileOptions options(cx);
  options.setIntroductionType("js shell parse").setFileAndLine("<string>", 1);
  if (goal == frontend::ParseGoal::Module) {
    // See frontend::CompileModule.
    options.setForceStrictMode();
    options.allowHTMLComments = false;
  }

  LifoAllocScope allocScope(&cx->tempLifoAlloc());
  ParseInfo parseInfo(cx, allocScope);
  if (!parseInfo.initFromOptions(cx, options)) {
    return false;
  }

  RootedScriptSourceObject sourceObject(
      cx, frontend::CreateScriptSourceObject(cx, options));
  if (!sourceObject) {
    return false;
  }

  if (stableChars.isLatin1()) {
    const Latin1Char* chars_ = stableChars.latin1Range().begin().get();
    auto chars = reinterpret_cast<const mozilla::Utf8Unit*>(chars_);
    if (!FullParseTest<mozilla::Utf8Unit>(cx, options, chars, length, parseInfo, sourceObject,
                                          goal)) {
      return false;
    }
  } else {
    MOZ_ASSERT(stableChars.isTwoByte());
    const char16_t* chars = stableChars.twoByteRange().begin().get();
    if (!FullParseTest<char16_t>(cx, options, chars, length, parseInfo, sourceObject, goal)) {
      return false;
    }
<<<<<<< HEAD
=======

    ModuleBuilder builder(cx, module, &parser);

    ModuleSharedContext modulesc(cx, module, parseInfo, nullptr, builder);
    pn = parser.moduleBody(&modulesc);
>>>>>>> 23843105
  }
  args.rval().setUndefined();
  return true;
}

static bool SyntaxParse(JSContext* cx, unsigned argc, Value* vp) {
  using namespace js::frontend;

  CallArgs args = CallArgsFromVp(argc, vp);

  if (!args.requireAtLeast(cx, "syntaxParse", 1)) {
    return false;
  }
  if (!args[0].isString()) {
    const char* typeName = InformalValueTypeName(args[0]);
    JS_ReportErrorASCII(cx, "expected string to parse, got %s", typeName);
    return false;
  }

  JSString* scriptContents = args[0].toString();

  CompileOptions options(cx);
  options.setIntroductionType("js shell syntaxParse")
      .setFileAndLine("<string>", 1);

  AutoStableStringChars stableChars(cx);
  if (!stableChars.initTwoByte(cx, scriptContents)) {
    return false;
  }

  const char16_t* chars = stableChars.twoByteRange().begin().get();
  size_t length = scriptContents->length();

  LifoAllocScope allocScope(&cx->tempLifoAlloc());
  ParseInfo parseInfo(cx, allocScope);
  if (!parseInfo.initFromOptions(cx, options)) {
    return false;
  }

  Parser<frontend::SyntaxParseHandler, char16_t> parser(
      cx, options, chars, length, false, parseInfo, nullptr, nullptr,
      parseInfo.sourceObject);
  if (!parser.checkOptions()) {
    return false;
  }

  bool succeeded = parser.parse();
  if (cx->isExceptionPending()) {
    return false;
  }

  if (!succeeded && !parser.hadAbortedSyntaxParse()) {
    // If no exception is posted, either there was an OOM or a language
    // feature unhandled by the syntax parser was encountered.
    MOZ_ASSERT(cx->runtime()->hadOutOfMemory);
    return false;
  }

  args.rval().setBoolean(succeeded);
  return true;
}

static void OffThreadCompileScriptCallback(JS::OffThreadToken* token,
                                           void* callbackData) {
  auto job = static_cast<OffThreadJob*>(callbackData);
  job->markDone(token);
}

static bool OffThreadCompileScript(JSContext* cx, unsigned argc, Value* vp) {
  if (!CanUseExtraThreads()) {
    JS_ReportErrorASCII(cx,
                        "Can't use offThreadCompileScript with --no-threads");
    return false;
  }

  CallArgs args = CallArgsFromVp(argc, vp);

  if (!args.requireAtLeast(cx, "offThreadCompileScript", 1)) {
    return false;
  }
  if (!args[0].isString()) {
    const char* typeName = InformalValueTypeName(args[0]);
    JS_ReportErrorASCII(cx, "expected string to parse, got %s", typeName);
    return false;
  }

  UniqueChars fileNameBytes;
  CompileOptions options(cx);
  options.setIntroductionType("js shell offThreadCompileScript")
      .setFileAndLine("<string>", 1);

  if (args.length() >= 2) {
    if (args[1].isPrimitive()) {
      JS_ReportErrorNumberASCII(cx, my_GetErrorMessage, nullptr,
                                JSSMSG_INVALID_ARGS, "evaluate");
      return false;
    }

    RootedObject opts(cx, &args[1].toObject());
    if (!ParseCompileOptions(cx, options, opts, fileNameBytes)) {
      return false;
    }
  }

  // These option settings must override whatever the caller requested.
  options.setIsRunOnce(true).setSourceIsLazy(false);

  // We assume the caller wants caching if at all possible, ignoring
  // heuristics that make sense for a real browser.
  options.forceAsync = true;

  JSString* scriptContents = args[0].toString();
  AutoStableStringChars stableChars(cx);
  if (!stableChars.initTwoByte(cx, scriptContents)) {
    return false;
  }

  size_t length = scriptContents->length();
  const char16_t* chars = stableChars.twoByteChars();

  // Make sure we own the string's chars, so that they are not freed before
  // the compilation is finished.
  UniqueTwoByteChars ownedChars;
  if (stableChars.maybeGiveOwnershipToCaller()) {
    ownedChars.reset(const_cast<char16_t*>(chars));
  } else {
    ownedChars.reset(cx->pod_malloc<char16_t>(length));
    if (!ownedChars) {
      return false;
    }

    mozilla::PodCopy(ownedChars.get(), chars, length);
  }

  if (!JS::CanCompileOffThread(cx, options, length)) {
    JS_ReportErrorASCII(cx, "cannot compile code on worker thread");
    return false;
  }

  OffThreadJob* job = NewOffThreadJob(
      cx, ScriptKind::Script, OffThreadJob::Source(std::move(ownedChars)));
  if (!job) {
    return false;
  }

  JS::SourceText<char16_t> srcBuf;
  if (!srcBuf.init(cx, job->sourceChars(), length,
                   JS::SourceOwnership::Borrowed) ||
      !JS::CompileOffThread(cx, options, srcBuf, OffThreadCompileScriptCallback,
                            job)) {
    job->cancel();
    DeleteOffThreadJob(cx, job);
    return false;
  }

  args.rval().setInt32(job->id);
  return true;
}

static bool runOffThreadScript(JSContext* cx, unsigned argc, Value* vp) {
  CallArgs args = CallArgsFromVp(argc, vp);

  if (OffThreadParsingMustWaitForGC(cx->runtime())) {
    gc::FinishGC(cx);
  }

  OffThreadJob* job =
      LookupOffThreadJobForArgs(cx, ScriptKind::Script, args, 0);
  if (!job) {
    return false;
  }

  JS::OffThreadToken* token = job->waitUntilDone(cx);
  MOZ_ASSERT(token);

  DeleteOffThreadJob(cx, job);

  RootedScript script(cx, JS::FinishOffThreadScript(cx, token));
  if (!script) {
    return false;
  }

  return JS_ExecuteScript(cx, script, args.rval());
}

static bool OffThreadCompileModule(JSContext* cx, unsigned argc, Value* vp) {
  CallArgs args = CallArgsFromVp(argc, vp);

  if (args.length() != 1 || !args[0].isString()) {
    JS_ReportErrorNumberASCII(cx, my_GetErrorMessage, nullptr,
                              JSSMSG_INVALID_ARGS, "offThreadCompileModule");
    return false;
  }

  UniqueChars fileNameBytes;
  CompileOptions options(cx);
  options.setIntroductionType("js shell offThreadCompileModule")
      .setFileAndLine("<string>", 1);
  options.setIsRunOnce(true).setSourceIsLazy(false);
  options.forceAsync = true;

  JSString* scriptContents = args[0].toString();
  AutoStableStringChars stableChars(cx);
  if (!stableChars.initTwoByte(cx, scriptContents)) {
    return false;
  }

  size_t length = scriptContents->length();
  const char16_t* chars = stableChars.twoByteChars();

  // Make sure we own the string's chars, so that they are not freed before
  // the compilation is finished.
  UniqueTwoByteChars ownedChars;
  if (stableChars.maybeGiveOwnershipToCaller()) {
    ownedChars.reset(const_cast<char16_t*>(chars));
  } else {
    ownedChars.reset(cx->pod_malloc<char16_t>(length));
    if (!ownedChars) {
      return false;
    }

    mozilla::PodCopy(ownedChars.get(), chars, length);
  }

  if (!JS::CanCompileOffThread(cx, options, length)) {
    JS_ReportErrorASCII(cx, "cannot compile code on worker thread");
    return false;
  }

  OffThreadJob* job = NewOffThreadJob(
      cx, ScriptKind::Module, OffThreadJob::Source(std::move(ownedChars)));
  if (!job) {
    return false;
  }

  JS::SourceText<char16_t> srcBuf;
  if (!srcBuf.init(cx, job->sourceChars(), length,
                   JS::SourceOwnership::Borrowed) ||
      !JS::CompileOffThreadModule(cx, options, srcBuf,
                                  OffThreadCompileScriptCallback, job)) {
    job->cancel();
    DeleteOffThreadJob(cx, job);
    return false;
  }

  args.rval().setInt32(job->id);
  return true;
}

static bool FinishOffThreadModule(JSContext* cx, unsigned argc, Value* vp) {
  CallArgs args = CallArgsFromVp(argc, vp);

  if (OffThreadParsingMustWaitForGC(cx->runtime())) {
    gc::FinishGC(cx);
  }

  OffThreadJob* job =
      LookupOffThreadJobForArgs(cx, ScriptKind::Module, args, 0);
  if (!job) {
    return false;
  }

  JS::OffThreadToken* token = job->waitUntilDone(cx);
  MOZ_ASSERT(token);

  DeleteOffThreadJob(cx, job);

  RootedObject module(cx, JS::FinishOffThreadModule(cx, token));
  if (!module) {
    return false;
  }

  args.rval().setObject(*module);
  return true;
}

static bool OffThreadDecodeScript(JSContext* cx, unsigned argc, Value* vp) {
  if (!CanUseExtraThreads()) {
    JS_ReportErrorASCII(cx,
                        "Can't use offThreadDecodeScript with --no-threads");
    return false;
  }

  CallArgs args = CallArgsFromVp(argc, vp);

  if (!args.requireAtLeast(cx, "offThreadDecodeScript", 1)) {
    return false;
  }
  if (!args[0].isObject() || !CacheEntry_isCacheEntry(&args[0].toObject())) {
    const char* typeName = InformalValueTypeName(args[0]);
    JS_ReportErrorASCII(cx, "expected cache entry, got %s", typeName);
    return false;
  }
  RootedObject cacheEntry(cx, &args[0].toObject());

  UniqueChars fileNameBytes;
  CompileOptions options(cx);
  options.setIntroductionType("js shell offThreadDecodeScript")
      .setFileAndLine("<string>", 1);

  if (args.length() >= 2) {
    if (args[1].isPrimitive()) {
      JS_ReportErrorNumberASCII(cx, my_GetErrorMessage, nullptr,
                                JSSMSG_INVALID_ARGS, "evaluate");
      return false;
    }

    RootedObject opts(cx, &args[1].toObject());
    if (!ParseCompileOptions(cx, options, opts, fileNameBytes)) {
      return false;
    }
  }

  // These option settings must override whatever the caller requested.
  options.setIsRunOnce(true).setSourceIsLazy(false);

  // We assume the caller wants caching if at all possible, ignoring
  // heuristics that make sense for a real browser.
  options.forceAsync = true;

  JS::TranscodeBuffer loadBuffer;
  uint32_t loadLength = 0;
  uint8_t* loadData = nullptr;
  loadData = CacheEntry_getBytecode(cx, cacheEntry, &loadLength);
  if (!loadData) {
    return false;
  }
  if (!loadBuffer.append(loadData, loadLength)) {
    JS_ReportOutOfMemory(cx);
    return false;
  }

  if (!JS::CanDecodeOffThread(cx, options, loadLength)) {
    JS_ReportErrorASCII(cx, "cannot compile code on worker thread");
    return false;
  }

  OffThreadJob* job =
      NewOffThreadJob(cx, ScriptKind::DecodeScript,
                      OffThreadJob::Source(std::move(loadBuffer)));
  if (!job) {
    return false;
  }

  if (!JS::DecodeOffThreadScript(cx, options, job->xdrBuffer(), 0,
                                 OffThreadCompileScriptCallback, job)) {
    job->cancel();
    DeleteOffThreadJob(cx, job);
    return false;
  }

  args.rval().setInt32(job->id);
  return true;
}

static bool runOffThreadDecodedScript(JSContext* cx, unsigned argc, Value* vp) {
  CallArgs args = CallArgsFromVp(argc, vp);

  if (OffThreadParsingMustWaitForGC(cx->runtime())) {
    gc::FinishGC(cx);
  }

  OffThreadJob* job =
      LookupOffThreadJobForArgs(cx, ScriptKind::DecodeScript, args, 0);
  if (!job) {
    return false;
  }

  JS::OffThreadToken* token = job->waitUntilDone(cx);
  MOZ_ASSERT(token);

  DeleteOffThreadJob(cx, job);

  RootedScript script(cx, JS::FinishOffThreadScriptDecoder(cx, token));
  if (!script) {
    return false;
  }

  return JS_ExecuteScript(cx, script, args.rval());
}

class AutoCStringVector {
  Vector<char*> argv_;

 public:
  explicit AutoCStringVector(JSContext* cx) : argv_(cx) {}
  ~AutoCStringVector() {
    for (size_t i = 0; i < argv_.length(); i++) {
      js_free(argv_[i]);
    }
  }
  bool append(UniqueChars&& arg) {
    if (!argv_.append(arg.get())) {
      return false;
    }

    // Now owned by this vector.
    mozilla::Unused << arg.release();
    return true;
  }
  char* const* get() const { return argv_.begin(); }
  size_t length() const { return argv_.length(); }
  char* operator[](size_t i) const { return argv_[i]; }
  void replace(size_t i, UniqueChars arg) {
    js_free(argv_[i]);
    argv_[i] = arg.release();
  }
};

#if defined(XP_WIN)
static bool EscapeForShell(JSContext* cx, AutoCStringVector& argv) {
  // Windows will break arguments in argv by various spaces, so we wrap each
  // argument in quotes and escape quotes within. Even with quotes, \ will be
  // treated like an escape character, so inflate each \ to \\.

  for (size_t i = 0; i < argv.length(); i++) {
    if (!argv[i]) {
      continue;
    }

    size_t newLen = 3;  // quotes before and after and null-terminator
    for (char* p = argv[i]; *p; p++) {
      newLen++;
      if (*p == '\"' || *p == '\\') {
        newLen++;
      }
    }

    auto escaped = cx->make_pod_array<char>(newLen);
    if (!escaped) {
      return false;
    }

    char* src = argv[i];
    char* dst = escaped.get();
    *dst++ = '\"';
    while (*src) {
      if (*src == '\"' || *src == '\\') {
        *dst++ = '\\';
      }
      *dst++ = *src++;
    }
    *dst++ = '\"';
    *dst++ = '\0';
    MOZ_ASSERT(escaped.get() + newLen == dst);

    argv.replace(i, std::move(escaped));
  }
  return true;
}
#endif

static bool ReadAll(int fd, wasm::Bytes* bytes) {
  size_t lastLength = bytes->length();
  while (true) {
    static const int ChunkSize = 64 * 1024;
    if (!bytes->growBy(ChunkSize)) {
      return false;
    }

    intptr_t readCount;
    while (true) {
      readCount = read(fd, bytes->begin() + lastLength, ChunkSize);
      if (readCount >= 0) {
        break;
      }
      if (errno != EINTR) {
        return false;
      }
    }

    if (readCount < ChunkSize) {
      bytes->shrinkTo(lastLength + readCount);
      if (readCount == 0) {
        return true;
      }
    }

    lastLength = bytes->length();
  }
}

static bool WriteAll(int fd, const uint8_t* bytes, size_t length) {
  while (length > 0) {
    int written = write(fd, bytes, length);
    if (written < 0) {
      if (errno == EINTR) {
        continue;
      }
      return false;
    }
    MOZ_ASSERT(unsigned(written) <= length);
    length -= written;
    bytes += written;
  }

  return true;
}

class AutoPipe {
  int fds_[2];

 public:
  AutoPipe() {
    fds_[0] = -1;
    fds_[1] = -1;
  }

  ~AutoPipe() {
    if (fds_[0] != -1) {
      close(fds_[0]);
    }
    if (fds_[1] != -1) {
      close(fds_[1]);
    }
  }

  bool init() {
#ifdef XP_WIN
    return !_pipe(fds_, 4096, O_BINARY);
#else
    return !pipe(fds_);
#endif
  }

  int reader() const {
    MOZ_ASSERT(fds_[0] != -1);
    return fds_[0];
  }

  int writer() const {
    MOZ_ASSERT(fds_[1] != -1);
    return fds_[1];
  }

  void closeReader() {
    MOZ_ASSERT(fds_[0] != -1);
    close(fds_[0]);
    fds_[0] = -1;
  }

  void closeWriter() {
    MOZ_ASSERT(fds_[1] != -1);
    close(fds_[1]);
    fds_[1] = -1;
  }
};

int shell::sArgc;
char** shell::sArgv;

static const char sWasmCompileAndSerializeFlag[] =
    "--wasm-compile-and-serialize";
static Vector<const char*, 5, js::SystemAllocPolicy> sCompilerProcessFlags;

static bool CompileAndSerializeInSeparateProcess(JSContext* cx,
                                                 const uint8_t* bytecode,
                                                 size_t bytecodeLength,
                                                 wasm::Bytes* serialized) {
  AutoPipe stdIn, stdOut;
  if (!stdIn.init() || !stdOut.init()) {
    return false;
  }

  AutoCStringVector argv(cx);

  UniqueChars argv0 = DuplicateString(cx, sArgv[0]);
  if (!argv0 || !argv.append(std::move(argv0))) {
    return false;
  }

  // Put compiler flags first since they must precede the non-option
  // file-descriptor args (passed on Windows, below).
  for (unsigned i = 0; i < sCompilerProcessFlags.length(); i++) {
    UniqueChars flags = DuplicateString(cx, sCompilerProcessFlags[i]);
    if (!flags || !argv.append(std::move(flags))) {
      return false;
    }
  }

  UniqueChars arg;

  arg = DuplicateString(sWasmCompileAndSerializeFlag);
  if (!arg || !argv.append(std::move(arg))) {
    return false;
  }

#ifdef XP_WIN
  // The spawned process will have all the stdIn/stdOut file handles open, but
  // without the power of fork, we need some other way to communicate the
  // integer fd values so we encode them in argv and WasmCompileAndSerialize()
  // has a matching #ifdef XP_WIN to parse them out. Communicate both ends of
  // both pipes so the child process can closed the unused ends.

  arg = JS_smprintf("%d", stdIn.reader());
  if (!arg || !argv.append(std::move(arg))) {
    return false;
  }

  arg = JS_smprintf("%d", stdIn.writer());
  if (!arg || !argv.append(std::move(arg))) {
    return false;
  }

  arg = JS_smprintf("%d", stdOut.reader());
  if (!arg || !argv.append(std::move(arg))) {
    return false;
  }

  arg = JS_smprintf("%d", stdOut.writer());
  if (!arg || !argv.append(std::move(arg))) {
    return false;
  }
#endif

  // Required by both _spawnv and exec.
  if (!argv.append(nullptr)) {
    return false;
  }

#ifdef XP_WIN
  if (!EscapeForShell(cx, argv)) {
    return false;
  }

  int childPid = _spawnv(P_NOWAIT, sArgv[0], argv.get());
  if (childPid == -1) {
    return false;
  }
#else
  pid_t childPid = fork();
  switch (childPid) {
    case -1:
      return false;
    case 0:
      // In the child process. Redirect stdin/stdout to the respective ends of
      // the pipes. Closing stdIn.writer() is necessary for stdin to hit EOF.
      // This case statement must not return before exec() takes over. Rather,
      // exit(-1) is used to return failure to the parent process.
      if (dup2(stdIn.reader(), STDIN_FILENO) == -1) {
        exit(-1);
      }
      if (dup2(stdOut.writer(), STDOUT_FILENO) == -1) {
        exit(-1);
      }
      close(stdIn.reader());
      close(stdIn.writer());
      close(stdOut.reader());
      close(stdOut.writer());
      execv(sArgv[0], argv.get());
      exit(-1);
  }
#endif

  // In the parent process. Closing stdOut.writer() is necessary for
  // stdOut.reader() below to hit EOF.
  stdIn.closeReader();
  stdOut.closeWriter();

  if (!WriteAll(stdIn.writer(), bytecode, bytecodeLength)) {
    return false;
  }

  stdIn.closeWriter();

  if (!ReadAll(stdOut.reader(), serialized)) {
    return false;
  }

  stdOut.closeReader();

  int status;
#ifdef XP_WIN
  if (_cwait(&status, childPid, WAIT_CHILD) == -1) {
    return false;
  }
#else
  while (true) {
    if (waitpid(childPid, &status, 0) >= 0) {
      break;
    }
    if (errno != EINTR) {
      return false;
    }
  }
#endif

  return status == 0;
}

static bool WasmCompileAndSerialize(JSContext* cx) {
  MOZ_ASSERT(wasm::HasCachingSupport(cx));

#ifdef XP_WIN
  // See CompileAndSerializeInSeparateProcess for why we've had to smuggle
  // these fd values through argv. Closing the writing ends is necessary for
  // the reading ends to hit EOF.
  int flagIndex = 0;
  for (; flagIndex < sArgc; flagIndex++) {
    if (!strcmp(sArgv[flagIndex], sWasmCompileAndSerializeFlag)) {
      break;
    }
  }
  MOZ_RELEASE_ASSERT(flagIndex < sArgc);

  int fdsIndex = flagIndex + 1;
  MOZ_RELEASE_ASSERT(fdsIndex + 4 == sArgc);

  int stdInReader = atoi(sArgv[fdsIndex + 0]);
  int stdInWriter = atoi(sArgv[fdsIndex + 1]);
  int stdOutReader = atoi(sArgv[fdsIndex + 2]);
  int stdOutWriter = atoi(sArgv[fdsIndex + 3]);

  int stdIn = stdInReader;
  close(stdInWriter);
  close(stdOutReader);
  int stdOut = stdOutWriter;
#else
  int stdIn = STDIN_FILENO;
  int stdOut = STDOUT_FILENO;
#endif

  wasm::MutableBytes bytecode = js_new<wasm::ShareableBytes>();
  if (!ReadAll(stdIn, &bytecode->bytes)) {
    return false;
  }

  wasm::Bytes serialized;
  if (!wasm::CompileAndSerialize(*bytecode, &serialized)) {
    return false;
  }

  if (!WriteAll(stdOut, serialized.begin(), serialized.length())) {
    return false;
  }

  return true;
}

static bool WasmCompileInSeparateProcess(JSContext* cx, unsigned argc,
                                         Value* vp) {
  if (!wasm::HasCachingSupport(cx)) {
    JS_ReportErrorASCII(cx, "WebAssembly caching not supported");
    return false;
  }

  CallArgs args = CallArgsFromVp(argc, vp);
  if (!args.requireAtLeast(cx, "wasmCompileInSeparateProcess", 1)) {
    return false;
  }

  SharedMem<uint8_t*> bytecode;
  size_t numBytes;
  if (!args[0].isObject() ||
      !IsBufferSource(&args[0].toObject(), &bytecode, &numBytes)) {
    RootedObject callee(cx, &args.callee());
    ReportUsageErrorASCII(cx, callee, "Argument must be a buffer source");
    return false;
  }

  wasm::Bytes serialized;
  if (!CompileAndSerializeInSeparateProcess(cx, bytecode.unwrap(), numBytes,
                                            &serialized)) {
    if (!cx->isExceptionPending()) {
      JS_ReportErrorASCII(cx, "creating and executing child process");
    }
    return false;
  }

  RootedObject module(cx);
  if (!wasm::DeserializeModule(cx, serialized, &module)) {
    return false;
  }

  args.rval().setObject(*module);
  return true;
}

static bool DecompileFunction(JSContext* cx, unsigned argc, Value* vp) {
  CallArgs args = CallArgsFromVp(argc, vp);
  if (args.length() < 1 || !args[0].isObject() ||
      !args[0].toObject().is<JSFunction>()) {
    args.rval().setUndefined();
    return true;
  }
  RootedFunction fun(cx, &args[0].toObject().as<JSFunction>());
  JSString* result = JS_DecompileFunction(cx, fun);
  if (!result) {
    return false;
  }
  args.rval().setString(result);
  return true;
}

static bool DecompileThisScript(JSContext* cx, unsigned argc, Value* vp) {
  CallArgs args = CallArgsFromVp(argc, vp);

  NonBuiltinScriptFrameIter iter(cx);
  if (iter.done()) {
    args.rval().setString(cx->runtime()->emptyString);
    return true;
  }

  {
    JSAutoRealm ar(cx, iter.script());

    RootedScript script(cx, iter.script());
    JSString* result = JS_DecompileScript(cx, script);
    if (!result) {
      return false;
    }

    args.rval().setString(result);
  }

  return JS_WrapValue(cx, args.rval());
}

static bool ValueToSource(JSContext* cx, unsigned argc, Value* vp) {
  CallArgs args = CallArgsFromVp(argc, vp);

  JSString* str = ValueToSource(cx, args.get(0));
  if (!str) {
    return false;
  }

  args.rval().setString(str);
  return true;
}

static bool ThisFilename(JSContext* cx, unsigned argc, Value* vp) {
  CallArgs args = CallArgsFromVp(argc, vp);

  JS::AutoFilename filename;
  if (!DescribeScriptedCaller(cx, &filename) || !filename.get()) {
    args.rval().setString(cx->runtime()->emptyString);
    return true;
  }

  JSString* str = JS_NewStringCopyZ(cx, filename.get());
  if (!str) {
    return false;
  }

  args.rval().setString(str);
  return true;
}

static bool WrapWithProto(JSContext* cx, unsigned argc, Value* vp) {
  CallArgs args = CallArgsFromVp(argc, vp);
  Value obj = args.get(0);
  Value proto = args.get(1);
  if (!obj.isObject() || !proto.isObjectOrNull()) {
    JS_ReportErrorNumberASCII(cx, my_GetErrorMessage, nullptr,
                              JSSMSG_INVALID_ARGS, "wrapWithProto");
    return false;
  }

  // Disallow constructing (deeply) nested wrapper chains, to avoid running
  // out of stack space in isCallable/isConstructor. See bug 1126105.
  if (IsWrapper(&obj.toObject())) {
    JS_ReportErrorASCII(cx, "wrapWithProto cannot wrap a wrapper");
    return false;
  }

  WrapperOptions options(cx);
  options.setProto(proto.toObjectOrNull());
  JSObject* wrapped = Wrapper::New(cx, &obj.toObject(),
                                   &Wrapper::singletonWithPrototype, options);
  if (!wrapped) {
    return false;
  }

  args.rval().setObject(*wrapped);
  return true;
}

static bool NewGlobal(JSContext* cx, unsigned argc, Value* vp) {
  JS::RealmOptions options;
  JS::RealmCreationOptions& creationOptions = options.creationOptions();
  JS::RealmBehaviors& behaviors = options.behaviors();
  ShellGlobalKind kind = ShellGlobalKind::WindowProxy;

  SetStandardRealmOptions(options);

  // Default to creating the global in the current compartment unless
  // --more-compartments is used.
  if (defaultToSameCompartment) {
    creationOptions.setExistingCompartment(cx->global());
  } else {
    creationOptions.setNewCompartmentAndZone();
  }

  JS::AutoHoldPrincipals principals(cx);

  CallArgs args = CallArgsFromVp(argc, vp);
  if (args.length() == 1 && args[0].isObject()) {
    RootedObject opts(cx, &args[0].toObject());
    RootedValue v(cx);

    if (!JS_GetProperty(cx, opts, "invisibleToDebugger", &v)) {
      return false;
    }
    if (v.isBoolean()) {
      creationOptions.setInvisibleToDebugger(v.toBoolean());
    }

    if (!JS_GetProperty(cx, opts, "cloneSingletons", &v)) {
      return false;
    }
    if (v.isBoolean()) {
      creationOptions.setCloneSingletons(v.toBoolean());
    }

    if (!JS_GetProperty(cx, opts, "sameZoneAs", &v)) {
      return false;
    }
    if (v.isObject()) {
      creationOptions.setNewCompartmentInExistingZone(
          UncheckedUnwrap(&v.toObject()));
    }

    if (!JS_GetProperty(cx, opts, "sameCompartmentAs", &v)) {
      return false;
    }
    if (v.isObject()) {
      creationOptions.setExistingCompartment(UncheckedUnwrap(&v.toObject()));
    }

    if (!JS_GetProperty(cx, opts, "newCompartment", &v)) {
      return false;
    }
    if (v.isBoolean() && v.toBoolean()) {
      creationOptions.setNewCompartmentAndZone();
    }

    if (!JS_GetProperty(cx, opts, "disableLazyParsing", &v)) {
      return false;
    }
    if (v.isBoolean()) {
      behaviors.setDisableLazyParsing(v.toBoolean());
    }

    if (!JS_GetProperty(cx, opts, "useWindowProxy", &v)) {
      return false;
    }
    if (v.isBoolean()) {
      kind = v.toBoolean() ? ShellGlobalKind::WindowProxy
                           : ShellGlobalKind::GlobalObject;
    }

    if (!JS_GetProperty(cx, opts, "enableWritableStreams", &v)) {
      return false;
    }
    if (v.isBoolean()) {
      creationOptions.setWritableStreamsEnabled(v.toBoolean());
    }

    if (!JS_GetProperty(cx, opts, "enableReadableStreamPipeTo", &v)) {
      return false;
    }
    if (v.isBoolean()) {
      creationOptions.setReadableStreamPipeToEnabled(v.toBoolean());
    }

    if (!JS_GetProperty(cx, opts, "systemPrincipal", &v)) {
      return false;
    }
    if (v.isBoolean()) {
      principals.reset(&ShellPrincipals::fullyTrusted);
    }

    if (!JS_GetProperty(cx, opts, "principal", &v)) {
      return false;
    }
    if (!v.isUndefined()) {
      uint32_t bits;
      if (!ToUint32(cx, v, &bits)) {
        return false;
      }
      JSPrincipals* newPrincipals = cx->new_<ShellPrincipals>(bits);
      if (!newPrincipals) {
        return false;
      }
      principals.reset(newPrincipals);
    }

    if (!JS_GetProperty(cx, opts, "enableCoopAndCoep", &v)) {
      return false;
    }
    if (v.isBoolean()) {
      creationOptions.setCoopAndCoepEnabled(v.toBoolean());
    }
  }

  if (!CheckRealmOptions(cx, options, principals.get())) {
    return false;
  }

  RootedObject global(cx, NewGlobalObject(cx, options, principals.get(), kind));
  if (!global) {
    return false;
  }

  RootedObject wrapped(cx, ToWindowProxyIfWindow(global));
  if (!JS_WrapObject(cx, &wrapped)) {
    return false;
  }

  args.rval().setObject(*wrapped);
  return true;
}

static bool NukeCCW(JSContext* cx, unsigned argc, Value* vp) {
  CallArgs args = CallArgsFromVp(argc, vp);

  if (args.length() != 1 || !args[0].isObject() ||
      !IsCrossCompartmentWrapper(&args[0].toObject())) {
    JS_ReportErrorNumberASCII(cx, my_GetErrorMessage, nullptr,
                              JSSMSG_INVALID_ARGS, "nukeCCW");
    return false;
  }

  NukeCrossCompartmentWrapper(cx, &args[0].toObject());
  args.rval().setUndefined();
  return true;
}

static bool NukeAllCCWs(JSContext* cx, unsigned argc, Value* vp) {
  CallArgs args = CallArgsFromVp(argc, vp);

  if (args.length() != 0) {
    JS_ReportErrorNumberASCII(cx, my_GetErrorMessage, nullptr,
                              JSSMSG_INVALID_ARGS, "nukeAllCCWs");
    return false;
  }

  NukeCrossCompartmentWrappers(cx, AllCompartments(), cx->realm(),
                               NukeWindowReferences, NukeAllReferences);
  args.rval().setUndefined();
  return true;
}

static bool RecomputeWrappers(JSContext* cx, unsigned argc, Value* vp) {
  CallArgs args = CallArgsFromVp(argc, vp);

  if (args.length() > 2) {
    JS_ReportErrorNumberASCII(cx, my_GetErrorMessage, nullptr,
                              JSSMSG_INVALID_ARGS, "recomputeWrappers");
    return false;
  }

  JS::Compartment* sourceComp = nullptr;
  if (args.get(0).isObject()) {
    sourceComp = GetObjectCompartment(UncheckedUnwrap(&args[0].toObject()));
  }

  JS::Compartment* targetComp = nullptr;
  if (args.get(1).isObject()) {
    targetComp = GetObjectCompartment(UncheckedUnwrap(&args[1].toObject()));
  }

  struct SingleOrAllCompartments final : public CompartmentFilter {
    JS::Compartment* comp;
    explicit SingleOrAllCompartments(JS::Compartment* c) : comp(c) {}
    virtual bool match(JS::Compartment* c) const override {
      return !comp || comp == c;
    }
  };

  if (!js::RecomputeWrappers(cx, SingleOrAllCompartments(sourceComp),
                             SingleOrAllCompartments(targetComp))) {
    return false;
  }

  args.rval().setUndefined();
  return true;
}

static bool DumpObjectWrappers(JSContext* cx, unsigned argc, Value* vp) {
  CallArgs args = CallArgsFromVp(argc, vp);

  bool printedHeader = false;
  for (ZonesIter zone(cx->runtime(), WithAtoms); !zone.done(); zone.next()) {
    bool printedZoneInfo = false;
    for (CompartmentsInZoneIter comp(zone); !comp.done(); comp.next()) {
      bool printedCompartmentInfo = false;
      for (Compartment::ObjectWrapperEnum e(comp); !e.empty(); e.popFront()) {
        JSObject* wrapper = e.front().value().unbarrieredGet();
        JSObject* wrapped = e.front().key();
        if (!printedHeader) {
          fprintf(stderr, "Cross-compartment object wrappers:\n");
          printedHeader = true;
        }
        if (!printedZoneInfo) {
          fprintf(stderr, "  Zone %p:\n", zone.get());
          printedZoneInfo = true;
        }
        if (!printedCompartmentInfo) {
          fprintf(stderr, "    Compartment %p:\n", comp.get());
          printedCompartmentInfo = true;
        }
        fprintf(stderr,
                "      Object wrapper %p -> %p in zone %p compartment %p\n",
                wrapper, wrapped, wrapped->zone(), wrapped->compartment());
      }
    }
  }

  if (!printedHeader) {
    fprintf(stderr, "No cross-compartment object wrappers.\n");
  }

  args.rval().setUndefined();
  return true;
}

static bool GetMaxArgs(JSContext* cx, unsigned argc, Value* vp) {
  CallArgs args = CallArgsFromVp(argc, vp);
  args.rval().setInt32(ARGS_LENGTH_MAX);
  return true;
}

static bool IsHTMLDDA_Call(JSContext* cx, unsigned argc, Value* vp) {
  CallArgs args = CallArgsFromVp(argc, vp);

  // These are the required conditions under which this object may be called
  // by test262 tests, and the required behavior under those conditions.
  if (args.length() == 0 || (args.length() == 1 && args[0].isString() &&
                             args[0].toString()->length() == 0)) {
    args.rval().setNull();
    return true;
  }

  JS_ReportErrorASCII(
      cx, "IsHTMLDDA object is being called in an impermissible manner");
  return false;
}

static bool CreateIsHTMLDDA(JSContext* cx, unsigned argc, Value* vp) {
  CallArgs args = CallArgsFromVp(argc, vp);

  static const JSClassOps classOps = {
      nullptr,         // addProperty
      nullptr,         // delProperty
      nullptr,         // enumerate
      nullptr,         // newEnumerate
      nullptr,         // resolve
      nullptr,         // mayResolve
      nullptr,         // finalize
      IsHTMLDDA_Call,  // call
      nullptr,         // hasInstance
      nullptr,         // construct
      nullptr,         // trace
  };

  static const JSClass cls = {
      "IsHTMLDDA",
      JSCLASS_EMULATES_UNDEFINED,
      &classOps,
  };

  JSObject* obj = JS_NewObject(cx, &cls);
  if (!obj) {
    return false;
  }
  args.rval().setObject(*obj);
  return true;
}

static bool GetSelfHostedValue(JSContext* cx, unsigned argc, Value* vp) {
  CallArgs args = CallArgsFromVp(argc, vp);

  if (args.length() != 1 || !args[0].isString()) {
    JS_ReportErrorNumberASCII(cx, my_GetErrorMessage, nullptr,
                              JSSMSG_INVALID_ARGS, "getSelfHostedValue");
    return false;
  }
  RootedAtom srcAtom(cx, ToAtom<CanGC>(cx, args[0]));
  if (!srcAtom) {
    return false;
  }
  RootedPropertyName srcName(cx, srcAtom->asPropertyName());
  return cx->runtime()->cloneSelfHostedValue(cx, srcName, args.rval());
}

class ShellSourceHook : public SourceHook {
  // The function we should call to lazily retrieve source code.
  PersistentRootedFunction fun;

 public:
  ShellSourceHook(JSContext* cx, JSFunction& fun) : fun(cx, &fun) {}

  bool load(JSContext* cx, const char* filename, char16_t** twoByteSource,
            char** utf8Source, size_t* length) override {
    MOZ_ASSERT((twoByteSource != nullptr) != (utf8Source != nullptr),
               "must be called requesting only one of UTF-8 or UTF-16 source");

    RootedString str(cx, JS_NewStringCopyZ(cx, filename));
    if (!str) {
      return false;
    }
    RootedValue filenameValue(cx, StringValue(str));

    RootedValue result(cx);
    if (!Call(cx, UndefinedHandleValue, fun, HandleValueArray(filenameValue),
              &result)) {
      return false;
    }

    str = JS::ToString(cx, result);
    if (!str) {
      return false;
    }

    Rooted<JSLinearString*> linear(cx, str->ensureLinear(cx));
    if (!linear) {
      return false;
    }

    if (twoByteSource) {
      *length = JS_GetStringLength(linear);

      *twoByteSource = cx->pod_malloc<char16_t>(*length);
      if (!*twoByteSource) {
        return false;
      }

      CopyChars(*twoByteSource, *linear);
    } else {
      MOZ_ASSERT(utf8Source != nullptr);

      *length = JS::GetDeflatedUTF8StringLength(linear);

      *utf8Source = cx->pod_malloc<char>(*length);
      if (!*utf8Source) {
        return false;
      }

      mozilla::DebugOnly<size_t> dstLen = JS::DeflateStringToUTF8Buffer(
          linear, mozilla::MakeSpan(*utf8Source, *length));
      MOZ_ASSERT(dstLen == *length);
    }

    return true;
  }
};

static bool WithSourceHook(JSContext* cx, unsigned argc, Value* vp) {
  CallArgs args = CallArgsFromVp(argc, vp);
  RootedObject callee(cx, &args.callee());

  if (args.length() != 2) {
    ReportUsageErrorASCII(cx, callee, "Wrong number of arguments.");
    return false;
  }

  if (!args[0].isObject() || !args[0].toObject().is<JSFunction>() ||
      !args[1].isObject() || !args[1].toObject().is<JSFunction>()) {
    ReportUsageErrorASCII(cx, callee,
                          "First and second arguments must be functions.");
    return false;
  }

  mozilla::UniquePtr<ShellSourceHook> hook =
      mozilla::MakeUnique<ShellSourceHook>(cx,
                                           args[0].toObject().as<JSFunction>());
  if (!hook) {
    return false;
  }

  mozilla::UniquePtr<SourceHook> savedHook = js::ForgetSourceHook(cx);
  js::SetSourceHook(cx, std::move(hook));

  RootedObject fun(cx, &args[1].toObject());
  bool result = Call(cx, UndefinedHandleValue, fun,
                     JS::HandleValueArray::empty(), args.rval());
  js::SetSourceHook(cx, std::move(savedHook));
  return result;
}

static void PrintProfilerEvents_Callback(const char* msg) {
  fprintf(stderr, "PROFILER EVENT: %s\n", msg);
}

static bool PrintProfilerEvents(JSContext* cx, unsigned argc, Value* vp) {
  CallArgs args = CallArgsFromVp(argc, vp);
  if (cx->runtime()->geckoProfiler().enabled()) {
    js::RegisterContextProfilingEventMarker(cx, &PrintProfilerEvents_Callback);
  }
  args.rval().setUndefined();
  return true;
}

#ifdef SINGLESTEP_PROFILING
static void SingleStepCallback(void* arg, jit::Simulator* sim, void* pc) {
  JSContext* cx = reinterpret_cast<JSContext*>(arg);

  // If profiling is not enabled, don't do anything.
  if (!cx->runtime()->geckoProfiler().enabled()) {
    return;
  }

  JS::ProfilingFrameIterator::RegisterState state;
  state.pc = pc;
#  if defined(JS_SIMULATOR_ARM)
  state.sp = (void*)sim->get_register(jit::Simulator::sp);
  state.lr = (void*)sim->get_register(jit::Simulator::lr);
  state.fp = (void*)sim->get_register(jit::Simulator::fp);
#  elif defined(JS_SIMULATOR_MIPS64) || defined(JS_SIMULATOR_MIPS32)
  state.sp = (void*)sim->getRegister(jit::Simulator::sp);
  state.lr = (void*)sim->getRegister(jit::Simulator::ra);
  state.fp = (void*)sim->getRegister(jit::Simulator::fp);
#  else
#    error "NYI: Single-step profiling support"
#  endif

  mozilla::DebugOnly<void*> lastStackAddress = nullptr;
  StackChars stack;
  uint32_t frameNo = 0;
  AutoEnterOOMUnsafeRegion oomUnsafe;
  for (JS::ProfilingFrameIterator i(cx, state); !i.done(); ++i) {
    MOZ_ASSERT(i.stackAddress() != nullptr);
    MOZ_ASSERT(lastStackAddress <= i.stackAddress());
    lastStackAddress = i.stackAddress();
    JS::ProfilingFrameIterator::Frame frames[16];
    uint32_t nframes = i.extractStack(frames, 0, 16);
    for (uint32_t i = 0; i < nframes; i++) {
      if (frameNo > 0) {
        if (!stack.append(",", 1)) {
          oomUnsafe.crash("stack.append");
        }
      }
      if (!stack.append(frames[i].label, strlen(frames[i].label))) {
        oomUnsafe.crash("stack.append");
      }
      frameNo++;
    }
  }

  ShellContext* sc = GetShellContext(cx);

  // Only append the stack if it differs from the last stack.
  if (sc->stacks.empty() || sc->stacks.back().length() != stack.length() ||
      !ArrayEqual(sc->stacks.back().begin(), stack.begin(), stack.length())) {
    if (!sc->stacks.append(std::move(stack))) {
      oomUnsafe.crash("stacks.append");
    }
  }
}
#endif

static bool EnableSingleStepProfiling(JSContext* cx, unsigned argc, Value* vp) {
#ifdef SINGLESTEP_PROFILING
  CallArgs args = CallArgsFromVp(argc, vp);

  jit::Simulator* sim = cx->simulator();
  sim->enable_single_stepping(SingleStepCallback, cx);

  args.rval().setUndefined();
  return true;
#else
  JS_ReportErrorASCII(cx, "single-step profiling not enabled on this platform");
  return false;
#endif
}

static bool DisableSingleStepProfiling(JSContext* cx, unsigned argc,
                                       Value* vp) {
#ifdef SINGLESTEP_PROFILING
  CallArgs args = CallArgsFromVp(argc, vp);

  jit::Simulator* sim = cx->simulator();
  sim->disable_single_stepping();

  ShellContext* sc = GetShellContext(cx);

  RootedValueVector elems(cx);
  for (size_t i = 0; i < sc->stacks.length(); i++) {
    JSString* stack =
        JS_NewUCStringCopyN(cx, sc->stacks[i].begin(), sc->stacks[i].length());
    if (!stack) {
      return false;
    }
    if (!elems.append(StringValue(stack))) {
      return false;
    }
  }

  JSObject* array = JS::NewArrayObject(cx, elems);
  if (!array) {
    return false;
  }

  sc->stacks.clear();
  args.rval().setObject(*array);
  return true;
#else
  JS_ReportErrorASCII(cx, "single-step profiling not enabled on this platform");
  return false;
#endif
}

static bool IsLatin1(JSContext* cx, unsigned argc, Value* vp) {
  CallArgs args = CallArgsFromVp(argc, vp);
  bool isLatin1 =
      args.get(0).isString() && args[0].toString()->hasLatin1Chars();
  args.rval().setBoolean(isLatin1);
  return true;
}

static bool HasCopyOnWriteElements(JSContext* cx, unsigned argc, Value* vp) {
  CallArgs args = CallArgsFromVp(argc, vp);
  args.rval().setBoolean(
      args.get(0).isObject() && args[0].toObject().isNative() &&
      args[0].toObject().as<NativeObject>().denseElementsAreCopyOnWrite());
  return true;
}

static bool EnableGeckoProfiling(JSContext* cx, unsigned argc, Value* vp) {
  CallArgs args = CallArgsFromVp(argc, vp);

  if (!EnsureGeckoProfilingStackInstalled(cx, GetShellContext(cx))) {
    return false;
  }

  cx->runtime()->geckoProfiler().enableSlowAssertions(false);
  cx->runtime()->geckoProfiler().enable(true);

  args.rval().setUndefined();
  return true;
}

static bool EnableGeckoProfilingWithSlowAssertions(JSContext* cx, unsigned argc,
                                                   Value* vp) {
  CallArgs args = CallArgsFromVp(argc, vp);
  args.rval().setUndefined();

  if (cx->runtime()->geckoProfiler().enabled()) {
    // If profiling already enabled with slow assertions disabled,
    // this is a no-op.
    if (cx->runtime()->geckoProfiler().slowAssertionsEnabled()) {
      return true;
    }

    // Slow assertions are off.  Disable profiling before re-enabling
    // with slow assertions on.
    cx->runtime()->geckoProfiler().enable(false);
  }

  if (!EnsureGeckoProfilingStackInstalled(cx, GetShellContext(cx))) {
    return false;
  }

  cx->runtime()->geckoProfiler().enableSlowAssertions(true);
  cx->runtime()->geckoProfiler().enable(true);

  return true;
}

static bool DisableGeckoProfiling(JSContext* cx, unsigned argc, Value* vp) {
  CallArgs args = CallArgsFromVp(argc, vp);
  args.rval().setUndefined();

  if (!cx->runtime()->geckoProfiler().enabled()) {
    return true;
  }

  cx->runtime()->geckoProfiler().enable(false);
  return true;
}

// Global mailbox that is used to communicate a shareable object value from one
// worker to another.
//
// These object types are shareable:
//
//   - SharedArrayBuffer
//   - WasmMemoryObject (when constructed with shared:true)
//   - WasmModuleObject
//
// For the SharedArrayBuffer and WasmMemoryObject we transmit the underlying
// SharedArrayRawBuffer ("SARB"). For the WasmModuleObject we transmit the
// underlying JS::WasmModule.  The transmitted types are refcounted.  When they
// are in the mailbox their reference counts are at least 1, accounting for the
// reference from the mailbox.
//
// The lock guards the mailbox variable and prevents a race where two workers
// try to set the mailbox at the same time to replace an object that is only
// referenced from the mailbox: the workers will both decrement the reference
// count on the old object, and one of those decrements will be on a garbage
// object.  We could implement this with atomics and a CAS loop but it's not
// worth the bother.
//
// Note that if a thread reads the mailbox repeatedly it will get distinct
// objects on each read.  The alternatives are to cache created objects locally,
// but this retains storage we don't need to retain, or to somehow clear the
// mailbox locally, but this creates a coordination headache.  Buyer beware.

enum class MailboxTag {
  Empty,
  SharedArrayBuffer,
  WasmMemory,
  WasmModule,
  Number,
};

struct SharedObjectMailbox {
  union Value {
    struct {
      SharedArrayRawBuffer* buffer;
      uint32_t length;
    } sarb;
    JS::WasmModule* module;
    double number;
  };

  SharedObjectMailbox() : tag(MailboxTag::Empty) {}

  MailboxTag tag;
  Value val;
};

typedef ExclusiveData<SharedObjectMailbox> SOMailbox;

// Never null after successful initialization.
static SOMailbox* sharedObjectMailbox;

static bool InitSharedObjectMailbox() {
  sharedObjectMailbox = js_new<SOMailbox>(mutexid::ShellObjectMailbox);
  return sharedObjectMailbox != nullptr;
}

static void DestructSharedObjectMailbox() {
  // All workers need to have terminated at this point.

  {
    auto mbx = sharedObjectMailbox->lock();
    switch (mbx->tag) {
      case MailboxTag::Empty:
      case MailboxTag::Number:
        break;
      case MailboxTag::SharedArrayBuffer:
      case MailboxTag::WasmMemory:
        mbx->val.sarb.buffer->dropReference();
        break;
      case MailboxTag::WasmModule:
        mbx->val.module->Release();
        break;
      default:
        MOZ_CRASH();
    }
  }

  js_delete(sharedObjectMailbox);
  sharedObjectMailbox = nullptr;
}

static bool GetSharedObject(JSContext* cx, unsigned argc, Value* vp) {
  CallArgs args = CallArgsFromVp(argc, vp);
  RootedObject newObj(cx);

  {
    auto mbx = sharedObjectMailbox->lock();
    switch (mbx->tag) {
      case MailboxTag::Empty: {
        break;
      }
      case MailboxTag::Number: {
        args.rval().setNumber(mbx->val.number);
        return true;
      }
      case MailboxTag::SharedArrayBuffer:
      case MailboxTag::WasmMemory: {
        // Flag was set in the sender; ensure it is set in the receiver.
        MOZ_ASSERT(
            cx->realm()->creationOptions().getSharedMemoryAndAtomicsEnabled());

        // The protocol for creating a SAB requires the refcount to be
        // incremented prior to the SAB creation.

        SharedArrayRawBuffer* buf = mbx->val.sarb.buffer;
        uint32_t length = mbx->val.sarb.length;
        if (!buf->addReference()) {
          JS_ReportErrorNumberASCII(cx, GetErrorMessage, nullptr,
                                    JSMSG_SC_SAB_REFCNT_OFLO);
          return false;
        }

        // If the allocation fails we must decrement the refcount before
        // returning.

        Rooted<ArrayBufferObjectMaybeShared*> maybesab(
            cx, SharedArrayBufferObject::New(cx, buf, length));
        if (!maybesab) {
          buf->dropReference();
          return false;
        }

        // At this point the SAB was created successfully and it owns the
        // refcount-increase on the buffer that we performed above.  So even
        // if we fail to allocate along any path below we must not decrement
        // the refcount; the garbage collector must be allowed to handle
        // that via finalization of the orphaned SAB object.

        if (mbx->tag == MailboxTag::SharedArrayBuffer) {
          newObj = maybesab;
        } else {
          if (!GlobalObject::ensureConstructor(cx, cx->global(),
                                               JSProto_WebAssembly)) {
            return false;
          }
          RootedObject proto(
              cx, &cx->global()->getPrototype(JSProto_WasmMemory).toObject());
          newObj = WasmMemoryObject::create(cx, maybesab, proto);
          MOZ_ASSERT_IF(newObj, newObj->as<WasmMemoryObject>().isShared());
          if (!newObj) {
            return false;
          }
        }

        break;
      }
      case MailboxTag::WasmModule: {
        // Flag was set in the sender; ensure it is set in the receiver.
        MOZ_ASSERT(
            cx->realm()->creationOptions().getSharedMemoryAndAtomicsEnabled());

        if (!GlobalObject::ensureConstructor(cx, cx->global(),
                                             JSProto_WebAssembly)) {
          return false;
        }

        // WasmModuleObject::create() increments the refcount on the module
        // and signals an error and returns null if that fails.
        newObj = mbx->val.module->createObject(cx);
        if (!newObj) {
          return false;
        }
        break;
      }
      default: {
        MOZ_CRASH();
      }
    }
  }

  args.rval().setObjectOrNull(newObj);
  return true;
}

static bool SetSharedObject(JSContext* cx, unsigned argc, Value* vp) {
  CallArgs args = CallArgsFromVp(argc, vp);

  MailboxTag tag = MailboxTag::Empty;
  SharedObjectMailbox::Value value;

  // Increase refcounts when we obtain the value to avoid operating on dead
  // storage during self-assignment.

  if (args.get(0).isObject()) {
    RootedObject obj(cx, &args[0].toObject());
    if (obj->is<SharedArrayBufferObject>()) {
      Rooted<SharedArrayBufferObject*> sab(cx,
                                           &obj->as<SharedArrayBufferObject>());
      tag = MailboxTag::SharedArrayBuffer;
      value.sarb.buffer = sab->rawBufferObject();
      value.sarb.length = sab->byteLength();
      if (!value.sarb.buffer->addReference()) {
        JS_ReportErrorASCII(cx,
                            "Reference count overflow on SharedArrayBuffer");
        return false;
      }
    } else if (obj->is<WasmMemoryObject>()) {
      // Here we must transmit sab.byteLength() as the length; the SARB has its
      // own notion of the length which may be greater, and that's fine.
      if (obj->as<WasmMemoryObject>().isShared()) {
        Rooted<SharedArrayBufferObject*> sab(
            cx, &obj->as<WasmMemoryObject>()
                     .buffer()
                     .as<SharedArrayBufferObject>());
        tag = MailboxTag::WasmMemory;
        value.sarb.buffer = sab->rawBufferObject();
        value.sarb.length = sab->byteLength();
        if (!value.sarb.buffer->addReference()) {
          JS_ReportErrorASCII(cx,
                              "Reference count overflow on SharedArrayBuffer");
          return false;
        }
      } else {
        JS_ReportErrorASCII(cx, "Invalid argument to SetSharedObject");
        return false;
      }
    } else if (JS::IsWasmModuleObject(obj)) {
      tag = MailboxTag::WasmModule;
      value.module = JS::GetWasmModule(obj).forget().take();
    } else {
      JS_ReportErrorASCII(cx, "Invalid argument to SetSharedObject");
      return false;
    }
  } else if (args.get(0).isNumber()) {
    tag = MailboxTag::Number;
    value.number = args.get(0).toNumber();
    // Nothing
  } else if (args.get(0).isNullOrUndefined()) {
    // Nothing
  } else {
    JS_ReportErrorASCII(cx, "Invalid argument to SetSharedObject");
    return false;
  }

  {
    auto mbx = sharedObjectMailbox->lock();

    switch (mbx->tag) {
      case MailboxTag::Empty:
      case MailboxTag::Number:
        break;
      case MailboxTag::SharedArrayBuffer:
      case MailboxTag::WasmMemory:
        mbx->val.sarb.buffer->dropReference();
        break;
      case MailboxTag::WasmModule:
        mbx->val.module->Release();
        break;
      default:
        MOZ_CRASH();
    }

    mbx->tag = tag;
    mbx->val = value;
  }

  args.rval().setUndefined();
  return true;
}

typedef Vector<uint8_t, 0, SystemAllocPolicy> Uint8Vector;

class StreamCacheEntry : public AtomicRefCounted<StreamCacheEntry>,
                         public JS::OptimizedEncodingListener {
  typedef AtomicRefCounted<StreamCacheEntry> AtomicBase;

  Uint8Vector bytes_;
  ExclusiveData<Uint8Vector> optimized_;

 public:
  explicit StreamCacheEntry(Uint8Vector&& original)
      : bytes_(std::move(original)),
        optimized_(mutexid::ShellStreamCacheEntryState) {}

  // Implement JS::OptimizedEncodingListener:

  MozExternalRefCountType MOZ_XPCOM_ABI AddRef() override {
    AtomicBase::AddRef();
    return 1;  // unused
  }
  MozExternalRefCountType MOZ_XPCOM_ABI Release() override {
    AtomicBase::Release();
    return 0;  // unused
  }

  const Uint8Vector& bytes() const { return bytes_; }

  void storeOptimizedEncoding(JS::UniqueOptimizedEncodingBytes src) override {
    MOZ_ASSERT(src->length() > 0);

    // Tolerate races since a single StreamCacheEntry object can be used as
    // the source of multiple streaming compilations.
    auto dstBytes = optimized_.lock();
    if (dstBytes->length() > 0) {
      return;
    }

    if (!dstBytes->resize(src->length())) {
      return;
    }
    memcpy(dstBytes->begin(), src->begin(), src->length());
  }

  bool hasOptimizedEncoding() const { return !optimized_.lock()->empty(); }
  const Uint8Vector& optimizedEncoding() const {
    return optimized_.lock().get();
  }
};

typedef RefPtr<StreamCacheEntry> StreamCacheEntryPtr;

class StreamCacheEntryObject : public NativeObject {
  static const unsigned CACHE_ENTRY_SLOT = 0;
  static const JSClassOps classOps_;
  static const JSPropertySpec properties_;

  static void finalize(JSFreeOp*, JSObject* obj) {
    obj->as<StreamCacheEntryObject>().cache().Release();
  }

  static bool cachedGetter(JSContext* cx, unsigned argc, Value* vp) {
    CallArgs args = CallArgsFromVp(argc, vp);
    if (!args.thisv().isObject() ||
        !args.thisv().toObject().is<StreamCacheEntryObject>()) {
      return false;
    }

    StreamCacheEntryObject& obj =
        args.thisv().toObject().as<StreamCacheEntryObject>();
    args.rval().setBoolean(obj.cache().hasOptimizedEncoding());
    return true;
  }
  static bool getBuffer(JSContext* cx, unsigned argc, Value* vp) {
    CallArgs args = CallArgsFromVp(argc, vp);
    if (!args.thisv().isObject() ||
        !args.thisv().toObject().is<StreamCacheEntryObject>()) {
      return false;
    }

    auto& bytes =
        args.thisv().toObject().as<StreamCacheEntryObject>().cache().bytes();
    RootedArrayBufferObject buffer(
        cx, ArrayBufferObject::createZeroed(cx, bytes.length()));
    if (!buffer) {
      return false;
    }

    memcpy(buffer->dataPointer(), bytes.begin(), bytes.length());

    args.rval().setObject(*buffer);
    return true;
  }

 public:
  static const unsigned RESERVED_SLOTS = 1;
  static const JSClass class_;
  static const JSPropertySpec properties[];

  static bool construct(JSContext* cx, unsigned argc, Value* vp) {
    CallArgs args = CallArgsFromVp(argc, vp);
    if (!args.requireAtLeast(cx, "streamCacheEntry", 1)) {
      return false;
    }

    SharedMem<uint8_t*> ptr;
    size_t numBytes;
    if (!args[0].isObject() ||
        !IsBufferSource(&args[0].toObject(), &ptr, &numBytes)) {
      RootedObject callee(cx, &args.callee());
      ReportUsageErrorASCII(cx, callee, "Argument must be an ArrayBuffer");
      return false;
    }

    Uint8Vector bytes;
    if (!bytes.resize(numBytes)) {
      return false;
    }

    memcpy(bytes.begin(), ptr.unwrap(), numBytes);

    RefPtr<StreamCacheEntry> cache =
        cx->new_<StreamCacheEntry>(std::move(bytes));
    if (!cache) {
      return false;
    }

    RootedNativeObject obj(
        cx, NewObjectWithGivenProto<StreamCacheEntryObject>(cx, nullptr));
    if (!obj) {
      return false;
    }
    obj->initReservedSlot(CACHE_ENTRY_SLOT,
                          PrivateValue(cache.forget().take()));

    if (!JS_DefineProperty(cx, obj, "cached", cachedGetter, nullptr, 0)) {
      return false;
    }
    if (!JS_DefineFunction(cx, obj, "getBuffer", getBuffer, 0, 0)) {
      return false;
    }

    args.rval().setObject(*obj);
    return true;
  }

  StreamCacheEntry& cache() const {
    return *(StreamCacheEntry*)getReservedSlot(CACHE_ENTRY_SLOT).toPrivate();
  }
};

const JSClassOps StreamCacheEntryObject::classOps_ = {
    nullptr,                           // addProperty
    nullptr,                           // delProperty
    nullptr,                           // enumerate
    nullptr,                           // newEnumerate
    nullptr,                           // resolve
    nullptr,                           // mayResolve
    StreamCacheEntryObject::finalize,  // finalize
    nullptr,                           // call
    nullptr,                           // hasInstance
    nullptr,                           // construct
    nullptr,                           // trace
};

const JSClass StreamCacheEntryObject::class_ = {
    "StreamCacheEntryObject",
    JSCLASS_HAS_RESERVED_SLOTS(StreamCacheEntryObject::RESERVED_SLOTS) |
        JSCLASS_BACKGROUND_FINALIZE,
    &StreamCacheEntryObject::classOps_};

struct BufferStreamJob {
  Variant<Uint8Vector, StreamCacheEntryPtr> source;
  Thread thread;
  JS::StreamConsumer* consumer;

  BufferStreamJob(Uint8Vector&& source, JS::StreamConsumer* consumer)
      : source(AsVariant<Uint8Vector>(std::move(source))), consumer(consumer) {}
  BufferStreamJob(StreamCacheEntry& source, JS::StreamConsumer* consumer)
      : source(AsVariant<StreamCacheEntryPtr>(&source)), consumer(consumer) {}
};

struct BufferStreamState {
  Vector<UniquePtr<BufferStreamJob>, 0, SystemAllocPolicy> jobs;
  size_t delayMillis;
  size_t chunkSize;
  bool shutdown;

  BufferStreamState() : delayMillis(1), chunkSize(10), shutdown(false) {}

  ~BufferStreamState() { MOZ_ASSERT(jobs.empty()); }
};

static ExclusiveWaitableData<BufferStreamState>* bufferStreamState;

static void BufferStreamMain(BufferStreamJob* job) {
  const uint8_t* bytes;
  size_t byteLength;
  JS::OptimizedEncodingListener* listener;
  if (job->source.is<StreamCacheEntryPtr>()) {
    StreamCacheEntry& cache = *job->source.as<StreamCacheEntryPtr>();
    if (cache.hasOptimizedEncoding()) {
      const Uint8Vector& optimized = cache.optimizedEncoding();
      job->consumer->consumeOptimizedEncoding(optimized.begin(),
                                              optimized.length());
      goto done;
    }

    bytes = cache.bytes().begin();
    byteLength = cache.bytes().length();
    listener = &cache;
  } else {
    bytes = job->source.as<Uint8Vector>().begin();
    byteLength = job->source.as<Uint8Vector>().length();
    listener = nullptr;
  }

  size_t byteOffset;
  byteOffset = 0;
  while (true) {
    if (byteOffset == byteLength) {
      job->consumer->streamEnd(listener);
      break;
    }

    bool shutdown;
    size_t delayMillis;
    size_t chunkSize;
    {
      auto state = bufferStreamState->lock();
      shutdown = state->shutdown;
      delayMillis = state->delayMillis;
      chunkSize = state->chunkSize;
    }

    if (shutdown) {
      job->consumer->streamError(JSMSG_STREAM_CONSUME_ERROR);
      break;
    }

    std::this_thread::sleep_for(std::chrono::milliseconds(delayMillis));

    chunkSize = std::min(chunkSize, byteLength - byteOffset);

    if (!job->consumer->consumeChunk(bytes + byteOffset, chunkSize)) {
      break;
    }

    byteOffset += chunkSize;
  }

done:
  auto state = bufferStreamState->lock();
  size_t jobIndex = 0;
  while (state->jobs[jobIndex].get() != job) {
    jobIndex++;
  }
  job->thread.detach();  // quiet assert in ~Thread() called by erase().
  state->jobs.erase(state->jobs.begin() + jobIndex);
  if (state->jobs.empty()) {
    state.notify_all(/* jobs empty */);
  }
}

static bool EnsureLatin1CharsLinearString(JSContext* cx, HandleValue value,
                                          UniqueChars* result) {
  if (!value.isString()) {
    result->reset(nullptr);
    return true;
  }
  RootedString str(cx, value.toString());
  if (!str->isLinear() || !str->hasLatin1Chars()) {
    JS_ReportErrorASCII(cx,
                        "only latin1 chars and linear strings are expected");
    return false;
  }

  // Use JS_EncodeStringToLatin1 to null-terminate.
  *result = JS_EncodeStringToLatin1(cx, str);
  return !!*result;
}

static bool ConsumeBufferSource(JSContext* cx, JS::HandleObject obj,
                                JS::MimeType, JS::StreamConsumer* consumer) {
  {
    RootedValue url(cx);
    if (!JS_GetProperty(cx, obj, "url", &url)) {
      return false;
    }
    UniqueChars urlChars;
    if (!EnsureLatin1CharsLinearString(cx, url, &urlChars)) {
      return false;
    }

    RootedValue mapUrl(cx);
    if (!JS_GetProperty(cx, obj, "sourceMappingURL", &mapUrl)) {
      return false;
    }
    UniqueChars mapUrlChars;
    if (!EnsureLatin1CharsLinearString(cx, mapUrl, &mapUrlChars)) {
      return false;
    }

    consumer->noteResponseURLs(urlChars.get(), mapUrlChars.get());
  }

  UniquePtr<BufferStreamJob> job;

  SharedMem<uint8_t*> dataPointer;
  size_t byteLength;
  if (IsBufferSource(obj, &dataPointer, &byteLength)) {
    Uint8Vector bytes;
    if (!bytes.resize(byteLength)) {
      JS_ReportOutOfMemory(cx);
      return false;
    }

    memcpy(bytes.begin(), dataPointer.unwrap(), byteLength);
    job = cx->make_unique<BufferStreamJob>(std::move(bytes), consumer);
  } else if (obj->is<StreamCacheEntryObject>()) {
    job = cx->make_unique<BufferStreamJob>(
        obj->as<StreamCacheEntryObject>().cache(), consumer);
  } else {
    JS_ReportErrorASCII(
        cx,
        "shell streaming consumes a buffer source (buffer or view) "
        "or StreamCacheEntryObject");
    return false;
  }
  if (!job) {
    return false;
  }

  BufferStreamJob* jobPtr = job.get();

  {
    auto state = bufferStreamState->lock();
    MOZ_ASSERT(!state->shutdown);
    if (!state->jobs.append(std::move(job))) {
      JS_ReportOutOfMemory(cx);
      return false;
    }
  }

  {
    AutoEnterOOMUnsafeRegion oomUnsafe;
    if (!jobPtr->thread.init(BufferStreamMain, jobPtr)) {
      oomUnsafe.crash("ConsumeBufferSource");
    }
  }

  return true;
}

static void ReportStreamError(JSContext* cx, size_t errorNumber) {
  JS_ReportErrorNumberUTF8(cx, GetErrorMessage, nullptr, errorNumber);
}

static bool SetBufferStreamParams(JSContext* cx, unsigned argc, Value* vp) {
  CallArgs args = CallArgsFromVp(argc, vp);
  if (!args.requireAtLeast(cx, "setBufferStreamParams", 2)) {
    return false;
  }

  double delayMillis;
  if (!ToNumber(cx, args[0], &delayMillis)) {
    return false;
  }

  double chunkSize;
  if (!ToNumber(cx, args[1], &chunkSize)) {
    return false;
  }

  {
    auto state = bufferStreamState->lock();
    state->delayMillis = delayMillis;
    state->chunkSize = chunkSize;
  }

  args.rval().setUndefined();
  return true;
}

static void ShutdownBufferStreams() {
  auto state = bufferStreamState->lock();
  state->shutdown = true;
  while (!state->jobs.empty()) {
    state.wait(/* jobs empty */);
  }
  state->jobs.clearAndFree();
}

class SprintOptimizationTypeInfoOp
    : public JS::ForEachTrackedOptimizationTypeInfoOp {
  Sprinter* sp;
  bool startedTypes_;
  bool hadError_;

 public:
  explicit SprintOptimizationTypeInfoOp(Sprinter* sp)
      : sp(sp), startedTypes_(false), hadError_(false) {}

  void readType(const char* keyedBy, const char* name, const char* location,
                const Maybe<unsigned>& lineno) override {
    if (hadError_) {
      return;
    }

    do {
      if (!startedTypes_) {
        startedTypes_ = true;
        if (!sp->put("{\"typeset\": [")) {
          break;
        }
      }

      if (!sp->jsprintf("{\"keyedBy\":\"%s\"", keyedBy)) {
        break;
      }

      if (name) {
        if (!sp->jsprintf(",\"name\":\"%s\"", name)) {
          break;
        }
      }

      if (location) {
        char buf[512];
        PutEscapedString(buf, mozilla::ArrayLength(buf), location,
                         strlen(location), '"');
        if (!sp->jsprintf(",\"location\":%s", buf)) {
          break;
        }
      }
      if (lineno.isSome()) {
        if (!sp->jsprintf(",\"line\":%u", *lineno)) {
          break;
        }
      }
      if (!sp->put("},")) {
        break;
      }

      return;
    } while (false);

    hadError_ = true;
  }

  void operator()(JS::TrackedTypeSite site, const char* mirType) override {
    if (hadError_) {
      return;
    }

    do {
      if (startedTypes_) {
        // Clear trailing ,
        if ((*sp)[sp->getOffset() - 1] == ',') {
          (*sp)[sp->getOffset() - 1] = ' ';
        }
        if (!sp->put("],")) {
          break;
        }

        startedTypes_ = false;
      } else {
        if (!sp->put("{")) {
          break;
        }
      }

      if (!sp->jsprintf("\"site\":\"%s\",\"mirType\":\"%s\"},",
                        TrackedTypeSiteString(site), mirType)) {
        break;
      }

      return;
    } while (false);

    hadError_ = true;
  }

  bool hadError() const { return hadError_; }
};

class SprintOptimizationAttemptsOp
    : public JS::ForEachTrackedOptimizationAttemptOp {
  Sprinter* sp;
  bool hadError_;

 public:
  explicit SprintOptimizationAttemptsOp(Sprinter* sp)
      : sp(sp), hadError_(false) {}

  void operator()(JS::TrackedStrategy strategy,
                  JS::TrackedOutcome outcome) override {
    if (hadError_) {
      return;
    }

    hadError_ = !sp->jsprintf("{\"strategy\":\"%s\",\"outcome\":\"%s\"},",
                              TrackedStrategyString(strategy),
                              TrackedOutcomeString(outcome));
  }

  bool hadError() const { return hadError_; }
};

static bool ReflectTrackedOptimizations(JSContext* cx, unsigned argc,
                                        Value* vp) {
  CallArgs args = CallArgsFromVp(argc, vp);
  RootedObject callee(cx, &args.callee());
  JSRuntime* rt = cx->runtime();

  if (!rt->hasJitRuntime() ||
      !rt->jitRuntime()->isOptimizationTrackingEnabled(cx->runtime())) {
    JS_ReportErrorASCII(cx, "Optimization tracking is off.");
    return false;
  }

  if (args.length() != 1) {
    ReportUsageErrorASCII(cx, callee, "Wrong number of arguments");
    return false;
  }

  if (!args[0].isObject() || !args[0].toObject().is<JSFunction>()) {
    ReportUsageErrorASCII(cx, callee, "Argument must be a function");
    return false;
  }

  RootedFunction fun(cx, &args[0].toObject().as<JSFunction>());
  if (!fun->hasScript() || !fun->nonLazyScript()->hasIonScript()) {
    args.rval().setNull();
    return true;
  }

  // Suppress GC for the unrooted JitcodeGlobalEntry below.
  gc::AutoSuppressGC suppress(cx);

  jit::JitcodeGlobalTable* table = rt->jitRuntime()->getJitcodeGlobalTable();
  jit::IonScript* ion = fun->nonLazyScript()->ionScript();
  jit::JitcodeGlobalEntry& entry =
      table->lookupInfallible(ion->method()->raw());

  if (!entry.hasTrackedOptimizations()) {
    JSObject* obj = JS_NewPlainObject(cx);
    if (!obj) {
      return false;
    }
    args.rval().setObject(*obj);
    return true;
  }

  Sprinter sp(cx);
  if (!sp.init()) {
    return false;
  }

  const jit::IonTrackedOptimizationsRegionTable* regions =
      entry.ionEntry().trackedOptimizationsRegionTable();

  if (!sp.put("{\"regions\": [")) {
    return false;
  }

  for (uint32_t i = 0; i < regions->numEntries(); i++) {
    jit::IonTrackedOptimizationsRegion region = regions->entry(i);
    jit::IonTrackedOptimizationsRegion::RangeIterator iter = region.ranges();
    while (iter.more()) {
      uint32_t startOffset, endOffset;
      uint8_t index;
      iter.readNext(&startOffset, &endOffset, &index);

      JSScript* script;
      jsbytecode* pc;
      // Use endOffset, as startOffset may be associated with a
      // previous, adjacent region ending exactly at startOffset. That
      // is, suppose we have two regions [0, startOffset], [startOffset,
      // endOffset]. Since we are not querying a return address, we want
      // the second region and not the first.
      uint8_t* addr = ion->method()->raw() + endOffset;
      entry.youngestFrameLocationAtAddr(rt, addr, &script, &pc);

      if (!sp.jsprintf("{\"location\":\"%s:%u\",\"offset\":%zu,\"index\":%u}%s",
                       script->filename(), script->lineno(),
                       script->pcToOffset(pc), index, iter.more() ? "," : "")) {
        return false;
      }
    }
  }

  if (!sp.put("],")) {
    return false;
  }

  if (!sp.put("\"opts\": [")) {
    return false;
  }

  for (uint8_t i = 0; i < entry.ionEntry().numOptimizationAttempts(); i++) {
    if (!sp.jsprintf("%s{\"typeinfo\":[", i == 0 ? "" : ",")) {
      return false;
    }

    SprintOptimizationTypeInfoOp top(&sp);
    jit::IonTrackedOptimizationsTypeInfo::ForEachOpAdapter adapter(top);
    entry.trackedOptimizationTypeInfo(i).forEach(adapter,
                                                 entry.allTrackedTypes());
    if (top.hadError()) {
      return false;
    }

    // Clear the trailing ,
    if (sp[sp.getOffset() - 1] == ',') {
      sp[sp.getOffset() - 1] = ' ';
    }

    if (!sp.put("],\"attempts\":[")) {
      return false;
    }

    SprintOptimizationAttemptsOp aop(&sp);
    entry.trackedOptimizationAttempts(i).forEach(aop);
    if (aop.hadError()) {
      return false;
    }

    // Clear the trailing ,
    if (sp[sp.getOffset() - 1] == ',') {
      sp[sp.getOffset() - 1] = ' ';
    }

    if (!sp.put("]}")) {
      return false;
    }
  }

  if (!sp.put("]}")) {
    return false;
  }

  if (sp.hadOutOfMemory()) {
    return false;
  }

  RootedString str(cx, JS_NewStringCopyZ(cx, sp.string()));
  if (!str) {
    return false;
  }
  RootedValue jsonVal(cx);
  if (!JS_ParseJSON(cx, str, &jsonVal)) {
    return false;
  }

  args.rval().set(jsonVal);
  return true;
}

static bool DumpScopeChain(JSContext* cx, unsigned argc, Value* vp) {
  CallArgs args = CallArgsFromVp(argc, vp);
  RootedObject callee(cx, &args.callee());

  if (args.length() != 1) {
    ReportUsageErrorASCII(cx, callee, "Wrong number of arguments");
    return false;
  }

  if (!args[0].isObject() || !(args[0].toObject().is<JSFunction>() ||
                               args[0].toObject().is<ModuleObject>())) {
    ReportUsageErrorASCII(
        cx, callee, "Argument must be an interpreted function or a module");
    return false;
  }

  RootedObject obj(cx, &args[0].toObject());
  RootedScript script(cx);

  if (obj->is<JSFunction>()) {
    RootedFunction fun(cx, &obj->as<JSFunction>());
    if (!fun->isInterpreted()) {
      ReportUsageErrorASCII(cx, callee,
                            "Argument must be an interpreted function");
      return false;
    }
    script = JSFunction::getOrCreateScript(cx, fun);
    if (!script) {
      return false;
    }
  } else {
    script = obj->as<ModuleObject>().maybeScript();
    if (!script) {
      JS_ReportErrorASCII(cx, "module does not have an associated script");
      return false;
    }
  }

#ifndef JS_MORE_DETERMINISTIC
  // Don't dump anything in more-deterministic builds because the output
  // includes pointer values.
  script->bodyScope()->dump();
#endif

  args.rval().setUndefined();
  return true;
}

// For testing gray marking, grayRoot() will heap-allocate an address
// where we can store a JSObject*, and create a new object if one doesn't
// already exist.
//
// Note that EnsureGrayRoot() will blacken the returned object, so it will not
// actually end up marked gray until the following GC clears the black bit
// (assuming nothing is holding onto it.)
//
// The idea is that you can set up a whole graph of objects to be marked gray,
// hanging off of the object returned from grayRoot(). Then you GC to clear the
// black bits and set the gray bits.
//
// To test grayness, register the objects of interest with addMarkObservers(),
// which takes an Array of objects (which will be marked black at the time
// they're passed in). Their mark bits may be retrieved at any time with
// getMarks(), in the form of an array of strings with each index corresponding
// to the original objects passed to addMarkObservers().

static bool EnsureGrayRoot(JSContext* cx, unsigned argc, Value* vp) {
  CallArgs args = CallArgsFromVp(argc, vp);

  auto priv = EnsureShellCompartmentPrivate(cx);
  if (!priv) {
    return false;
  }

  if (!priv->grayRoot) {
    if (!(priv->grayRoot = NewDenseEmptyArray(cx, nullptr, TenuredObject))) {
      return false;
    }
  }

  // Barrier to enforce the invariant that JS does not touch gray objects.
  JSObject* obj = priv->grayRoot;
  JS::ExposeObjectToActiveJS(obj);

  args.rval().setObject(*obj);
  return true;
}

static MarkBitObservers* EnsureMarkBitObservers(JSContext* cx) {
  ShellContext* sc = GetShellContext(cx);
  if (!sc->markObservers) {
    auto* observers =
        cx->new_<MarkBitObservers>(cx->runtime(), NonshrinkingGCObjectVector());
    if (!observers) {
      return nullptr;
    }
    sc->markObservers.reset(observers);
  }
  return sc->markObservers.get();
}

static bool ClearMarkObservers(JSContext* cx, unsigned argc, Value* vp) {
  CallArgs args = CallArgsFromVp(argc, vp);

  auto markObservers = EnsureMarkBitObservers(cx);
  if (!markObservers) {
    return false;
  }

  markObservers->get().clear();

  args.rval().setUndefined();
  return true;
}

static bool AddMarkObservers(JSContext* cx, unsigned argc, Value* vp) {
  CallArgs args = CallArgsFromVp(argc, vp);

  auto markObservers = EnsureMarkBitObservers(cx);
  if (!markObservers) {
    return false;
  }

  if (!args.get(0).isObject()) {
    JS_ReportErrorASCII(cx, "argument must be an Array of objects");
    return false;
  }

  // WeakCaches are not swept during a minor GC. To prevent nursery-allocated
  // contents from having the mark bits be deceptively black until the second
  // GC, they would need to be marked weakly (cf NurseryAwareHashMap). It is
  // simpler to evict the nursery to prevent nursery objects from being
  // observed.
  cx->runtime()->gc.evictNursery();

  RootedObject observersArg(cx, &args[0].toObject());
  RootedValue v(cx);
  uint32_t length;
  if (!GetLengthProperty(cx, observersArg, &length)) {
    return false;
  }
  for (uint32_t i = 0; i < length; i++) {
    if (!JS_GetElement(cx, observersArg, i, &v)) {
      return false;
    }
    if (!v.isObject()) {
      JS_ReportErrorASCII(cx, "argument must be an Array of objects");
      return false;
    }
    if (!markObservers->get().append(&v.toObject())) {
      return false;
    }
  }

  args.rval().setInt32(length);
  return true;
}

static bool GetMarks(JSContext* cx, unsigned argc, Value* vp) {
  CallArgs args = CallArgsFromVp(argc, vp);

  auto& observers = GetShellContext(cx)->markObservers;
  if (!observers) {
    args.rval().setUndefined();
    return true;
  }

  size_t length = observers->get().length();
  Rooted<ArrayObject*> ret(cx, js::NewDenseEmptyArray(cx));
  if (!ret) {
    return false;
  }

  for (uint32_t i = 0; i < length; i++) {
    const char* color;
    JSObject* obj = observers->get()[i];
    if (!obj) {
      color = "dead";
    } else {
      gc::TenuredCell* cell = &obj->asTenured();
      if (cell->isMarkedGray()) {
        color = "gray";
      } else if (cell->isMarkedBlack()) {
        color = "black";
      } else {
        color = "unmarked";
      }
    }
    JSString* s = JS_NewStringCopyZ(cx, color);
    if (!s) {
      return false;
    }
    if (!NewbornArrayPush(cx, ret, StringValue(s))) {
      return false;
    }
  }

  args.rval().setObject(*ret);
  return true;
}

namespace js {
namespace shell {

class ShellAutoEntryMonitor : JS::dbg::AutoEntryMonitor {
  Vector<UniqueChars, 1, js::SystemAllocPolicy> log;
  bool oom;
  bool enteredWithoutExit;

 public:
  explicit ShellAutoEntryMonitor(JSContext* cx)
      : AutoEntryMonitor(cx), oom(false), enteredWithoutExit(false) {}

  ~ShellAutoEntryMonitor() { MOZ_ASSERT(!enteredWithoutExit); }

  void Entry(JSContext* cx, JSFunction* function, JS::HandleValue asyncStack,
             const char* asyncCause) override {
    MOZ_ASSERT(!enteredWithoutExit);
    enteredWithoutExit = true;

    RootedString displayId(cx, JS_GetFunctionDisplayId(function));
    if (displayId) {
      UniqueChars displayIdStr = JS_EncodeStringToUTF8(cx, displayId);
      if (!displayIdStr) {
        // We report OOM in buildResult.
        cx->recoverFromOutOfMemory();
        oom = true;
        return;
      }
      oom = !log.append(std::move(displayIdStr));
      return;
    }

    oom = !log.append(DuplicateString("anonymous"));
  }

  void Entry(JSContext* cx, JSScript* script, JS::HandleValue asyncStack,
             const char* asyncCause) override {
    MOZ_ASSERT(!enteredWithoutExit);
    enteredWithoutExit = true;

    UniqueChars label(JS_smprintf("eval:%s", JS_GetScriptFilename(script)));
    oom = !label || !log.append(std::move(label));
  }

  void Exit(JSContext* cx) override {
    MOZ_ASSERT(enteredWithoutExit);
    enteredWithoutExit = false;
  }

  bool buildResult(JSContext* cx, MutableHandleValue resultValue) {
    if (oom) {
      JS_ReportOutOfMemory(cx);
      return false;
    }

    RootedObject result(cx, JS::NewArrayObject(cx, log.length()));
    if (!result) {
      return false;
    }

    for (size_t i = 0; i < log.length(); i++) {
      char* name = log[i].get();
      RootedString string(cx, Atomize(cx, name, strlen(name)));
      if (!string) {
        return false;
      }
      RootedValue value(cx, StringValue(string));
      if (!JS_SetElement(cx, result, i, value)) {
        return false;
      }
    }

    resultValue.setObject(*result.get());
    return true;
  }
};

}  // namespace shell
}  // namespace js

static bool EntryPoints(JSContext* cx, unsigned argc, Value* vp) {
  CallArgs args = CallArgsFromVp(argc, vp);

  if (args.length() != 1) {
    JS_ReportErrorASCII(cx, "Wrong number of arguments");
    return false;
  }

  RootedObject opts(cx, ToObject(cx, args[0]));
  if (!opts) {
    return false;
  }

  // { function: f } --- Call f.
  {
    RootedValue fun(cx), dummy(cx);

    if (!JS_GetProperty(cx, opts, "function", &fun)) {
      return false;
    }
    if (!fun.isUndefined()) {
      js::shell::ShellAutoEntryMonitor sarep(cx);
      if (!Call(cx, UndefinedHandleValue, fun, JS::HandleValueArray::empty(),
                &dummy)) {
        return false;
      }
      return sarep.buildResult(cx, args.rval());
    }
  }

  // { object: o, property: p, value: v } --- Fetch o[p], or if
  // v is present, assign o[p] = v.
  {
    RootedValue objectv(cx), propv(cx), valuev(cx);

    if (!JS_GetProperty(cx, opts, "object", &objectv) ||
        !JS_GetProperty(cx, opts, "property", &propv))
      return false;
    if (!objectv.isUndefined() && !propv.isUndefined()) {
      RootedObject object(cx, ToObject(cx, objectv));
      if (!object) {
        return false;
      }

      RootedString string(cx, ToString(cx, propv));
      if (!string) {
        return false;
      }
      RootedId id(cx);
      if (!JS_StringToId(cx, string, &id)) {
        return false;
      }

      if (!JS_GetProperty(cx, opts, "value", &valuev)) {
        return false;
      }

      js::shell::ShellAutoEntryMonitor sarep(cx);

      if (!valuev.isUndefined()) {
        if (!JS_SetPropertyById(cx, object, id, valuev)) {
          return false;
        }
      } else {
        if (!JS_GetPropertyById(cx, object, id, &valuev)) {
          return false;
        }
      }

      return sarep.buildResult(cx, args.rval());
    }
  }

  // { ToString: v } --- Apply JS::ToString to v.
  {
    RootedValue v(cx);

    if (!JS_GetProperty(cx, opts, "ToString", &v)) {
      return false;
    }
    if (!v.isUndefined()) {
      js::shell::ShellAutoEntryMonitor sarep(cx);
      if (!JS::ToString(cx, v)) {
        return false;
      }
      return sarep.buildResult(cx, args.rval());
    }
  }

  // { ToNumber: v } --- Apply JS::ToNumber to v.
  {
    RootedValue v(cx);
    double dummy;

    if (!JS_GetProperty(cx, opts, "ToNumber", &v)) {
      return false;
    }
    if (!v.isUndefined()) {
      js::shell::ShellAutoEntryMonitor sarep(cx);
      if (!JS::ToNumber(cx, v, &dummy)) {
        return false;
      }
      return sarep.buildResult(cx, args.rval());
    }
  }

  // { eval: code } --- Apply ToString and then Evaluate to code.
  {
    RootedValue code(cx), dummy(cx);

    if (!JS_GetProperty(cx, opts, "eval", &code)) {
      return false;
    }
    if (!code.isUndefined()) {
      RootedString codeString(cx, ToString(cx, code));
      if (!codeString) {
        return false;
      }

      AutoStableStringChars stableChars(cx);
      if (!stableChars.initTwoByte(cx, codeString)) {
        return false;
      }
      JS::SourceText<char16_t> srcBuf;
      if (!srcBuf.init(cx, stableChars.twoByteRange().begin().get(),
                       codeString->length(), JS::SourceOwnership::Borrowed)) {
        return false;
      }

      CompileOptions options(cx);
      options.setIntroductionType("entryPoint eval")
          .setFileAndLine("entryPoint eval", 1);

      js::shell::ShellAutoEntryMonitor sarep(cx);
      if (!JS::Evaluate(cx, options, srcBuf, &dummy)) {
        return false;
      }
      return sarep.buildResult(cx, args.rval());
    }
  }

  JS_ReportErrorASCII(cx, "bad 'params' object");
  return false;
}

static bool SetARMHwCapFlags(JSContext* cx, unsigned argc, Value* vp) {
  CallArgs args = CallArgsFromVp(argc, vp);

  if (args.length() != 1) {
    JS_ReportErrorASCII(cx, "Wrong number of arguments");
    return false;
  }

  RootedString flagsListString(cx, JS::ToString(cx, args.get(0)));
  if (!flagsListString) {
    return false;
  }

#if defined(JS_CODEGEN_ARM)
  UniqueChars flagsList = JS_EncodeStringToLatin1(cx, flagsListString);
  if (!flagsList) {
    return false;
  }

  jit::ParseARMHwCapFlags(flagsList.get());
#endif

  args.rval().setUndefined();
  return true;
}

#ifndef __AFL_HAVE_MANUAL_CONTROL
#  define __AFL_LOOP(x) true
#endif

static bool WasmLoop(JSContext* cx, unsigned argc, Value* vp) {
  CallArgs args = CallArgsFromVp(argc, vp);
  RootedObject callee(cx, &args.callee());

  if (args.length() < 1 || args.length() > 2) {
    ReportUsageErrorASCII(cx, callee, "Wrong number of arguments");
    return false;
  }

  if (!args[0].isString()) {
    ReportUsageErrorASCII(cx, callee, "First argument must be a String");
    return false;
  }

  RootedObject importObj(cx);
  if (!args.get(1).isUndefined()) {
    if (!args.get(1).isObject()) {
      ReportUsageErrorASCII(cx, callee,
                            "Second argument, if present, must be an Object");
      return false;
    }
    importObj = &args[1].toObject();
  }

  RootedString givenPath(cx, args[0].toString());
  RootedString filename(cx, ResolvePath(cx, givenPath, RootRelative));
  if (!filename) {
    return false;
  }

  while (__AFL_LOOP(1000)) {
    Rooted<JSObject*> ret(cx, FileAsTypedArray(cx, filename));
    if (!ret) {
      return false;
    }

    Rooted<TypedArrayObject*> typedArray(cx, &ret->as<TypedArrayObject>());
    RootedWasmInstanceObject instanceObj(cx);
    if (!wasm::Eval(cx, typedArray, importObj, &instanceObj)) {
      // Clear any pending exceptions, we don't care about them
      cx->clearPendingException();
    }
  }

#ifdef __AFL_HAVE_MANUAL_CONTROL  // to silence unreachable code warning
  return true;
#endif
}

static constexpr uint32_t DOM_OBJECT_SLOT = 0;

static const JSClass* GetDomClass();

static JSObject* GetDOMPrototype(JSContext* cx, JSObject* global);

static const JSClass TransplantableDOMObjectClass = {
    "TransplantableDOMObject",
    JSCLASS_IS_DOMJSCLASS | JSCLASS_HAS_RESERVED_SLOTS(1)};

static const JSClass TransplantableDOMProxyObjectClass =
    PROXY_CLASS_DEF("TransplantableDOMProxyObject",
                    JSCLASS_IS_DOMJSCLASS | JSCLASS_HAS_RESERVED_SLOTS(1));

class TransplantableDOMProxyHandler final : public ForwardingProxyHandler {
 public:
  static const TransplantableDOMProxyHandler singleton;
  static const char family;

  constexpr TransplantableDOMProxyHandler() : ForwardingProxyHandler(&family) {}

  // These two proxy traps are called in |js::DeadProxyTargetValue|, which in
  // turn is called when nuking proxies. Because this proxy can temporarily be
  // without an object in its private slot, see |EnsureExpandoObject|, the
  // default implementation inherited from ForwardingProxyHandler can't be used,
  // since it tries to derive the callable/constructible value from the target.
  bool isCallable(JSObject* obj) const override { return false; }
  bool isConstructor(JSObject* obj) const override { return false; }

  // Simplified implementation of |DOMProxyHandler::GetAndClearExpandoObject|.
  static JSObject* GetAndClearExpandoObject(JSObject* obj) {
    const Value& v = GetProxyPrivate(obj);
    if (v.isUndefined()) {
      return nullptr;
    }

    JSObject* expandoObject = &v.toObject();
    SetProxyPrivate(obj, UndefinedValue());
    return expandoObject;
  }

  // Simplified implementation of |DOMProxyHandler::EnsureExpandoObject|.
  static JSObject* EnsureExpandoObject(JSContext* cx, JS::HandleObject obj) {
    const Value& v = GetProxyPrivate(obj);
    if (v.isObject()) {
      return &v.toObject();
    }
    MOZ_ASSERT(v.isUndefined());

    JSObject* expando = JS_NewObjectWithGivenProto(cx, nullptr, nullptr);
    if (!expando) {
      return nullptr;
    }
    SetProxyPrivate(obj, ObjectValue(*expando));
    return expando;
  }
};

const TransplantableDOMProxyHandler TransplantableDOMProxyHandler::singleton;
const char TransplantableDOMProxyHandler::family = 0;

enum TransplantObjectSlots {
  TransplantSourceObject = 0,
};

static bool TransplantObject(JSContext* cx, unsigned argc, Value* vp) {
  CallArgs args = CallArgsFromVp(argc, vp);
  RootedFunction callee(cx, &args.callee().as<JSFunction>());

  if (args.length() != 1 || !args[0].isObject()) {
    JS_ReportErrorASCII(cx, "transplant() must be called with an object");
    return false;
  }

  // |newGlobal| needs to be a GlobalObject.
  RootedObject newGlobal(
      cx, js::CheckedUnwrapDynamic(&args[0].toObject(), cx,
                                   /* stopAtWindowProxy = */ false));
  if (!newGlobal) {
    ReportAccessDenied(cx);
    return false;
  }
  if (!JS_IsGlobalObject(newGlobal)) {
    JS_ReportErrorNumberASCII(
        cx, GetErrorMessage, nullptr, JSMSG_UNEXPECTED_TYPE,
        "\"global\" passed to transplant()", "not a global object");
    return false;
  }

  const Value& reserved =
      GetFunctionNativeReserved(callee, TransplantSourceObject);
  RootedObject source(cx, CheckedUnwrapStatic(&reserved.toObject()));
  if (!source) {
    ReportAccessDenied(cx);
    return false;
  }
  MOZ_ASSERT(source->getClass()->isDOMClass());

  // The following steps aim to replicate the behavior of UpdateReflectorGlobal
  // in dom/bindings/BindingUtils.cpp. In detail:
  // 1. Check the recursion depth using CheckRecursionLimitConservative.
  // 2. Enter the target compartment.
  // 3. Clone the source object using JS_CloneObject.
  // 4. Check if new wrappers can be created if source and target are in
  //    different compartments.
  // 5. Copy all properties from source to a temporary holder object.
  // 6. Actually transplant the object.
  // 7. And finally copy the properties back to the source object.
  //
  // As an extension to the algorithm in UpdateReflectorGlobal, we also allow
  // to transplant an object into the same compartment as the source object to
  // cover all operations supported by JS_TransplantObject.

  if (!CheckRecursionLimitConservative(cx)) {
    return false;
  }

  bool isProxy = IsProxy(source);
  RootedObject expandoObject(cx);
  if (isProxy) {
    expandoObject =
        TransplantableDOMProxyHandler::GetAndClearExpandoObject(source);
  }

  JSAutoRealm ar(cx, newGlobal);

  RootedObject proto(cx);
  if (JS_GetClass(source) == GetDomClass()) {
    proto = GetDOMPrototype(cx, newGlobal);
  } else {
    proto = JS::GetRealmObjectPrototype(cx);
  }
  if (!proto) {
    return false;
  }

  RootedObject target(cx, JS_CloneObject(cx, source, proto));
  if (!target) {
    return false;
  }

  if (GetObjectCompartment(source) != GetObjectCompartment(target) &&
      !AllowNewWrapper(GetObjectCompartment(source), target)) {
    JS_ReportErrorASCII(cx, "Cannot transplant into nuked compartment");
    return false;
  }

  RootedObject copyFrom(cx, isProxy ? expandoObject : source);
  RootedObject propertyHolder(cx,
                              JS_NewObjectWithGivenProto(cx, nullptr, nullptr));
  if (!propertyHolder) {
    return false;
  }

  if (!JS_CopyPropertiesFrom(cx, propertyHolder, copyFrom)) {
    return false;
  }

  SetReservedSlot(target, DOM_OBJECT_SLOT,
                  GetReservedSlot(source, DOM_OBJECT_SLOT));
  SetReservedSlot(source, DOM_OBJECT_SLOT, JS::PrivateValue(nullptr));

  source = JS_TransplantObject(cx, source, target);
  if (!source) {
    return false;
  }

  RootedObject copyTo(cx);
  if (isProxy) {
    copyTo = TransplantableDOMProxyHandler::EnsureExpandoObject(cx, source);
    if (!copyTo) {
      return false;
    }
  } else {
    copyTo = source;
  }
  if (!JS_CopyPropertiesFrom(cx, copyTo, propertyHolder)) {
    return false;
  }

  args.rval().setUndefined();
  return true;
}

static bool TransplantableObject(JSContext* cx, unsigned argc, Value* vp) {
  CallArgs args = CallArgsFromVp(argc, vp);
  RootedObject callee(cx, &args.callee());

  if (args.length() > 1) {
    ReportUsageErrorASCII(cx, callee, "Wrong number of arguments");
    return false;
  }

  bool createProxy = false;
  RootedObject source(cx);
  if (args.length() == 1 && !args[0].isUndefined()) {
    if (!args[0].isObject()) {
      ReportUsageErrorASCII(cx, callee, "Argument must be an object");
      return false;
    }

    RootedObject options(cx, &args[0].toObject());
    RootedValue value(cx);

    if (!JS_GetProperty(cx, options, "proxy", &value)) {
      return false;
    }
    createProxy = JS::ToBoolean(value);

    if (!JS_GetProperty(cx, options, "object", &value)) {
      return false;
    }
    if (!value.isUndefined()) {
      if (!value.isObject()) {
        ReportUsageErrorASCII(cx, callee, "'object' option must be an object");
        return false;
      }

      source = &value.toObject();
      if (JS_GetClass(source) != GetDomClass()) {
        ReportUsageErrorASCII(cx, callee, "Object not a FakeDOMObject");
        return false;
      }

      // |source| must be a tenured object to be transplantable.
      if (gc::IsInsideNursery(source)) {
        JS_GC(cx);

        MOZ_ASSERT(!gc::IsInsideNursery(source),
                   "Live objects should be tenured after one GC, because "
                   "the nursery has only a single generation");
      }
    }
  }

  if (!source) {
    if (!createProxy) {
      source = NewBuiltinClassInstance(cx, &TransplantableDOMObjectClass,
                                       TenuredObject);
      if (!source) {
        return false;
      }

      SetReservedSlot(source, DOM_OBJECT_SLOT, JS::PrivateValue(nullptr));
    } else {
      JSObject* expando = JS_NewPlainObject(cx);
      if (!expando) {
        return false;
      }
      RootedValue expandoVal(cx, ObjectValue(*expando));

      ProxyOptions options;
      options.setClass(&TransplantableDOMProxyObjectClass);
      options.setLazyProto(true);

      source = NewProxyObject(cx, &TransplantableDOMProxyHandler::singleton,
                              expandoVal, nullptr, options);
      if (!source) {
        return false;
      }

      SetProxyReservedSlot(source, DOM_OBJECT_SLOT, JS::PrivateValue(nullptr));
    }
  }

  jsid emptyId = NameToId(cx->names().empty);
  RootedObject transplant(
      cx, NewFunctionByIdWithReserved(cx, TransplantObject, 0, 0, emptyId));
  if (!transplant) {
    return false;
  }

  SetFunctionNativeReserved(transplant, TransplantSourceObject,
                            ObjectValue(*source));

  RootedObject result(cx, JS_NewPlainObject(cx));
  if (!result) {
    return false;
  }

  RootedValue sourceVal(cx, ObjectValue(*source));
  RootedValue transplantVal(cx, ObjectValue(*transplant));
  if (!JS_DefineProperty(cx, result, "object", sourceVal, 0) ||
      !JS_DefineProperty(cx, result, "transplant", transplantVal, 0)) {
    return false;
  }

  args.rval().setObject(*result);
  return true;
}

// clang-format off
static const JSFunctionSpecWithHelp shell_functions[] = {
    JS_FN_HELP("options", Options, 0, 0,
"options([option ...])",
"  Get or toggle JavaScript options."),

    JS_FN_HELP("load", Load, 1, 0,
"load(['foo.js' ...])",
"  Load files named by string arguments. Filename is relative to the\n"
"      current working directory."),

    JS_FN_HELP("loadRelativeToScript", LoadScriptRelativeToScript, 1, 0,
"loadRelativeToScript(['foo.js' ...])",
"  Load files named by string arguments. Filename is relative to the\n"
"      calling script."),

    JS_FN_HELP("evaluate", Evaluate, 2, 0,
"evaluate(code[, options])",
"  Evaluate code as though it were the contents of a file.\n"
"  options is an optional object that may have these properties:\n"
"      isRunOnce: use the isRunOnce compiler option (default: false)\n"
"      noScriptRval: use the no-script-rval compiler option (default: false)\n"
"      fileName: filename for error messages and debug info\n"
"      skipFileNameValidation: skip the filename-validation callback\n"
"      lineNumber: starting line number for error messages and debug info\n"
"      columnNumber: starting column number for error messages and debug info\n"
"      global: global in which to execute the code\n"
"      newContext: if true, create and use a new cx (default: false)\n"
"      catchTermination: if true, catch termination (failure without\n"
"         an exception value, as for slow scripts or out-of-memory)\n"
"         and return 'terminated'\n"
"      element: if present with value |v|, convert |v| to an object |o| and\n"
"         mark the source as being attached to the DOM element |o|. If the\n"
"         property is omitted or |v| is null, don't attribute the source to\n"
"         any DOM element.\n"
"      elementAttributeName: if present and not undefined, the name of\n"
"         property of 'element' that holds this code. This is what\n"
"         Debugger.Source.prototype.elementAttributeName returns.\n"
"      sourceMapURL: if present with value |v|, convert |v| to a string, and\n"
"         provide that as the code's source map URL. If omitted, attach no\n"
"         source map URL to the code (although the code may provide one itself,\n"
"         via a //#sourceMappingURL comment).\n"
"      sourceIsLazy: if present and true, indicates that, after compilation, \n"
"          script source should not be cached by the JS engine and should be \n"
"          lazily loaded from the embedding as-needed.\n"
"      loadBytecode: if true, and if the source is a CacheEntryObject,\n"
"         the bytecode would be loaded and decoded from the cache entry instead\n"
"         of being parsed, then it would be executed as usual.\n"
"      saveBytecode: if true, and if the source is a CacheEntryObject,\n"
"         the bytecode would be encoded and saved into the cache entry after\n"
"         the script execution.\n"
"      assertEqBytecode: if true, and if both loadBytecode and saveBytecode are \n"
"         true, then the loaded bytecode and the encoded bytecode are compared.\n"
"         and an assertion is raised if they differ.\n"
"      envChainObject: object to put on the scope chain, with its fields added\n"
"         as var bindings, akin to how elements are added to the environment in\n"
"         event handlers in Gecko.\n"
),

    JS_FN_HELP("run", Run, 1, 0,
"run('foo.js')",
"  Run the file named by the first argument, returning the number of\n"
"  of milliseconds spent compiling and executing it."),

    JS_FN_HELP("readline", ReadLine, 0, 0,
"readline()",
"  Read a single line from stdin."),

    JS_FN_HELP("readlineBuf", ReadLineBuf, 1, 0,
"readlineBuf([ buf ])",
"  Emulate readline() on the specified string. The first call with a string\n"
"  argument sets the source buffer. Subsequent calls without an argument\n"
"  then read from this buffer line by line.\n"),

    JS_FN_HELP("print", Print, 0, 0,
"print([exp ...])",
"  Evaluate and print expressions to stdout."),

    JS_FN_HELP("printErr", PrintErr, 0, 0,
"printErr([exp ...])",
"  Evaluate and print expressions to stderr."),

    JS_FN_HELP("putstr", PutStr, 0, 0,
"putstr([exp])",
"  Evaluate and print expression without newline."),

    JS_FN_HELP("dateNow", Now, 0, 0,
"dateNow()",
"  Return the current time with sub-ms precision."),

    JS_FN_HELP("help", Help, 0, 0,
"help([function or interface object or /pattern/])",
"  Display usage and help messages."),

    JS_FN_HELP("quit", Quit, 0, 0,
"quit()",
"  Quit the shell."),

    JS_FN_HELP("assertEq", AssertEq, 2, 0,
"assertEq(actual, expected[, msg])",
"  Throw if the first two arguments are not the same (both +0 or both -0,\n"
"  both NaN, or non-zero and ===)."),

    JS_FN_HELP("startTimingMutator", StartTimingMutator, 0, 0,
"startTimingMutator()",
"  Start accounting time to mutator vs GC."),

    JS_FN_HELP("stopTimingMutator", StopTimingMutator, 0, 0,
"stopTimingMutator()",
"  Stop accounting time to mutator vs GC and dump the results."),

    JS_FN_HELP("throwError", ThrowError, 0, 0,
"throwError()",
"  Throw an error from JS_ReportError."),

#if defined(DEBUG) || defined(JS_JITSPEW)
    JS_FN_HELP("disassemble", DisassembleToString, 1, 0,
"disassemble([fun/code])",
"  Return the disassembly for the given function or code.\n"
"  All disassembly functions take these options as leading string arguments:\n"
"    \"-r\" (disassemble recursively)\n"
"    \"-l\" (show line numbers)\n"
"    \"-S\" (omit source notes)"),

    JS_FN_HELP("dis", Disassemble, 1, 0,
"dis([fun/code])",
"  Disassemble functions into bytecodes."),

    JS_FN_HELP("disfile", DisassFile, 1, 0,
"disfile('foo.js')",
"  Disassemble script file into bytecodes.\n"),

    JS_FN_HELP("dissrc", DisassWithSrc, 1, 0,
"dissrc([fun/code])",
"  Disassemble functions with source lines."),

    JS_FN_HELP("notes", Notes, 1, 0,
"notes([fun])",
"  Show source notes for functions."),

    JS_FN_HELP("stackDump", StackDump, 3, 0,
"stackDump(showArgs, showLocals, showThisProps)",
"  Tries to print a lot of information about the current stack. \n"
"  Similar to the DumpJSStack() function in the browser."),

#endif
    JS_FN_HELP("intern", Intern, 1, 0,
"intern(str)",
"  Internalize str in the atom table."),

    JS_FN_HELP("getslx", GetSLX, 1, 0,
"getslx(obj)",
"  Get script line extent."),

    JS_FN_HELP("evalcx", EvalInContext, 1, 0,
"evalcx(s[, o])",
"  Evaluate s in optional sandbox object o.\n"
"  if (s == '' && !o) return new o with eager standard classes\n"
"  if (s == 'lazy' && !o) return new o with lazy standard classes"),

    JS_FN_HELP("evalInWorker", EvalInWorker, 1, 0,
"evalInWorker(str)",
"  Evaluate 'str' in a separate thread with its own runtime.\n"),

    JS_FN_HELP("getSharedObject", GetSharedObject, 0, 0,
"getSharedObject()",
"  Retrieve the shared object from the cross-worker mailbox.\n"
"  The object retrieved may not be identical to the object that was\n"
"  installed, but it references the same shared memory.\n"
"  getSharedObject performs an ordering memory barrier.\n"),

    JS_FN_HELP("setSharedObject", SetSharedObject, 0, 0,
"setSharedObject(obj)",
"  Install the shared object in the cross-worker mailbox.  The object\n"
"  may be null.  setSharedObject performs an ordering memory barrier.\n"),

    JS_FN_HELP("getSharedArrayBuffer", GetSharedObject, 0, 0,
"getSharedArrayBuffer()",
"  Obsolete alias for getSharedObject().\n"),

    JS_FN_HELP("setSharedArrayBuffer", SetSharedObject, 0, 0,
"setSharedArrayBuffer(obj)",
"  Obsolete alias for setSharedObject(obj).\n"),

    JS_FN_HELP("shapeOf", ShapeOf, 1, 0,
"shapeOf(obj)",
"  Get the shape of obj (an implementation detail)."),

    JS_FN_HELP("groupOf", GroupOf, 1, 0,
"groupOf(obj)",
"  Get the group of obj (an implementation detail)."),

    JS_FN_HELP("unwrappedObjectsHaveSameShape", UnwrappedObjectsHaveSameShape, 2, 0,
"unwrappedObjectsHaveSameShape(obj1, obj2)",
"  Returns true iff obj1 and obj2 have the same shape, false otherwise. Both\n"
"  objects are unwrapped first, so this can be used on objects from different\n"
"  globals."),

#ifdef DEBUG
    JS_FN_HELP("arrayInfo", ArrayInfo, 1, 0,
"arrayInfo(a1, a2, ...)",
"  Report statistics about arrays."),
#endif

    JS_FN_HELP("sleep", Sleep_fn, 1, 0,
"sleep(dt)",
"  Sleep for dt seconds."),

    JS_FN_HELP("compile", Compile, 1, 0,
"compile(code)",
"  Compiles a string to bytecode, potentially throwing."),

    JS_FN_HELP("parseModule", ParseModule, 1, 0,
"parseModule(code)",
"  Parses source text as a module and returns a Module object."),

    JS_FN_HELP("codeModule", CodeModule, 1, 0,
"codeModule(module)",
"   Takes an uninstantiated ModuleObject and returns a XDR bytecode representation of that ModuleObject."),

    JS_FN_HELP("decodeModule", DecodeModule, 1, 0,
"decodeModule(code)",
"   Takes a XDR bytecode representation of an uninstantiated ModuleObject and returns a ModuleObject."),

    JS_FN_HELP("setModuleLoadHook", SetModuleLoadHook, 1, 0,
"setModuleLoadHook(function(path))",
"  Set the shell specific module load hook to |function|.\n"
"  This hook is used to load a module graph.  It should be implemented by the\n"
"  module loader."),

    JS_FN_HELP("setModuleResolveHook", SetModuleResolveHook, 1, 0,
"setModuleResolveHook(function(referrer, specifier))",
"  Set the HostResolveImportedModule hook to |function|.\n"
"  This hook is used to look up a previously loaded module object.  It should\n"
"  be implemented by the module loader."),

    JS_FN_HELP("setModuleMetadataHook", SetModuleMetadataHook, 1, 0,
"setModuleMetadataHook(function(module) {})",
"  Set the HostPopulateImportMeta hook to |function|.\n"
"  This hook is used to create the metadata object returned by import.meta for\n"
"  a module.  It should be implemented by the module loader."),

    JS_FN_HELP("setModuleDynamicImportHook", SetModuleDynamicImportHook, 1, 0,
"setModuleDynamicImportHook(function(referrer, specifier, promise))",
"  Set the HostImportModuleDynamically hook to |function|.\n"
"  This hook is used to dynamically import a module.  It should\n"
"  be implemented by the module loader."),

    JS_FN_HELP("finishDynamicModuleImport", FinishDynamicModuleImport, 3, 0,
"finishDynamicModuleImport(referrer, specifier, promise)",
"  The module loader's dynamic import hook should call this when the module has"
"  been loaded successfully."),

    JS_FN_HELP("abortDynamicModuleImport", AbortDynamicModuleImport, 4, 0,
"abortDynamicModuleImport(referrer, specifier, promise, error)",
"  The module loader's dynamic import hook should call this when the module "
"  import has failed."),

    JS_FN_HELP("setModulePrivate", ShellSetModulePrivate, 2, 0,
"setModulePrivate(scriptObject, privateValue)",
"  Associate a private value with a module object.\n"),

    JS_FN_HELP("getModulePrivate", ShellGetModulePrivate, 2, 0,
"getModulePrivate(scriptObject)",
"  Get the private value associated with a module object.\n"),

    JS_FN_HELP("getModuleLoadPath", GetModuleLoadPath, 0, 0,
"getModuleLoadPath()",
"  Return any --module-load-path argument passed to the shell.  Used by the\n"
"  module loader.\n"),

#if defined(JS_BUILD_BINAST)

JS_FN_HELP("parseBin", BinParse, 1, 0,
"parseBin(arraybuffer, [options])",
"  Parses a Binary AST, potentially throwing. If present, |options| may\n"
"  have properties saying how the passed |arraybuffer| should be handled:\n"
"      format: the format of the BinAST file\n"
"        (\"multipart\" or \"context\")"),

#endif // defined(JS_BUILD_BINAST)

    JS_FN_HELP("parse", Parse, 1, 0,
"parse(code)",
"  Parses a string, potentially throwing."),

    JS_FN_HELP("syntaxParse", SyntaxParse, 1, 0,
"syntaxParse(code)",
"  Check the syntax of a string, returning success value"),

    JS_FN_HELP("offThreadCompileScript", OffThreadCompileScript, 1, 0,
"offThreadCompileScript(code[, options])",
"  Compile |code| on a helper thread, returning a job ID.\n"
"  To wait for the compilation to finish and run the code, call\n"
"  |runOffThreadScript| passing the job ID. If present, |options| may\n"
"  have properties saying how the code should be compiled:\n"
"      noScriptRval: use the no-script-rval compiler option (default: false)\n"
"      fileName: filename for error messages and debug info\n"
"      lineNumber: starting line number for error messages and debug info\n"
"      columnNumber: starting column number for error messages and debug info\n"
"      element: if present with value |v|, convert |v| to an object |o| and\n"
"         mark the source as being attached to the DOM element |o|. If the\n"
"         property is omitted or |v| is null, don't attribute the source to\n"
"         any DOM element.\n"
"      elementAttributeName: if present and not undefined, the name of\n"
"         property of 'element' that holds this code. This is what\n"
"         Debugger.Source.prototype.elementAttributeName returns."),

    JS_FN_HELP("runOffThreadScript", runOffThreadScript, 0, 0,
"runOffThreadScript([jobID])",
"  Wait for an off-thread compilation job to complete. The job ID can be\n"
"  ommitted if there is only one job pending. If an error occurred,\n"
"  throw the appropriate exception; otherwise, run the script and return\n"
"  its value."),

    JS_FN_HELP("offThreadCompileModule", OffThreadCompileModule, 1, 0,
"offThreadCompileModule(code)",
"  Compile |code| on a helper thread, returning a job ID. To wait for the\n"
"  compilation to finish and and get the module record object call\n"
"  |finishOffThreadModule| passing the job ID."),

    JS_FN_HELP("finishOffThreadModule", FinishOffThreadModule, 0, 0,
"finishOffThreadModule([jobID])",
"  Wait for an off-thread compilation job to complete. The job ID can be\n"
"  ommitted if there is only one job pending. If an error occurred,\n"
"  throw the appropriate exception; otherwise, return the module record object."),

    JS_FN_HELP("offThreadDecodeScript", OffThreadDecodeScript, 1, 0,
"offThreadDecodeScript(cacheEntry[, options])",
"  Decode |code| on a helper thread, returning a job ID. To wait for the\n"
"  decoding to finish and run the code, call |runOffThreadDecodeScript| passing\n"
"  the job ID. If present, |options| may have properties saying how the code\n"
"  should be compiled (see also offThreadCompileScript)."),

    JS_FN_HELP("runOffThreadDecodedScript", runOffThreadDecodedScript, 0, 0,
"runOffThreadDecodedScript([jobID])",
"  Wait for off-thread decoding to complete. The job ID can be ommitted if there\n"
"  is only one job pending. If an error occurred, throw the appropriate\n"
"  exception; otherwise, run the script and return its value."),

    JS_FN_HELP("timeout", Timeout, 1, 0,
"timeout([seconds], [func])",
"  Get/Set the limit in seconds for the execution time for the current context.\n"
"  When the timeout expires the current interrupt callback is invoked.\n"
"  The timeout is used just once.  If the callback returns a falsy value, the\n"
"  script is aborted.  A negative value for seconds (this is the default) cancels\n"
"  any pending timeout.\n"
"  If a second argument is provided, it is installed as the interrupt handler,\n"
"  exactly as if by |setInterruptCallback|.\n"),

    JS_FN_HELP("interruptIf", InterruptIf, 1, 0,
"interruptIf(cond)",
"  Requests interrupt callback if cond is true. If a callback function is set via\n"
"  |timeout| or |setInterruptCallback|, it will be called. No-op otherwise."),

    JS_FN_HELP("invokeInterruptCallback", InvokeInterruptCallbackWrapper, 0, 0,
"invokeInterruptCallback(fun)",
"  Forcefully set the interrupt flag and invoke the interrupt handler. If a\n"
"  callback function is set via |timeout| or |setInterruptCallback|, it will\n"
"  be called. Before returning, fun is called with the return value of the\n"
"  interrupt handler."),

    JS_FN_HELP("setInterruptCallback", SetInterruptCallback, 1, 0,
"setInterruptCallback(func)",
"  Sets func as the interrupt callback function.\n"
"  Calling this function will replace any callback set by |timeout|.\n"
"  If the callback returns a falsy value, the script is aborted.\n"),

    JS_FN_HELP("setJitCompilerOption", SetJitCompilerOption, 2, 0,
"setJitCompilerOption(<option>, <number>)",
"  Set a compiler option indexed in JSCompileOption enum to a number.\n"),

    JS_FN_HELP("enableLastWarning", EnableLastWarning, 0, 0,
"enableLastWarning()",
"  Enable storing the last warning."),

    JS_FN_HELP("disableLastWarning", DisableLastWarning, 0, 0,
"disableLastWarning()",
"  Disable storing the last warning."),

    JS_FN_HELP("getLastWarning", GetLastWarning, 0, 0,
"getLastWarning()",
"  Returns an object that represents the last warning."),

    JS_FN_HELP("clearLastWarning", ClearLastWarning, 0, 0,
"clearLastWarning()",
"  Clear the last warning."),

    JS_FN_HELP("elapsed", Elapsed, 0, 0,
"elapsed()",
"  Execution time elapsed for the current thread."),

    JS_FN_HELP("decompileFunction", DecompileFunction, 1, 0,
"decompileFunction(func)",
"  Decompile a function."),

    JS_FN_HELP("decompileThis", DecompileThisScript, 0, 0,
"decompileThis()",
"  Decompile the currently executing script."),

    JS_FN_HELP("valueToSource", ValueToSource, 1, 0,
"valueToSource(value)",
"  Format a value for inspection."),

    JS_FN_HELP("thisFilename", ThisFilename, 0, 0,
"thisFilename()",
"  Return the filename of the current script"),

    JS_FN_HELP("newGlobal", NewGlobal, 1, 0,
"newGlobal([options])",
"  Return a new global object/realm. The new global is created in the\n"
"  'newGlobal' function object's compartment and zone, unless the\n"
"  '--more-compartments' command-line flag was given, in which case new\n"
"  globals get a fresh compartment and zone. If options is given, it may\n"
"  have any of the following properties:\n"
"      sameCompartmentAs: If an object, the global will be in the same\n"
"         compartment and zone as the given object.\n"
"      sameZoneAs: The global will be in a new compartment in the same zone\n"
"         as the given object.\n"
"      newCompartment: If true, the global will always be created in a new\n"
"         compartment and zone.\n"
"      cloneSingletons: If true, always clone the objects baked into\n"
"         scripts, even if it's a top-level script that will only run once\n"
"         (defaults to using them directly in scripts that will only run\n"
"         once).\n"
"      invisibleToDebugger: If true, the global will be invisible to the\n"
"         debugger (default false)\n"
"      disableLazyParsing: If true, don't create lazy scripts for functions\n"
"         (default false).\n"
"      useWindowProxy: the global will be created with a WindowProxy attached. In this\n"
"          case, the WindowProxy will be returned.\n"
"      principal: if present, its value converted to a number must be an\n"
"         integer that fits in 32 bits; use that as the new realm's\n"
"         principal. Shell principals are toys, meant only for testing; one\n"
"         shell principal subsumes another if its set bits are a superset of\n"
"         the other's. Thus, a principal of 0 subsumes nothing, while a\n"
"         principals of ~0 subsumes all other principals. The absence of a\n"
"         principal is treated as if its bits were 0xffff, for subsumption\n"
"         purposes. If this property is omitted, supply no principal.\n"
"      systemPrincipal: If true, use the shell's trusted principals for the\n"
"         new realm. This creates a realm that's marked as a 'system' realm."),

    JS_FN_HELP("nukeCCW", NukeCCW, 1, 0,
"nukeCCW(wrapper)",
"  Nuke a CrossCompartmentWrapper, which turns it into a DeadProxyObject."),

    JS_FN_HELP("nukeAllCCWs", NukeAllCCWs, 0, 0,
"nukeAllCCWs()",
"  Like nukeCCW, but for all CrossCompartmentWrappers targeting the current realm."),

    JS_FN_HELP("recomputeWrappers", RecomputeWrappers, 2, 0,
"recomputeWrappers([src, [target]])",
"  Recompute all cross-compartment wrappers. src and target are both optional\n"
"  and can be used to filter source or target compartments: the unwrapped\n"
"  object's compartment is used as CompartmentFilter.\n"),

    JS_FN_HELP("dumpObjectWrappers", DumpObjectWrappers, 2, 0,
"dumpObjectWrappers()",
"  Print information about cross-compartment object wrappers.\n"),

    JS_FN_HELP("wrapWithProto", WrapWithProto, 2, 0,
"wrapWithProto(obj)",
"  Wrap an object into a noop wrapper with prototype semantics."),

    JS_FN_HELP("createMappedArrayBuffer", CreateMappedArrayBuffer, 1, 0,
"createMappedArrayBuffer(filename, [offset, [size]])",
"  Create an array buffer that mmaps the given file."),

    JS_FN_HELP("addPromiseReactions", AddPromiseReactions, 3, 0,
"addPromiseReactions(promise, onResolve, onReject)",
"  Calls the JS::AddPromiseReactions JSAPI function with the given arguments."),

    JS_FN_HELP("ignoreUnhandledRejections", IgnoreUnhandledRejections, 0, 0,
"ignoreUnhandledRejections()",
"  By default, js shell tracks unhandled promise rejections and reports\n"
"  them at the end of the exectuion.  If a testcase isn't interested\n"
"  in those rejections, call this to stop tracking and reporting."),

    JS_FN_HELP("getMaxArgs", GetMaxArgs, 0, 0,
"getMaxArgs()",
"  Return the maximum number of supported args for a call."),

    JS_FN_HELP("createIsHTMLDDA", CreateIsHTMLDDA, 0, 0,
"createIsHTMLDDA()",
"  Return an object |obj| that \"looks like\" the |document.all| object in\n"
"  browsers in certain ways: |typeof obj === \"undefined\"|, |obj == null|\n"
"  and |obj == undefined| (vice versa for !=), |ToBoolean(obj) === false|,\n"
"  and when called with no arguments or the single argument \"\" returns\n"
"  null.  (Calling |obj| any other way crashes or throws an exception.)\n"
"  This function implements the exact requirements of the $262.IsHTMLDDA\n"
"  property in test262."),

    JS_FN_HELP("cacheEntry", CacheEntry, 1, 0,
"cacheEntry(code)",
"  Return a new opaque object which emulates a cache entry of a script.  This\n"
"  object encapsulates the code and its cached content. The cache entry is filled\n"
"  and read by the \"evaluate\" function by using it in place of the source, and\n"
"  by setting \"saveBytecode\" and \"loadBytecode\" options."),

    JS_FN_HELP("streamCacheEntry", StreamCacheEntryObject::construct, 1, 0,
"streamCacheEntry(buffer)",
"  Create a shell-only object that holds wasm bytecode and can be streaming-\n"
"  compiled and cached by WebAssembly.{compile,instantiate}Streaming(). On a\n"
"  second compilation of the same cache entry, the cached code will be used."),

    JS_FN_HELP("printProfilerEvents", PrintProfilerEvents, 0, 0,
"printProfilerEvents()",
"  Register a callback with the profiler that prints javascript profiler events\n"
"  to stderr.  Callback is only registered if profiling is enabled."),

    JS_FN_HELP("enableSingleStepProfiling", EnableSingleStepProfiling, 0, 0,
"enableSingleStepProfiling()",
"  This function will fail on platforms that don't support single-step profiling\n"
"  (currently ARM and MIPS64 support it). When enabled, at every instruction a\n"
"  backtrace will be recorded and stored in an array. Adjacent duplicate backtraces\n"
"  are discarded."),

    JS_FN_HELP("disableSingleStepProfiling", DisableSingleStepProfiling, 0, 0,
"disableSingleStepProfiling()",
"  Return the array of backtraces recorded by enableSingleStepProfiling."),

    JS_FN_HELP("enableGeckoProfiling", EnableGeckoProfiling, 0, 0,
"enableGeckoProfiling()",
"  Enables Gecko Profiler instrumentation and corresponding assertions, with slow\n"
"  assertions disabled.\n"),

    JS_FN_HELP("enableGeckoProfilingWithSlowAssertions", EnableGeckoProfilingWithSlowAssertions, 0, 0,
"enableGeckoProfilingWithSlowAssertions()",
"  Enables Gecko Profiler instrumentation and corresponding assertions, with slow\n"
"  assertions enabled.\n"),

    JS_FN_HELP("disableGeckoProfiling", DisableGeckoProfiling, 0, 0,
"disableGeckoProfiling()",
"  Disables Gecko Profiler instrumentation"),

    JS_FN_HELP("isLatin1", IsLatin1, 1, 0,
"isLatin1(s)",
"  Return true iff the string's characters are stored as Latin1."),

    JS_FN_HELP("hasCopyOnWriteElements", HasCopyOnWriteElements, 1, 0,
"hasCopyOnWriteElements(o)",
"  Return true iff the object has copy-on-write dense elements."),

    JS_FN_HELP("stackPointerInfo", StackPointerInfo, 0, 0,
"stackPointerInfo()",
"  Return an int32 value which corresponds to the offset of the latest stack\n"
"  pointer, such that one can take the differences of 2 to estimate a frame-size."),

    JS_FN_HELP("entryPoints", EntryPoints, 1, 0,
"entryPoints(params)",
"Carry out some JSAPI operation as directed by |params|, and return an array of\n"
"objects describing which JavaScript entry points were invoked as a result.\n"
"|params| is an object whose properties indicate what operation to perform. Here\n"
"are the recognized groups of properties:\n"
"\n"
"{ function }: Call the object |params.function| with no arguments.\n"
"\n"
"{ object, property }: Fetch the property named |params.property| of\n"
"|params.object|.\n"
"\n"
"{ ToString }: Apply JS::ToString to |params.toString|.\n"
"\n"
"{ ToNumber }: Apply JS::ToNumber to |params.toNumber|.\n"
"\n"
"{ eval }: Apply JS::Evaluate to |params.eval|.\n"
"\n"
"The return value is an array of strings, with one element for each\n"
"JavaScript invocation that occurred as a result of the given\n"
"operation. Each element is the name of the function invoked, or the\n"
"string 'eval:FILENAME' if the code was invoked by 'eval' or something\n"
"similar.\n"),

    JS_FN_HELP("enqueueJob", EnqueueJob, 1, 0,
"enqueueJob(fn)",
"  Enqueue 'fn' on the shell's job queue."),

    JS_FN_HELP("globalOfFirstJobInQueue", GlobalOfFirstJobInQueue, 0, 0,
"globalOfFirstJobInQueue()",
"  Returns the global of the first item in the job queue. Throws an exception\n"
"  if the queue is empty.\n"),

    JS_FN_HELP("drainJobQueue", DrainJobQueue, 0, 0,
"drainJobQueue()",
"Take jobs from the shell's job queue in FIFO order and run them until the\n"
"queue is empty.\n"),

    JS_FN_HELP("setPromiseRejectionTrackerCallback", SetPromiseRejectionTrackerCallback, 1, 0,
"setPromiseRejectionTrackerCallback()",
"Sets the callback to be invoked whenever a Promise rejection is unhandled\n"
"or a previously-unhandled rejection becomes handled."),

    JS_FN_HELP("dumpScopeChain", DumpScopeChain, 1, 0,
"dumpScopeChain(obj)",
"  Prints the scope chain of an interpreted function or a module."),

    JS_FN_HELP("grayRoot", EnsureGrayRoot, 0, 0,
"grayRoot()",
"  Create a gray root Array, if needed, for the current compartment, and\n"
"  return it."),

    JS_FN_HELP("addMarkObservers", AddMarkObservers, 1, 0,
"addMarkObservers(array_of_objects)",
"  Register an array of objects whose mark bits will be tested by calls to\n"
"  getMarks. The objects will be in calling compartment. Objects from\n"
"  multiple compartments may be monitored by calling this function in\n"
"  different compartments."),

    JS_FN_HELP("clearMarkObservers", ClearMarkObservers, 1, 0,
"clearMarkObservers()",
"  Clear out the list of objects whose mark bits will be tested.\n"),

    JS_FN_HELP("getMarks", GetMarks, 0, 0,
"getMarks()",
"  Return an array of strings representing the current state of the mark\n"
"  bits ('gray' or 'black', or 'dead' if the object has been collected)\n"
"  for the objects registered via addMarkObservers. Note that some of the\n"
"  objects tested may be from different compartments than the one in which\n"
"  this function runs."),

    JS_FN_HELP("bindToAsyncStack", BindToAsyncStack, 2, 0,
"bindToAsyncStack(fn, { stack, cause, explicit })",
"  Returns a new function that calls 'fn' with no arguments, passing\n"
"  'undefined' as the 'this' value, and supplies an async stack for the\n"
"  call as described by the second argument, an object with the following\n"
"  properties (which are not optional, unless specified otherwise):\n"
"\n"
"  stack:    A SavedFrame object, like that returned by 'saveStack'. Stacks\n"
"            captured during calls to the returned function capture this as\n"
"            their async stack parent, accessible via a SavedFrame's\n"
"            'asyncParent' property.\n"
"\n"
"  cause:    A string, supplied as the async cause on the top frame of\n"
"            captured async stacks.\n"
"\n"
"  explicit: A boolean value, indicating whether the given 'stack' should\n"
"            always supplant the returned function's true callers (true),\n"
"            or only when there are no other JavaScript frames on the stack\n"
"            below it (false). If omitted, this is treated as 'true'."),

#ifdef JS_HAS_INTL_API
    JS_FN_HELP("addIntlExtras", AddIntlExtras, 1, 0,
"addIntlExtras(obj)",
"Adds various not-yet-standardized Intl functions as properties on the\n"
"provided object (this should generally be Intl itself).  The added\n"
"functions and their behavior are experimental: don't depend upon them\n"
"unless you're willing to update your code if these experimental APIs change\n"
"underneath you."),
#endif // JS_HAS_INTL_API

    JS_FN_HELP("wasmCompileInSeparateProcess", WasmCompileInSeparateProcess, 1, 0,
"wasmCompileInSeparateProcess(buffer)",
"  Compile the given buffer in a separate process, serialize the resulting\n"
"  wasm::Module into bytes, and deserialize those bytes in the current\n"
"  process, returning the resulting WebAssembly.Module."),

    JS_FN_HELP("transplantableObject", TransplantableObject, 0, 0,
"transplantableObject([options])",
"  Returns the pair {object, transplant}. |object| is an object which can be\n"
"  transplanted into a new object when the |transplant| function, which must\n"
"  be invoked with a global object, is called.\n"
"  |object| is swapped with a cross-compartment wrapper if the global object\n"
"  is in a different compartment.\n"
"\n"
"  If options is given, it may have any of the following properties:\n"
"    proxy: Create a DOM Proxy object instead of a plain DOM object.\n"
"    object: Don't create a new DOM object, but instead use the supplied\n"
"            FakeDOMObject."),

    JS_FN_HELP("cpuNow", CpuNow, /* nargs= */ 0, /* flags = */ 0,
"cpuNow()",
" Returns the approximate processor time used by the process since an arbitrary epoch, in seconds.\n"
" Only the difference between two calls to `cpuNow()` is meaningful."),

   JS_FN_HELP("clearKeptObjects", ClearKeptObjects, 0, 0,
"clearKeptObjects()",
"Clear the kept alive objects for JS WeakRef, this is used in shell to test \n"
"WeakRef bahavior when a synchronous sequence of ECMAScript execution completes"
".\n"),

    JS_FS_HELP_END
};
// clang-format on

// clang-format off
static const JSFunctionSpecWithHelp fuzzing_unsafe_functions[] = {
    JS_FN_HELP("getSelfHostedValue", GetSelfHostedValue, 1, 0,
"getSelfHostedValue()",
"  Get a self-hosted value by its name. Note that these values don't get \n"
"  cached, so repeatedly getting the same value creates multiple distinct clones."),

    JS_FN_HELP("line2pc", LineToPC, 0, 0,
"line2pc([fun,] line)",
"  Map line number to PC."),

    JS_FN_HELP("pc2line", PCToLine, 0, 0,
"pc2line(fun[, pc])",
"  Map PC to line number."),

    JS_INLINABLE_FN_HELP("assertFloat32", testingFunc_assertFloat32, 2, 0, TestAssertFloat32,
"assertFloat32(value, isFloat32)",
"  In IonMonkey only, asserts that value has (resp. hasn't) the MIRType::Float32 if isFloat32 is true (resp. false)."),

    JS_INLINABLE_FN_HELP("assertRecoveredOnBailout", testingFunc_assertRecoveredOnBailout, 2, 0,
TestAssertRecoveredOnBailout,
"assertRecoveredOnBailout(var)",
"  In IonMonkey only, asserts that variable has RecoveredOnBailout flag."),

    JS_FN_HELP("withSourceHook", WithSourceHook, 1, 0,
"withSourceHook(hook, fun)",
"  Set this JS runtime's lazy source retrieval hook (that is, the hook\n"
"  used to find sources compiled with |CompileOptions::LAZY_SOURCE|) to\n"
"  |hook|; call |fun| with no arguments; and then restore the runtime's\n"
"  original hook. Return or throw whatever |fun| did. |hook| gets\n"
"  passed the requested code's URL, and should return a string.\n"
"\n"
"  Notes:\n"
"\n"
"  1) SpiderMonkey may assert if the returned code isn't close enough\n"
"  to the script's real code, so this function is not fuzzer-safe.\n"
"\n"
"  2) The runtime can have only one source retrieval hook active at a\n"
"  time. If |fun| is not careful, |hook| could be asked to retrieve the\n"
"  source code for compilations that occurred long before it was set,\n"
"  and that it knows nothing about. The reverse applies as well: the\n"
"  original hook, that we reinstate after the call to |fun| completes,\n"
"  might be asked for the source code of compilations that |fun|\n"
"  performed, and which, presumably, only |hook| knows how to find.\n"),

    JS_FN_HELP("trackedOpts", ReflectTrackedOptimizations, 1, 0,
"trackedOpts(fun)",
"  Returns an object describing the tracked optimizations of |fun|, if\n"
"  any. If |fun| is not a scripted function or has not been compiled by\n"
"  Ion, null is returned."),

    JS_FN_HELP("crash", Crash, 0, 0,
"crash([message, [{disable_minidump:true}]])",
"  Crashes the process with a MOZ_CRASH, optionally providing a message.\n"
"  An options object may be passed as the second argument. If the key\n"
"  'suppress_minidump' is set to true, then a minidump will not be\n"
"  generated by the crash (which only has an effect if the breakpad\n"
"  dumping library is loaded.)"),

    JS_FN_HELP("setARMHwCapFlags", SetARMHwCapFlags, 1, 0,
"setARMHwCapFlags(\"flag1,flag2 flag3\")",
"  On non-ARM, no-op. On ARM, set the hardware capabilities. The list of \n"
"  flags is available by calling this function with \"help\" as the flag's name"),

    JS_FN_HELP("wasmLoop", WasmLoop, 2, 0,
"wasmLoop(filename, imports)",
"  Performs an AFL-style persistent loop reading data from the given file and passing it\n"
"  to the 'wasmEval' function together with the specified imports object."),

    JS_FN_HELP("setBufferStreamParams", SetBufferStreamParams, 2, 0,
"setBufferStreamParams(delayMillis, chunkByteSize)",
"  Set the delay time (between calls to StreamConsumer::consumeChunk) and chunk\n"
"  size (in bytes)."),

    JS_FS_HELP_END
};
// clang-format on

// clang-format off
static const JSFunctionSpecWithHelp performance_functions[] = {
    JS_FN_HELP("now", Now, 0, 0,
"now()",
"  Return the current time with sub-ms precision.\n"
"  This function is an alias of the dateNow() function."),
    JS_FS_HELP_END
};
// clang-format on

// clang-format off
static const JSFunctionSpecWithHelp console_functions[] = {
    JS_FN_HELP("log", Print, 0, 0,
"log([exp ...])",
"  Evaluate and print expressions to stdout.\n"
"  This function is an alias of the print() function."),
    JS_FS_HELP_END
};
// clang-format on

bool DefineConsole(JSContext* cx, HandleObject global) {
  RootedObject obj(cx, JS_NewPlainObject(cx));
  return obj && JS_DefineFunctionsWithHelp(cx, obj, console_functions) &&
         JS_DefineProperty(cx, global, "console", obj, 0);
}

#ifdef MOZ_PROFILING
#  define PROFILING_FUNCTION_COUNT 5
#  ifdef MOZ_CALLGRIND
#    define CALLGRIND_FUNCTION_COUNT 3
#  else
#    define CALLGRIND_FUNCTION_COUNT 0
#  endif
#  ifdef MOZ_VTUNE
#    define VTUNE_FUNCTION_COUNT 4
#  else
#    define VTUNE_FUNCTION_COUNT 0
#  endif
#  define EXTERNAL_FUNCTION_COUNT \
    (PROFILING_FUNCTION_COUNT + CALLGRIND_FUNCTION_COUNT + VTUNE_FUNCTION_COUNT)
#else
#  define EXTERNAL_FUNCTION_COUNT 0
#endif

#undef PROFILING_FUNCTION_COUNT
#undef CALLGRIND_FUNCTION_COUNT
#undef VTUNE_FUNCTION_COUNT
#undef EXTERNAL_FUNCTION_COUNT

static bool PrintHelpString(JSContext* cx, HandleValue v) {
  RootedString str(cx, v.toString());
  MOZ_ASSERT(gOutFile->isOpen());

  UniqueChars bytes = JS_EncodeStringToUTF8(cx, str);
  if (!bytes) {
    return false;
  }

  fprintf(gOutFile->fp, "%s\n", bytes.get());
  return true;
}

static bool PrintHelp(JSContext* cx, HandleObject obj) {
  RootedValue usage(cx);
  if (!JS_GetProperty(cx, obj, "usage", &usage)) {
    return false;
  }
  RootedValue help(cx);
  if (!JS_GetProperty(cx, obj, "help", &help)) {
    return false;
  }

  if (!usage.isString() || !help.isString()) {
    return true;
  }

  return PrintHelpString(cx, usage) && PrintHelpString(cx, help);
}

static bool PrintEnumeratedHelp(JSContext* cx, HandleObject obj,
                                HandleObject pattern, bool brief) {
  RootedIdVector idv(cx);
  if (!GetPropertyKeys(cx, obj, JSITER_OWNONLY | JSITER_HIDDEN, &idv)) {
    return false;
  }

  Rooted<RegExpObject*> regex(cx);
  if (pattern) {
    regex = &UncheckedUnwrap(pattern)->as<RegExpObject>();
  }

  for (size_t i = 0; i < idv.length(); i++) {
    RootedValue v(cx);
    RootedId id(cx, idv[i]);
    if (!JS_GetPropertyById(cx, obj, id, &v)) {
      return false;
    }
    if (!v.isObject()) {
      continue;
    }

    RootedObject funcObj(cx, &v.toObject());
    if (regex) {
      // Only pay attention to objects with a 'help' property, which will
      // either be documented functions or interface objects.
      if (!JS_GetProperty(cx, funcObj, "help", &v)) {
        return false;
      }
      if (!v.isString()) {
        continue;
      }

      // For functions, match against the name. For interface objects,
      // match against the usage string.
      if (!JS_GetProperty(cx, funcObj, "name", &v)) {
        return false;
      }
      if (!v.isString()) {
        if (!JS_GetProperty(cx, funcObj, "usage", &v)) {
          return false;
        }
        if (!v.isString()) {
          continue;
        }
      }

      size_t ignored = 0;
      if (!JSString::ensureLinear(cx, v.toString())) {
        return false;
      }
      RootedLinearString input(cx, &v.toString()->asLinear());
      if (!ExecuteRegExpLegacy(cx, nullptr, regex, input, &ignored, true, &v)) {
        return false;
      }
      if (v.isNull()) {
        continue;
      }
    }

    if (!PrintHelp(cx, funcObj)) {
      return false;
    }
  }

  return true;
}

static bool Help(JSContext* cx, unsigned argc, Value* vp) {
  if (!gOutFile->isOpen()) {
    JS_ReportErrorASCII(cx, "output file is closed");
    return false;
  }

  CallArgs args = CallArgsFromVp(argc, vp);
  args.rval().setUndefined();
  RootedObject global(cx, JS::CurrentGlobalOrNull(cx));

  // help() - display the version and dump out help for all functions on the
  // global.
  if (args.length() == 0) {
    fprintf(gOutFile->fp, "%s\n", JS_GetImplementationVersion());

    if (!PrintEnumeratedHelp(cx, global, nullptr, false)) {
      return false;
    }
    return true;
  }

  RootedValue v(cx);

  if (args[0].isPrimitive()) {
    // help("foo")
    JS_ReportErrorASCII(cx, "primitive arg");
    return false;
  }

  RootedObject obj(cx, &args[0].toObject());
  if (!obj) {
    return true;
  }
  bool isRegexp;
  if (!JS::ObjectIsRegExp(cx, obj, &isRegexp)) {
    return false;
  }

  if (isRegexp) {
    // help(/pattern/)
    return PrintEnumeratedHelp(cx, global, obj, false);
  }

  // help(function)
  // help(namespace_obj)
  return PrintHelp(cx, obj);
}

static const JSErrorFormatString jsShell_ErrorFormatString[JSShellErr_Limit] = {
#define MSG_DEF(name, count, exception, format) \
  {#name, format, count, JSEXN_ERR},
#include "jsshell.msg"
#undef MSG_DEF
};

const JSErrorFormatString* js::shell::my_GetErrorMessage(
    void* userRef, const unsigned errorNumber) {
  if (errorNumber == 0 || errorNumber >= JSShellErr_Limit) {
    return nullptr;
  }

  return &jsShell_ErrorFormatString[errorNumber];
}

static bool CreateLastWarningObject(JSContext* cx, JSErrorReport* report) {
  RootedObject warningObj(cx, JS_NewObject(cx, nullptr));
  if (!warningObj) {
    return false;
  }

  RootedString nameStr(cx);
  if (report->exnType == JSEXN_WARN) {
    nameStr = JS_NewStringCopyZ(cx, "Warning");
  } else {
    nameStr = GetErrorTypeName(cx, report->exnType);
  }
  if (!nameStr) {
    return false;
  }
  RootedValue nameVal(cx, StringValue(nameStr));
  if (!DefineDataProperty(cx, warningObj, cx->names().name, nameVal)) {
    return false;
  }

  RootedString messageStr(cx, report->newMessageString(cx));
  if (!messageStr) {
    return false;
  }
  RootedValue messageVal(cx, StringValue(messageStr));
  if (!DefineDataProperty(cx, warningObj, cx->names().message, messageVal)) {
    return false;
  }

  RootedValue linenoVal(cx, Int32Value(report->lineno));
  if (!DefineDataProperty(cx, warningObj, cx->names().lineNumber, linenoVal)) {
    return false;
  }

  RootedValue columnVal(cx, Int32Value(report->column));
  if (!DefineDataProperty(cx, warningObj, cx->names().columnNumber,
                          columnVal)) {
    return false;
  }

  RootedObject notesArray(cx, CreateErrorNotesArray(cx, report));
  if (!notesArray) {
    return false;
  }

  RootedValue notesArrayVal(cx, ObjectValue(*notesArray));
  if (!DefineDataProperty(cx, warningObj, cx->names().notes, notesArrayVal)) {
    return false;
  }

  GetShellContext(cx)->lastWarning.setObject(*warningObj);
  return true;
}

static FILE* ErrorFilePointer() {
  if (gErrFile->isOpen()) {
    return gErrFile->fp;
  }

  fprintf(stderr, "error file is closed; falling back to stderr\n");
  return stderr;
}

bool shell::PrintStackTrace(JSContext* cx, HandleObject stackObj) {
  if (!stackObj || !stackObj->is<SavedFrame>()) {
    return true;
  }

  JSPrincipals* principals = stackObj->nonCCWRealm()->principals();
  RootedString stackStr(cx);
  if (!BuildStackString(cx, principals, stackObj, &stackStr, 2)) {
    return false;
  }

  UniqueChars stack = JS_EncodeStringToUTF8(cx, stackStr);
  if (!stack) {
    return false;
  }

  FILE* fp = ErrorFilePointer();
  fputs("Stack:\n", fp);
  fputs(stack.get(), fp);

  return true;
}

js::shell::AutoReportException::~AutoReportException() {
  if (!JS_IsExceptionPending(cx)) {
    return;
  }

  // Get exception object and stack before printing and clearing exception.
  RootedValue exn(cx);
  (void)JS_GetPendingException(cx, &exn);
  RootedObject stack(cx, GetPendingExceptionStack(cx));

  JS_ClearPendingException(cx);

  ShellContext* sc = GetShellContext(cx);
  js::ErrorReport report(cx);
  if (!report.init(cx, exn, js::ErrorReport::WithSideEffects)) {
    fprintf(stderr, "out of memory initializing ErrorReport\n");
    fflush(stderr);
    JS_ClearPendingException(cx);
    return;
  }

  MOZ_ASSERT(!JSREPORT_IS_WARNING(report.report()->flags));

  FILE* fp = ErrorFilePointer();
  PrintError(cx, fp, report.toStringResult(), report.report(), reportWarnings);
  JS_ClearPendingException(cx);

  if (!PrintStackTrace(cx, stack)) {
    fputs("(Unable to print stack trace)\n", fp);
    JS_ClearPendingException(cx);
  }

#if defined(DEBUG) || defined(JS_OOM_BREAKPOINT)
  // Don't quit the shell if an unhandled exception is reported during OOM
  // testing.
  if (cx->runningOOMTest) {
    return;
  }
#endif

  if (report.report()->errorNumber == JSMSG_OUT_OF_MEMORY) {
    sc->exitCode = EXITCODE_OUT_OF_MEMORY;
  } else {
    sc->exitCode = EXITCODE_RUNTIME_ERROR;
  }
}

void js::shell::WarningReporter(JSContext* cx, JSErrorReport* report) {
  ShellContext* sc = GetShellContext(cx);
  FILE* fp = ErrorFilePointer();

  MOZ_ASSERT(report);
  MOZ_ASSERT(JSREPORT_IS_WARNING(report->flags));

  if (sc->lastWarningEnabled) {
    JS::AutoSaveExceptionState savedExc(cx);
    if (!CreateLastWarningObject(cx, report)) {
      fputs("Unhandled error happened while creating last warning object.\n",
            fp);
      fflush(fp);
    }
    savedExc.restore();
  }

  // Print the warning.
  PrintError(cx, fp, JS::ConstUTF8CharsZ(), report, reportWarnings);
}

static bool global_enumerate(JSContext* cx, JS::HandleObject obj,
                             JS::MutableHandleIdVector properties,
                             bool enumerableOnly) {
#ifdef LAZY_STANDARD_CLASSES
  return JS_NewEnumerateStandardClasses(cx, obj, properties, enumerableOnly);
#else
  return true;
#endif
}

static bool global_resolve(JSContext* cx, HandleObject obj, HandleId id,
                           bool* resolvedp) {
#ifdef LAZY_STANDARD_CLASSES
  if (!JS_ResolveStandardClass(cx, obj, id, resolvedp)) {
    return false;
  }
#endif
  return true;
}

static bool global_mayResolve(const JSAtomState& names, jsid id,
                              JSObject* maybeObj) {
  return JS_MayResolveStandardClass(names, id, maybeObj);
}

static const JSClassOps global_classOps = {
    nullptr,                   // addProperty
    nullptr,                   // delProperty
    nullptr,                   // enumerate
    global_enumerate,          // newEnumerate
    global_resolve,            // resolve
    global_mayResolve,         // mayResolve
    nullptr,                   // finalize
    nullptr,                   // call
    nullptr,                   // hasInstance
    nullptr,                   // construct
    JS_GlobalObjectTraceHook,  // trace
};

static constexpr uint32_t DOM_PROTOTYPE_SLOT = JSCLASS_GLOBAL_SLOT_COUNT;
static constexpr uint32_t DOM_GLOBAL_SLOTS = 1;

static const JSClass global_class = {
    "global",
    JSCLASS_GLOBAL_FLAGS | JSCLASS_GLOBAL_FLAGS_WITH_SLOTS(DOM_GLOBAL_SLOTS),
    &global_classOps};

/*
 * Define a FakeDOMObject constructor. It returns an object with a getter,
 * setter and method with attached JitInfo. This object can be used to test
 * IonMonkey DOM optimizations in the shell.
 */

/* Fow now just use to a constant we can check. */
static const void* DOM_PRIVATE_VALUE = (void*)0x1234;

static bool dom_genericGetter(JSContext* cx, unsigned argc, JS::Value* vp);

static bool dom_genericSetter(JSContext* cx, unsigned argc, JS::Value* vp);

static bool dom_genericMethod(JSContext* cx, unsigned argc, JS::Value* vp);

static bool dom_get_x(JSContext* cx, HandleObject obj, void* self,
                      JSJitGetterCallArgs args) {
  MOZ_ASSERT(JS_GetClass(obj) == GetDomClass());
  MOZ_ASSERT(self == DOM_PRIVATE_VALUE);
  args.rval().set(JS_NumberValue(double(3.14)));
  return true;
}

static bool dom_set_x(JSContext* cx, HandleObject obj, void* self,
                      JSJitSetterCallArgs args) {
  MOZ_ASSERT(JS_GetClass(obj) == GetDomClass());
  MOZ_ASSERT(self == DOM_PRIVATE_VALUE);
  return true;
}

static bool dom_get_global(JSContext* cx, HandleObject obj, void* self,
                           JSJitGetterCallArgs args) {
  MOZ_ASSERT(JS_GetClass(obj) == GetDomClass());
  MOZ_ASSERT(self == DOM_PRIVATE_VALUE);

  // Return the current global (instead of obj->global()) to test cx->realm
  // switching in the JIT.
  args.rval().setObject(*ToWindowProxyIfWindow(cx->global()));

  return true;
}

static bool dom_set_global(JSContext* cx, HandleObject obj, void* self,
                           JSJitSetterCallArgs args) {
  MOZ_ASSERT(JS_GetClass(obj) == GetDomClass());
  MOZ_ASSERT(self == DOM_PRIVATE_VALUE);

  // Throw an exception if our argument is not the current global. This lets
  // us test cx->realm switching.
  if (!args[0].isObject() ||
      ToWindowIfWindowProxy(&args[0].toObject()) != cx->global()) {
    JS_ReportErrorASCII(cx, "Setter not called with matching global argument");
    return false;
  }

  return true;
}

static bool dom_doFoo(JSContext* cx, HandleObject obj, void* self,
                      const JSJitMethodCallArgs& args) {
  MOZ_ASSERT(JS_GetClass(obj) == GetDomClass());
  MOZ_ASSERT(self == DOM_PRIVATE_VALUE);
  MOZ_ASSERT(cx->realm() == args.callee().as<JSFunction>().realm());

  /* Just return args.length(). */
  args.rval().setInt32(args.length());
  return true;
}

static const JSJitInfo dom_x_getterinfo = {
    {(JSJitGetterOp)dom_get_x},
    {0}, /* protoID */
    {0}, /* depth */
    JSJitInfo::Getter,
    JSJitInfo::AliasNone, /* aliasSet */
    JSVAL_TYPE_UNKNOWN,   /* returnType */
    true,                 /* isInfallible. False in setters. */
    true,                 /* isMovable */
    true,                 /* isEliminatable */
    false,                /* isAlwaysInSlot */
    false,                /* isLazilyCachedInSlot */
    false,                /* isTypedMethod */
    0                     /* slotIndex */
};

static const JSJitInfo dom_x_setterinfo = {
    {(JSJitGetterOp)dom_set_x},
    {0}, /* protoID */
    {0}, /* depth */
    JSJitInfo::Setter,
    JSJitInfo::AliasEverything, /* aliasSet */
    JSVAL_TYPE_UNKNOWN,         /* returnType */
    false,                      /* isInfallible. False in setters. */
    false,                      /* isMovable. */
    false,                      /* isEliminatable. */
    false,                      /* isAlwaysInSlot */
    false,                      /* isLazilyCachedInSlot */
    false,                      /* isTypedMethod */
    0                           /* slotIndex */
};

// Note: this getter uses AliasEverything and is marked as fallible and
// non-movable (1) to prevent Ion from getting too clever optimizing it and
// (2) it's nice to have a few different kinds of getters in the shell.
static const JSJitInfo dom_global_getterinfo = {
    {(JSJitGetterOp)dom_get_global},
    {0}, /* protoID */
    {0}, /* depth */
    JSJitInfo::Getter,
    JSJitInfo::AliasEverything, /* aliasSet */
    JSVAL_TYPE_OBJECT,          /* returnType */
    false,                      /* isInfallible. False in setters. */
    false,                      /* isMovable */
    false,                      /* isEliminatable */
    false,                      /* isAlwaysInSlot */
    false,                      /* isLazilyCachedInSlot */
    false,                      /* isTypedMethod */
    0                           /* slotIndex */
};

static const JSJitInfo dom_global_setterinfo = {
    {(JSJitGetterOp)dom_set_global},
    {0}, /* protoID */
    {0}, /* depth */
    JSJitInfo::Setter,
    JSJitInfo::AliasEverything, /* aliasSet */
    JSVAL_TYPE_UNKNOWN,         /* returnType */
    false,                      /* isInfallible. False in setters. */
    false,                      /* isMovable. */
    false,                      /* isEliminatable. */
    false,                      /* isAlwaysInSlot */
    false,                      /* isLazilyCachedInSlot */
    false,                      /* isTypedMethod */
    0                           /* slotIndex */
};

static const JSJitInfo doFoo_methodinfo = {
    {(JSJitGetterOp)dom_doFoo},
    {0}, /* protoID */
    {0}, /* depth */
    JSJitInfo::Method,
    JSJitInfo::AliasEverything, /* aliasSet */
    JSVAL_TYPE_UNKNOWN,         /* returnType */
    false,                      /* isInfallible. False in setters. */
    false,                      /* isMovable */
    false,                      /* isEliminatable */
    false,                      /* isAlwaysInSlot */
    false,                      /* isLazilyCachedInSlot */
    false,                      /* isTypedMethod */
    0                           /* slotIndex */
};

static const JSPropertySpec dom_props[] = {
    JSPropertySpec::nativeAccessors("x", JSPROP_ENUMERATE, dom_genericGetter,
                                    &dom_x_getterinfo, dom_genericSetter,
                                    &dom_x_setterinfo),
    JSPropertySpec::nativeAccessors("global", JSPROP_ENUMERATE,
                                    dom_genericGetter, &dom_global_getterinfo,
                                    dom_genericSetter, &dom_global_setterinfo),
    JS_PS_END};

static const JSFunctionSpec dom_methods[] = {
    JS_FNINFO("doFoo", dom_genericMethod, &doFoo_methodinfo, 3,
              JSPROP_ENUMERATE),
    JS_FS_END};

static const JSClass dom_class = {
    "FakeDOMObject", JSCLASS_IS_DOMJSCLASS | JSCLASS_HAS_RESERVED_SLOTS(2)};

static const JSClass* GetDomClass() { return &dom_class; }

static bool dom_genericGetter(JSContext* cx, unsigned argc, JS::Value* vp) {
  CallArgs args = CallArgsFromVp(argc, vp);

  if (!args.thisv().isObject()) {
    args.rval().setUndefined();
    return true;
  }

  RootedObject obj(cx, &args.thisv().toObject());
  if (JS_GetClass(obj) != &dom_class) {
    args.rval().set(UndefinedValue());
    return true;
  }

  JS::Value val = js::GetReservedSlot(obj, DOM_OBJECT_SLOT);

  const JSJitInfo* info = FUNCTION_VALUE_TO_JITINFO(args.calleev());
  MOZ_ASSERT(info->type() == JSJitInfo::Getter);
  JSJitGetterOp getter = info->getter;
  return getter(cx, obj, val.toPrivate(), JSJitGetterCallArgs(args));
}

static bool dom_genericSetter(JSContext* cx, unsigned argc, JS::Value* vp) {
  CallArgs args = CallArgsFromVp(argc, vp);

  if (args.length() < 1 || !args.thisv().isObject()) {
    args.rval().setUndefined();
    return true;
  }

  RootedObject obj(cx, &args.thisv().toObject());
  if (JS_GetClass(obj) != &dom_class) {
    args.rval().set(UndefinedValue());
    return true;
  }

  JS::Value val = js::GetReservedSlot(obj, DOM_OBJECT_SLOT);

  const JSJitInfo* info = FUNCTION_VALUE_TO_JITINFO(args.calleev());
  MOZ_ASSERT(info->type() == JSJitInfo::Setter);
  JSJitSetterOp setter = info->setter;
  if (!setter(cx, obj, val.toPrivate(), JSJitSetterCallArgs(args))) {
    return false;
  }
  args.rval().set(UndefinedValue());
  return true;
}

static bool dom_genericMethod(JSContext* cx, unsigned argc, JS::Value* vp) {
  CallArgs args = CallArgsFromVp(argc, vp);

  if (!args.thisv().isObject()) {
    args.rval().setUndefined();
    return true;
  }

  RootedObject obj(cx, &args.thisv().toObject());
  if (JS_GetClass(obj) != &dom_class) {
    args.rval().set(UndefinedValue());
    return true;
  }

  JS::Value val = js::GetReservedSlot(obj, DOM_OBJECT_SLOT);

  const JSJitInfo* info = FUNCTION_VALUE_TO_JITINFO(args.calleev());
  MOZ_ASSERT(info->type() == JSJitInfo::Method);
  JSJitMethodOp method = info->method;
  return method(cx, obj, val.toPrivate(), JSJitMethodCallArgs(args));
}

static void InitDOMObject(HandleObject obj) {
  SetReservedSlot(obj, DOM_OBJECT_SLOT,
                  PrivateValue(const_cast<void*>(DOM_PRIVATE_VALUE)));
}

static JSObject* GetDOMPrototype(JSContext* cx, JSObject* global) {
  MOZ_ASSERT(JS_IsGlobalObject(global));
  if (GetObjectClass(global) != &global_class) {
    JS_ReportErrorASCII(cx, "Can't get FakeDOMObject prototype in sandbox");
    return nullptr;
  }
  MOZ_ASSERT(GetReservedSlot(global, DOM_PROTOTYPE_SLOT).isObject());
  return &GetReservedSlot(global, DOM_PROTOTYPE_SLOT).toObject();
}

static bool dom_constructor(JSContext* cx, unsigned argc, JS::Value* vp) {
  CallArgs args = CallArgsFromVp(argc, vp);

  RootedObject callee(cx, &args.callee());
  RootedValue protov(cx);
  if (!GetProperty(cx, callee, callee, cx->names().prototype, &protov)) {
    return false;
  }

  if (!protov.isObject()) {
    JS_ReportErrorNumberASCII(cx, GetErrorMessage, nullptr, JSMSG_BAD_PROTOTYPE,
                              "FakeDOMObject");
    return false;
  }

  RootedObject proto(cx, &protov.toObject());
  RootedObject domObj(cx, JS_NewObjectWithGivenProto(cx, &dom_class, proto));
  if (!domObj) {
    return false;
  }

  InitDOMObject(domObj);

  args.rval().setObject(*domObj);
  return true;
}

static bool InstanceClassHasProtoAtDepth(const JSClass* clasp, uint32_t protoID,
                                         uint32_t depth) {
  // Only the (fake) DOM object supports any JIT optimizations.
  return clasp == GetDomClass();
}

static bool ShellBuildId(JS::BuildIdCharVector* buildId) {
  // The browser embeds the date into the buildid and the buildid is embedded
  // in the binary, so every 'make' necessarily builds a new firefox binary.
  // Fortunately, the actual firefox executable is tiny -- all the code is in
  // libxul.so and other shared modules -- so this isn't a big deal. Not so
  // for the statically-linked JS shell. To avoid recompiling js.cpp and
  // re-linking 'js' on every 'make', we use a constant buildid and rely on
  // the shell user to manually clear any caches between cache-breaking updates.
  const char buildid[] = "JS-shell";
  return buildId->append(buildid, sizeof(buildid));
}

static bool TimesAccessed(JSContext* cx, unsigned argc, Value* vp) {
  static int32_t accessed = 0;
  CallArgs args = CallArgsFromVp(argc, vp);
  args.rval().setInt32(++accessed);
  return true;
}

static const JSPropertySpec TestingProperties[] = {
    JS_PSG("timesAccessed", TimesAccessed, 0), JS_PS_END};

static JSObject* NewGlobalObject(JSContext* cx, JS::RealmOptions& options,
                                 JSPrincipals* principals,
                                 ShellGlobalKind kind) {
  RootedObject glob(cx,
                    JS_NewGlobalObject(cx, &global_class, principals,
                                       JS::DontFireOnNewGlobalHook, options));
  if (!glob) {
    return nullptr;
  }

  {
    JSAutoRealm ar(cx, glob);

    if (kind == ShellGlobalKind::WindowProxy) {
      RootedObject proxy(cx, NewShellWindowProxy(cx, glob));
      if (!proxy) {
        return nullptr;
      }
      js::SetWindowProxy(cx, glob, proxy);
    }

#ifndef LAZY_STANDARD_CLASSES
    if (!JS::InitRealmStandardClasses(cx)) {
      return nullptr;
    }
#endif

    bool succeeded;
    if (!JS_SetImmutablePrototype(cx, glob, &succeeded)) {
      return nullptr;
    }
    MOZ_ASSERT(succeeded,
               "a fresh, unexposed global object is always capable of "
               "having its [[Prototype]] be immutable");

#ifdef JS_HAS_CTYPES
    if (!fuzzingSafe && !JS_InitCTypesClass(cx, glob)) {
      return nullptr;
    }
#endif
    if (!JS_InitReflectParse(cx, glob)) {
      return nullptr;
    }
    if (!JS_DefineDebuggerObject(cx, glob)) {
      return nullptr;
    }
    if (!JS_DefineFunctionsWithHelp(cx, glob, shell_functions) ||
        !JS_DefineProfilingFunctions(cx, glob)) {
      return nullptr;
    }
    if (!js::DefineTestingFunctions(cx, glob, fuzzingSafe,
                                    disableOOMFunctions)) {
      return nullptr;
    }
    if (!JS_DefineProperties(cx, glob, TestingProperties)) {
      return nullptr;
    }

    if (!fuzzingSafe) {
      if (!JS_DefineFunctionsWithHelp(cx, glob, fuzzing_unsafe_functions)) {
        return nullptr;
      }
      if (!DefineConsole(cx, glob)) {
        return nullptr;
      }
    }

    if (!DefineOS(cx, glob, fuzzingSafe, &gOutFile, &gErrFile)) {
      return nullptr;
    }

    RootedObject performanceObj(cx, JS_NewObject(cx, nullptr));
    if (!performanceObj) {
      return nullptr;
    }
    if (!JS_DefineFunctionsWithHelp(cx, performanceObj,
                                    performance_functions)) {
      return nullptr;
    }
    RootedObject mozMemoryObj(cx, JS_NewObject(cx, nullptr));
    if (!mozMemoryObj) {
      return nullptr;
    }
    RootedObject gcObj(cx, gc::NewMemoryInfoObject(cx));
    if (!gcObj) {
      return nullptr;
    }
    if (!JS_DefineProperty(cx, glob, "performance", performanceObj,
                           JSPROP_ENUMERATE)) {
      return nullptr;
    }
    if (!JS_DefineProperty(cx, performanceObj, "mozMemory", mozMemoryObj,
                           JSPROP_ENUMERATE)) {
      return nullptr;
    }
    if (!JS_DefineProperty(cx, mozMemoryObj, "gc", gcObj, JSPROP_ENUMERATE)) {
      return nullptr;
    }

    /* Initialize FakeDOMObject. */
    static const js::DOMCallbacks DOMcallbacks = {InstanceClassHasProtoAtDepth};
    SetDOMCallbacks(cx, &DOMcallbacks);

    RootedObject domProto(
        cx, JS_InitClass(cx, glob, nullptr, &dom_class, dom_constructor, 0,
                         dom_props, dom_methods, nullptr, nullptr));
    if (!domProto) {
      return nullptr;
    }

    // FakeDOMObject.prototype is the only DOM object which needs to retrieved
    // in the shell; store it directly instead of creating a separate layer
    // (ProtoAndIfaceCache) as done in the browser.
    SetReservedSlot(glob, DOM_PROTOTYPE_SLOT, ObjectValue(*domProto));

    /* Initialize FakeDOMObject.prototype */
    InitDOMObject(domProto);

    JS_FireOnNewGlobalObject(cx, glob);
  }

  return glob;
}

static bool BindScriptArgs(JSContext* cx, OptionParser* op) {
  AutoReportException are(cx);

  MultiStringRange msr = op->getMultiStringArg("scriptArgs");
  RootedObject scriptArgs(cx);
  scriptArgs = JS::NewArrayObject(cx, 0);
  if (!scriptArgs) {
    return false;
  }

  if (!JS_DefineProperty(cx, cx->global(), "scriptArgs", scriptArgs, 0)) {
    return false;
  }

  for (size_t i = 0; !msr.empty(); msr.popFront(), ++i) {
    const char* scriptArg = msr.front();
    JS::RootedString str(cx, JS_NewStringCopyZ(cx, scriptArg));
    if (!str || !JS_DefineElement(cx, scriptArgs, i, str, JSPROP_ENUMERATE)) {
      return false;
    }
  }

  const char* scriptPath = op->getStringArg("script");
  RootedValue scriptPathValue(cx);
  if (scriptPath) {
    RootedString scriptPathString(cx, JS_NewStringCopyZ(cx, scriptPath));
    if (!scriptPathString) {
      return false;
    }
    scriptPathValue = StringValue(scriptPathString);
  } else {
    scriptPathValue = UndefinedValue();
  }

  if (!JS_DefineProperty(cx, cx->global(), "scriptPath", scriptPathValue, 0)) {
    return false;
  }

  return true;
}

static bool OptionFailure(const char* option, const char* str) {
  fprintf(stderr, "Unrecognized option for %s: %s\n", option, str);
  return false;
}

static MOZ_MUST_USE bool ProcessArgs(JSContext* cx, OptionParser* op) {
  ShellContext* sc = GetShellContext(cx);

  if (op->getBoolOption('s')) {
    JS::ContextOptionsRef(cx).toggleExtraWarnings();
  }

  if (op->getBoolOption("rust-frontend")) {
    JS::ContextOptionsRef(cx).setTryRustFrontend(true);
  }

  /* |scriptArgs| gets bound on the global before any code is run. */
  if (!BindScriptArgs(cx, op)) {
    return false;
  }

  MultiStringRange filePaths = op->getMultiStringOption('f');
  MultiStringRange utf16FilePaths = op->getMultiStringOption('u');
  MultiStringRange codeChunks = op->getMultiStringOption('e');
  MultiStringRange modulePaths = op->getMultiStringOption('m');
  MultiStringRange binASTPaths(nullptr, nullptr);
  FileKind binASTFileKind = FileBinASTMultipart;
#if defined(JS_BUILD_BINAST)
  binASTPaths = op->getMultiStringOption('B');
  if (const char* str = op->getStringOption("binast-format")) {
    if (strcmp(str, "multipart") == 0) {
      binASTFileKind = FileBinASTMultipart;
    } else if (strcmp(str, "context") == 0) {
      binASTFileKind = FileBinASTContext;
    } else {
      return OptionFailure("binast-format", str);
    }
  }
#endif  // JS_BUILD_BINAST

  if (filePaths.empty() && utf16FilePaths.empty() && codeChunks.empty() &&
      modulePaths.empty() && binASTPaths.empty() &&
      !op->getStringArg("script")) {
    // Always use the interactive shell when -i is used. Without -i we let
    // Process figure it out based on isatty.
    bool forceTTY = op->getBoolOption('i');
    return Process(cx, nullptr, forceTTY, FileScript);
  }

  if (const char* path = op->getStringOption("module-load-path")) {
    RootedString jspath(cx, JS_NewStringCopyZ(cx, path));
    if (!jspath) {
      return false;
    }

    JSString* absolutePath = js::shell::ResolvePath(cx, jspath, RootRelative);
    if (!absolutePath) {
      return false;
    }

    sc->moduleLoadPath = JS_EncodeStringToLatin1(cx, absolutePath);
  } else {
    sc->moduleLoadPath = js::shell::GetCWD();
  }

  if (!sc->moduleLoadPath) {
    return false;
  }

  if (!InitModuleLoader(cx)) {
    return false;
  }

  while (!filePaths.empty() || !utf16FilePaths.empty() || !codeChunks.empty() ||
         !modulePaths.empty() || !binASTPaths.empty()) {
    size_t fpArgno = filePaths.empty() ? SIZE_MAX : filePaths.argno();
    size_t ufpArgno =
        utf16FilePaths.empty() ? SIZE_MAX : utf16FilePaths.argno();
    size_t ccArgno = codeChunks.empty() ? SIZE_MAX : codeChunks.argno();
    size_t mpArgno = modulePaths.empty() ? SIZE_MAX : modulePaths.argno();
    size_t baArgno = binASTPaths.empty() ? SIZE_MAX : binASTPaths.argno();

    if (fpArgno < ufpArgno && fpArgno < ccArgno && fpArgno < mpArgno &&
        fpArgno < baArgno) {
      char* path = filePaths.front();
      if (!Process(cx, path, false, FileScript)) {
        return false;
      }

      filePaths.popFront();
      continue;
    }

    if (ufpArgno < fpArgno && ufpArgno < ccArgno && ufpArgno < mpArgno &&
        ufpArgno < baArgno) {
      char* path = utf16FilePaths.front();
      if (!Process(cx, path, false, FileScriptUtf16)) {
        return false;
      }

      utf16FilePaths.popFront();
      continue;
    }

    if (ccArgno < fpArgno && ccArgno < ufpArgno && ccArgno < mpArgno &&
        ccArgno < baArgno) {
      const char* code = codeChunks.front();

      JS::CompileOptions opts(cx);
      opts.setFileAndLine("-e", 1);

      JS::SourceText<Utf8Unit> srcBuf;
      if (!srcBuf.init(cx, code, strlen(code), JS::SourceOwnership::Borrowed)) {
        return false;
      }

      RootedValue rval(cx);
      if (!JS::EvaluateDontInflate(cx, opts, srcBuf, &rval)) {
        return false;
      }

      codeChunks.popFront();
      if (sc->quitting) {
        break;
      }

      continue;
    }

    if (baArgno < fpArgno && baArgno < ufpArgno && baArgno < ccArgno &&
        baArgno < mpArgno) {
      char* path = binASTPaths.front();
      if (!Process(cx, path, false, binASTFileKind)) {
        return false;
      }

      binASTPaths.popFront();
      continue;
    }

    MOZ_ASSERT(mpArgno < fpArgno && mpArgno < ufpArgno && mpArgno < ccArgno &&
               mpArgno < baArgno);

    char* path = modulePaths.front();
    if (!Process(cx, path, false, FileModule)) {
      return false;
    }

    modulePaths.popFront();
  }

  if (sc->quitting) {
    return false;
  }

  /* The |script| argument is processed after all options. */
  if (const char* path = op->getStringArg("script")) {
    if (!Process(cx, path, false, FileScript)) {
      return false;
    }
  }

  if (op->getBoolOption('i')) {
    if (!Process(cx, nullptr, true, FileScript)) {
      return false;
    }
  }

  return true;
}

static bool SetContextOptions(JSContext* cx, const OptionParser& op) {
  enableAsmJS = !op.getBoolOption("no-asmjs");

  // Default values for wasm.
  enableWasm = true;
  enableWasmBaseline = true;
  enableWasmIon = true;
  if (const char* str = op.getStringOption("wasm-compiler")) {
    if (strcmp(str, "none") == 0) {
      enableWasm = false;
    } else if (strcmp(str, "baseline") == 0) {
      // Baseline is enabled by default.
      enableWasmIon = false;
    } else if (strcmp(str, "ion") == 0) {
      // Ion is enabled by default.
      enableWasmBaseline = false;
    } else if (strcmp(str, "cranelift") == 0) {
      enableWasmBaseline = false;
      enableWasmIon = false;
      enableWasmCranelift = true;
    } else if (strcmp(str, "baseline+ion") == 0) {
      // Default.
    } else if (strcmp(str, "baseline+cranelift") == 0) {
      // Baseline is enabled by default.
      enableWasmIon = false;
      enableWasmCranelift = true;
    } else {
      return OptionFailure("wasm-compiler", str);
    }
  }

#ifdef ENABLE_WASM_GC
  enableWasmGc = op.getBoolOption("wasm-gc");
#endif
  enableWasmVerbose = op.getBoolOption("wasm-verbose");
  enableTestWasmAwaitTier2 = op.getBoolOption("test-wasm-await-tier2");
  enableAsyncStacks = !op.getBoolOption("no-async-stacks");
  enableStreams = !op.getBoolOption("no-streams");
  enableReadableByteStreams = op.getBoolOption("enable-readable-byte-streams");
  enableBYOBStreamReaders = op.getBoolOption("enable-byob-stream-readers");
  enableWritableStreams = op.getBoolOption("enable-writable-streams");
  enableReadableStreamPipeTo = op.getBoolOption("enable-readablestream-pipeto");
#ifdef ENABLE_WASM_BIGINT
  enableWasmBigInt = op.getBoolOption("wasm-bigint");
#endif
  enableFields = !op.getBoolOption("disable-experimental-fields");
  enableAwaitFix = op.getBoolOption("enable-experimental-await-fix");
  enableWeakRefs = op.getBoolOption("enable-weak-refs");
  enableToSource = !op.getBoolOption("disable-tosource");
  enablePropertyErrorMessageFix =
      !op.getBoolOption("disable-property-error-message-fix");

  JS::ContextOptionsRef(cx)
      .setAsmJS(enableAsmJS)
      .setWasm(enableWasm)
      .setWasmForTrustedPrinciples(enableWasm)
      .setWasmBaseline(enableWasmBaseline)
      .setWasmIon(enableWasmIon)
#ifdef ENABLE_WASM_CRANELIFT
      .setWasmCranelift(enableWasmCranelift)
#endif
#ifdef ENABLE_WASM_GC
      .setWasmGc(enableWasmGc)
#endif
      .setWasmVerbose(enableWasmVerbose)
      .setTestWasmAwaitTier2(enableTestWasmAwaitTier2)
#ifdef ENABLE_WASM_BIGINT
      .setWasmBigIntEnabled(enableWasmBigInt)
#endif
      .setAsyncStack(enableAsyncStacks);

  if (op.getBoolOption("no-ion-for-main-context")) {
    JS::ContextOptionsRef(cx).setDisableIon();
  }

  if (const char* str = op.getStringOption("cache-ir-stubs")) {
    if (strcmp(str, "on") == 0) {
      jit::JitOptions.disableCacheIR = false;
    } else if (strcmp(str, "off") == 0) {
      jit::JitOptions.disableCacheIR = true;
    } else {
      return OptionFailure("cache-ir-stubs", str);
    }
  }

  if (const char* str = op.getStringOption("spectre-mitigations")) {
    if (strcmp(str, "on") == 0) {
      jit::JitOptions.spectreIndexMasking = true;
      jit::JitOptions.spectreObjectMitigationsBarriers = true;
      jit::JitOptions.spectreObjectMitigationsMisc = true;
      jit::JitOptions.spectreStringMitigations = true;
      jit::JitOptions.spectreValueMasking = true;
      jit::JitOptions.spectreJitToCxxCalls = true;
    } else if (strcmp(str, "off") == 0) {
      jit::JitOptions.spectreIndexMasking = false;
      jit::JitOptions.spectreObjectMitigationsBarriers = false;
      jit::JitOptions.spectreObjectMitigationsMisc = false;
      jit::JitOptions.spectreStringMitigations = false;
      jit::JitOptions.spectreValueMasking = false;
      jit::JitOptions.spectreJitToCxxCalls = false;
    } else {
      return OptionFailure("spectre-mitigations", str);
    }
  }

  if (const char* str = op.getStringOption("ion-scalar-replacement")) {
    if (strcmp(str, "on") == 0) {
      jit::JitOptions.disableScalarReplacement = false;
    } else if (strcmp(str, "off") == 0) {
      jit::JitOptions.disableScalarReplacement = true;
    } else {
      return OptionFailure("ion-scalar-replacement", str);
    }
  }

  if (op.getStringOption("ion-shared-stubs")) {
    // Dead option, preserved for now for potential fuzzer interaction.
  }

  if (const char* str = op.getStringOption("ion-gvn")) {
    if (strcmp(str, "off") == 0) {
      jit::JitOptions.disableGvn = true;
    } else if (strcmp(str, "on") != 0 && strcmp(str, "optimistic") != 0 &&
               strcmp(str, "pessimistic") != 0) {
      // We accept "pessimistic" and "optimistic" as synonyms for "on"
      // for backwards compatibility.
      return OptionFailure("ion-gvn", str);
    }
  }

  if (const char* str = op.getStringOption("ion-licm")) {
    if (strcmp(str, "on") == 0) {
      jit::JitOptions.disableLicm = false;
    } else if (strcmp(str, "off") == 0) {
      jit::JitOptions.disableLicm = true;
    } else {
      return OptionFailure("ion-licm", str);
    }
  }

  if (const char* str = op.getStringOption("ion-edgecase-analysis")) {
    if (strcmp(str, "on") == 0) {
      jit::JitOptions.disableEdgeCaseAnalysis = false;
    } else if (strcmp(str, "off") == 0) {
      jit::JitOptions.disableEdgeCaseAnalysis = true;
    } else {
      return OptionFailure("ion-edgecase-analysis", str);
    }
  }

  if (const char* str = op.getStringOption("ion-pgo")) {
    if (strcmp(str, "on") == 0) {
      jit::JitOptions.disablePgo = false;
    } else if (strcmp(str, "off") == 0) {
      jit::JitOptions.disablePgo = true;
    } else {
      return OptionFailure("ion-pgo", str);
    }
  }

  if (const char* str = op.getStringOption("ion-range-analysis")) {
    if (strcmp(str, "on") == 0) {
      jit::JitOptions.disableRangeAnalysis = false;
    } else if (strcmp(str, "off") == 0) {
      jit::JitOptions.disableRangeAnalysis = true;
    } else {
      return OptionFailure("ion-range-analysis", str);
    }
  }

  if (const char* str = op.getStringOption("ion-sink")) {
    if (strcmp(str, "on") == 0) {
      jit::JitOptions.disableSink = false;
    } else if (strcmp(str, "off") == 0) {
      jit::JitOptions.disableSink = true;
    } else {
      return OptionFailure("ion-sink", str);
    }
  }

  if (const char* str = op.getStringOption("ion-optimization-levels")) {
    if (strcmp(str, "on") == 0) {
      jit::JitOptions.disableOptimizationLevels = false;
    } else if (strcmp(str, "off") == 0) {
      jit::JitOptions.disableOptimizationLevels = true;
    } else {
      return OptionFailure("ion-optimization-levels", str);
    }
  }

  if (const char* str = op.getStringOption("ion-instruction-reordering")) {
    if (strcmp(str, "on") == 0) {
      jit::JitOptions.disableInstructionReordering = false;
    } else if (strcmp(str, "off") == 0) {
      jit::JitOptions.disableInstructionReordering = true;
    } else {
      return OptionFailure("ion-instruction-reordering", str);
    }
  }

  if (op.getBoolOption("ion-check-range-analysis")) {
    jit::JitOptions.checkRangeAnalysis = true;
  }

  if (op.getBoolOption("ion-extra-checks")) {
    jit::JitOptions.runExtraChecks = true;
  }

  if (const char* str = op.getStringOption("ion-inlining")) {
    if (strcmp(str, "on") == 0) {
      jit::JitOptions.disableInlining = false;
    } else if (strcmp(str, "off") == 0) {
      jit::JitOptions.disableInlining = true;
    } else {
      return OptionFailure("ion-inlining", str);
    }
  }

  if (const char* str = op.getStringOption("ion-osr")) {
    if (strcmp(str, "on") == 0) {
      jit::JitOptions.osr = true;
    } else if (strcmp(str, "off") == 0) {
      jit::JitOptions.osr = false;
    } else {
      return OptionFailure("ion-osr", str);
    }
  }

  if (const char* str = op.getStringOption("ion-limit-script-size")) {
    if (strcmp(str, "on") == 0) {
      jit::JitOptions.limitScriptSize = true;
    } else if (strcmp(str, "off") == 0) {
      jit::JitOptions.limitScriptSize = false;
    } else {
      return OptionFailure("ion-limit-script-size", str);
    }
  }

  int32_t warmUpThreshold = op.getIntOption("ion-warmup-threshold");
  if (warmUpThreshold >= 0) {
    jit::JitOptions.setNormalIonWarmUpThreshold(warmUpThreshold);
  }

  warmUpThreshold = op.getIntOption("ion-full-warmup-threshold");
  if (warmUpThreshold >= 0) {
    jit::JitOptions.setFullIonWarmUpThreshold(warmUpThreshold);
  }

  warmUpThreshold = op.getIntOption("baseline-warmup-threshold");
  if (warmUpThreshold >= 0) {
    jit::JitOptions.baselineJitWarmUpThreshold = warmUpThreshold;
  }

  if (op.getBoolOption("baseline-eager")) {
    jit::JitOptions.setEagerBaselineCompilation();
  }

  if (op.getBoolOption("blinterp")) {
    jit::JitOptions.baselineInterpreter = true;
  }

  if (op.getBoolOption("no-blinterp")) {
    jit::JitOptions.baselineInterpreter = false;
  }

  warmUpThreshold = op.getIntOption("blinterp-warmup-threshold");
  if (warmUpThreshold >= 0) {
    jit::JitOptions.baselineInterpreterWarmUpThreshold = warmUpThreshold;
  }

  if (op.getBoolOption("blinterp-eager")) {
    jit::JitOptions.baselineInterpreterWarmUpThreshold = 0;
  }

  if (op.getBoolOption("no-baseline")) {
    jit::JitOptions.baselineJit = false;
  }

  if (op.getBoolOption("no-ion")) {
    jit::JitOptions.ion = false;
  }

  if (op.getBoolOption("no-native-regexp")) {
    jit::JitOptions.nativeRegExp = false;
  }

  if (const char* str = op.getStringOption("ion-regalloc")) {
    jit::JitOptions.forcedRegisterAllocator = jit::LookupRegisterAllocator(str);
    if (!jit::JitOptions.forcedRegisterAllocator.isSome()) {
      return OptionFailure("ion-regalloc", str);
    }
  }

  if (op.getBoolOption("ion-eager")) {
    jit::JitOptions.setEagerIonCompilation();
  }

  offthreadCompilation = true;
  if (const char* str = op.getStringOption("ion-offthread-compile")) {
    if (strcmp(str, "off") == 0) {
      offthreadCompilation = false;
    } else if (strcmp(str, "on") != 0) {
      return OptionFailure("ion-offthread-compile", str);
    }
  }
  cx->runtime()->setOffthreadIonCompilationEnabled(offthreadCompilation);

  if (op.getStringOption("ion-parallel-compile")) {
    fprintf(stderr,
            "--ion-parallel-compile is deprecated. Please use "
            "--ion-offthread-compile instead.\n");
    return false;
  }

  if (const char* str = op.getStringOption("shared-memory")) {
    if (strcmp(str, "off") == 0) {
      enableSharedMemory = false;
    } else if (strcmp(str, "on") == 0) {
      enableSharedMemory = true;
    } else {
      return OptionFailure("shared-memory", str);
    }
  }

#if defined(JS_CODEGEN_ARM)
  if (const char* str = op.getStringOption("arm-hwcap")) {
    jit::ParseARMHwCapFlags(str);
  }

  int32_t fill = op.getIntOption("arm-asm-nop-fill");
  if (fill >= 0) {
    jit::Assembler::NopFill = fill;
  }

  int32_t poolMaxOffset = op.getIntOption("asm-pool-max-offset");
  if (poolMaxOffset >= 5 && poolMaxOffset <= 1024) {
    jit::Assembler::AsmPoolMaxOffset = poolMaxOffset;
  }
#endif

#if defined(JS_SIMULATOR_ARM)
  if (op.getBoolOption("arm-sim-icache-checks")) {
    jit::SimulatorProcess::ICacheCheckingDisableCount = 0;
  }

  int32_t stopAt = op.getIntOption("arm-sim-stop-at");
  if (stopAt >= 0) {
    jit::Simulator::StopSimAt = stopAt;
  }
#elif defined(JS_SIMULATOR_MIPS32) || defined(JS_SIMULATOR_MIPS64)
  if (op.getBoolOption("mips-sim-icache-checks")) {
    jit::SimulatorProcess::ICacheCheckingDisableCount = 0;
  }

  int32_t stopAt = op.getIntOption("mips-sim-stop-at");
  if (stopAt >= 0) {
    jit::Simulator::StopSimAt = stopAt;
  }
#endif

  reportWarnings = op.getBoolOption('w');
  compileOnly = op.getBoolOption('c');
  printTiming = op.getBoolOption('b');
  enableDisassemblyDumps = op.getBoolOption('D');
  cx->runtime()->profilingScripts =
      enableCodeCoverage || enableDisassemblyDumps;

#ifdef DEBUG
  dumpEntrainedVariables = op.getBoolOption("dump-entrained-variables");
#endif

#ifdef JS_GC_ZEAL
  const char* zealStr = op.getStringOption("gc-zeal");
  if (zealStr) {
    if (!cx->runtime()->gc.parseAndSetZeal(zealStr)) {
      return false;
    }
    uint32_t nextScheduled;
    cx->runtime()->gc.getZealBits(&gZealBits, &gZealFrequency, &nextScheduled);
  }
#endif

  return true;
}

static void SetWorkerContextOptions(JSContext* cx) {
  // Copy option values from the main thread.
  JS::ContextOptionsRef(cx)
      .setAsmJS(enableAsmJS)
      .setWasm(enableWasm)
      .setWasmBaseline(enableWasmBaseline)
      .setWasmIon(enableWasmIon)
#ifdef ENABLE_WASM_CRANELIFT
      .setWasmCranelift(enableWasmCranelift)
#endif
#ifdef ENABLE_WASM_GC
      .setWasmGc(enableWasmGc)
#endif
#ifdef ENABLE_WASM_BIGINT
      .setWasmBigIntEnabled(enableWasmBigInt)
#endif
      .setWasmVerbose(enableWasmVerbose)
      .setTestWasmAwaitTier2(enableTestWasmAwaitTier2);

  cx->runtime()->setOffthreadIonCompilationEnabled(offthreadCompilation);
  cx->runtime()->profilingScripts =
      enableCodeCoverage || enableDisassemblyDumps;

#ifdef JS_GC_ZEAL
  if (gZealBits && gZealFrequency) {
    for (size_t i = 0; i < size_t(gc::ZealMode::Count); i++) {
      if (gZealBits & (1 << i)) {
        cx->runtime()->gc.setZeal(i, gZealFrequency);
      }
    }
  }
#endif

  JS_SetNativeStackQuota(cx, gMaxStackSize);
}

static MOZ_MUST_USE bool PrintUnhandledRejection(
    JSContext* cx, Handle<PromiseObject*> promise) {
  RootedValue reason(cx, promise->reason());
  RootedObject site(cx, promise->resolutionSite());

  RootedString str(cx, JS_ValueToSource(cx, reason));
  if (!str) {
    return false;
  }

  UniqueChars utf8chars = JS_EncodeStringToUTF8(cx, str);
  if (!utf8chars) {
    return false;
  }

  FILE* fp = ErrorFilePointer();
  fprintf(fp, "Unhandled rejection: %s\n", utf8chars.get());

  if (!site) {
    fputs("(no stack trace available)\n", stderr);
    return true;
  }

  JSPrincipals* principals = cx->realm()->principals();
  RootedString stackStr(cx);
  if (!BuildStackString(cx, principals, site, &stackStr, 2)) {
    return false;
  }

  UniqueChars stack = JS_EncodeStringToUTF8(cx, stackStr);
  if (!stack) {
    return false;
  }

  fputs("Stack:\n", fp);
  fputs(stack.get(), fp);

  return true;
}

static MOZ_MUST_USE bool ReportUnhandledRejections(JSContext* cx) {
  ShellContext* sc = GetShellContext(cx);
  if (!sc->trackUnhandledRejections) {
    return true;
  }

  if (!sc->unhandledRejectedPromises) {
    return true;
  }

  AutoRealm ar(cx, sc->unhandledRejectedPromises);

  if (!SetObject::size(cx, sc->unhandledRejectedPromises)) {
    return true;
  }

  sc->exitCode = EXITCODE_RUNTIME_ERROR;

  RootedValue iter(cx);
  if (!SetObject::iterator(cx, SetObject::IteratorKind::Values,
                           sc->unhandledRejectedPromises, &iter)) {
    return false;
  }

  Rooted<SetIteratorObject*> iterObj(cx,
                                     &iter.toObject().as<SetIteratorObject>());
  JSObject* obj = SetIteratorObject::createResult(cx);
  if (!obj) {
    return false;
  }

  RootedArrayObject resultObj(cx, &obj->as<ArrayObject>());
  while (true) {
    bool done = SetIteratorObject::next(iterObj, resultObj, cx);
    if (done) {
      break;
    }

    RootedObject obj(cx, &resultObj->getDenseElement(0).toObject());
    Rooted<PromiseObject*> promise(cx, obj->maybeUnwrapIf<PromiseObject>());
    if (!promise) {
      FILE* fp = ErrorFilePointer();
      fputs(
          "Unhandled rejection: dead proxy found in unhandled "
          "rejections set\n",
          fp);
      continue;
    }

    AutoRealm ar2(cx, promise);

    if (!PrintUnhandledRejection(cx, promise)) {
      return false;
    }
  }

  sc->unhandledRejectedPromises = nullptr;

  return true;
}

static int Shell(JSContext* cx, OptionParser* op, char** envp) {
  if (JS::TraceLoggerSupported()) {
    JS::StartTraceLogger(cx);
  }
#ifdef JS_STRUCTURED_SPEW
  cx->spewer().enableSpewing();
#endif

  auto exitShell = MakeScopeExit([&] {
    if (JS::TraceLoggerSupported()) {
      JS::SpewTraceLoggerForCurrentProcess();
      JS::StopTraceLogger(cx);
    }
#ifdef JS_STRUCTURED_SPEW
    cx->spewer().disableSpewing();
#endif
  });

  if (op->getBoolOption("wasm-compile-and-serialize")) {
    if (!WasmCompileAndSerialize(cx)) {
      // Errors have been printed directly to stderr.
      MOZ_ASSERT(!cx->isExceptionPending());
      return -1;
    }
    return EXIT_SUCCESS;
  }

#ifdef MOZ_CODE_COVERAGE
  InstallCoverageSignalHandlers();
#endif

  Maybe<JS::AutoDisableGenerationalGC> noggc;
  if (op->getBoolOption("no-ggc")) {
    noggc.emplace(cx);
  }

  Maybe<AutoDisableCompactingGC> nocgc;
  if (op->getBoolOption("no-cgc")) {
    nocgc.emplace(cx);
  }

  if (op->getBoolOption("fuzzing-safe")) {
    fuzzingSafe = true;
  } else {
    fuzzingSafe =
        (getenv("MOZ_FUZZING_SAFE") && getenv("MOZ_FUZZING_SAFE")[0] != '0');
  }

  if (op->getBoolOption("disable-oom-functions")) {
    disableOOMFunctions = true;
  }

  if (op->getBoolOption("more-compartments")) {
    defaultToSameCompartment = false;
  }

  JS::RealmOptions options;
  SetStandardRealmOptions(options);
  RootedObject glob(
      cx, NewGlobalObject(cx, options, nullptr, ShellGlobalKind::WindowProxy));
  if (!glob) {
    return 1;
  }

  JSAutoRealm ar(cx, glob);

#ifdef FUZZING_INTERFACES
  if (fuzzHaveModule) {
    return FuzzJSRuntimeStart(cx, &sArgc, &sArgv);
  }
#endif

  ShellContext* sc = GetShellContext(cx);
  int result = EXIT_SUCCESS;
  {
    AutoReportException are(cx);
    if (!ProcessArgs(cx, op) && !sc->quitting) {
      result = EXITCODE_RUNTIME_ERROR;
    }
  }

  /*
   * The job queue must be drained even on error to finish outstanding async
   * tasks before the main thread JSRuntime is torn down. Drain after
   * uncaught exceptions have been reported since draining runs callbacks.
   */
  RunShellJobs(cx);

  // Only if there's no other error, report unhandled rejections.
  if (!result && !sc->exitCode) {
    AutoReportException are(cx);
    if (!ReportUnhandledRejections(cx)) {
      FILE* fp = ErrorFilePointer();
      fputs("Error while printing unhandled rejection\n", fp);
    }
  }

  if (sc->exitCode) {
    result = sc->exitCode;
  }

  if (enableDisassemblyDumps) {
    AutoReportException are(cx);
    if (!js::DumpRealmPCCounts(cx)) {
      result = EXITCODE_OUT_OF_MEMORY;
    }
  }

  /*
   * Dump remaining type inference results while we still have a context.
   * This printing depends on atoms still existing.
   */
  for (CompartmentsIter c(cx->runtime()); !c.done(); c.next()) {
    PrintTypes(cx, c, false);
  }

  return result;
}

// Used to allocate memory when jemalloc isn't yet initialized.
JS_DECLARE_NEW_METHODS(SystemAlloc_New, malloc, static)

static void SetOutputFile(const char* const envVar, RCFile* defaultOut,
                          RCFile** outFileP) {
  RCFile* outFile;

  const char* outPath = getenv(envVar);
  FILE* newfp;
  if (outPath && *outPath && (newfp = fopen(outPath, "w"))) {
    outFile = SystemAlloc_New<RCFile>(newfp);
  } else {
    outFile = defaultOut;
  }

  if (!outFile) {
    MOZ_CRASH("Failed to allocate output file");
  }

  outFile->acquire();
  *outFileP = outFile;
}

static void PreInit() {
#ifdef XP_WIN
  const char* crash_option = getenv("XRE_NO_WINDOWS_CRASH_DIALOG");
  if (crash_option && crash_option[0] == '1') {
    // Disable the segfault dialog. We want to fail the tests immediately
    // instead of hanging automation.
    UINT newMode = SEM_NOGPFAULTERRORBOX | SEM_NOOPENFILEERRORBOX;
    UINT prevMode = SetErrorMode(newMode);
    SetErrorMode(prevMode | newMode);
  }
#endif
}

#ifndef JS_WITHOUT_NSPR
class AutoLibraryLoader {
  Vector<PRLibrary*, 4, SystemAllocPolicy> libraries;

 public:
  ~AutoLibraryLoader() {
    for (auto dll : libraries) {
      PR_UnloadLibrary(dll);
    }
  }

  PRLibrary* load(const char* path) {
    PRLibSpec libSpec;
    libSpec.type = PR_LibSpec_Pathname;
    libSpec.value.pathname = path;
    PRLibrary* dll = PR_LoadLibraryWithFlags(libSpec, PR_LD_NOW | PR_LD_GLOBAL);
    if (!dll) {
      fprintf(stderr, "LoadLibrary '%s' failed with code %d\n", path,
              PR_GetError());
      MOZ_CRASH("Failed to load library");
    }

    MOZ_ALWAYS_TRUE(libraries.append(dll));
    return dll;
  }
};
#endif

int main(int argc, char** argv, char** envp) {
  PreInit();

  sArgc = argc;
  sArgv = argv;

  int result;

  setlocale(LC_ALL, "");

  // Special-case stdout and stderr. We bump their refcounts to prevent them
  // from getting closed and then having some printf fail somewhere.
  RCFile rcStdout(stdout);
  rcStdout.acquire();
  RCFile rcStderr(stderr);
  rcStderr.acquire();

  SetOutputFile("JS_STDOUT", &rcStdout, &gOutFile);
  SetOutputFile("JS_STDERR", &rcStderr, &gErrFile);

  // Start the engine.
  if (const char* message = JS_InitWithFailureDiagnostic()) {
    fprintf(gErrFile->fp, "JS_Init failed: %s\n", message);
    return 1;
  }

  auto shutdownEngine = MakeScopeExit([] { JS_ShutDown(); });

  OptionParser op("Usage: {progname} [options] [[script] scriptArgs*]");

  op.setDescription(
      "The SpiderMonkey shell provides a command line interface to the "
      "JavaScript engine. Code and file options provided via the command line "
      "are "
      "run left to right. If provided, the optional script argument is run "
      "after "
      "all options have been processed. Just-In-Time compilation modes may be "
      "enabled via "
      "command line options.");
  op.setDescriptionWidth(72);
  op.setHelpWidth(80);
  op.setVersion(JS_GetImplementationVersion());

  if (!op.addMultiStringOption(
          'f', "file", "PATH",
          "File path to run, parsing file contents as UTF-8") ||
      !op.addMultiStringOption(
          'u', "utf16-file", "PATH",
          "File path to run, inflating the file's UTF-8 contents to UTF-16 and "
          "then parsing that") ||
      !op.addMultiStringOption('m', "module", "PATH", "Module path to run") ||
#if defined(JS_BUILD_BINAST)
      !op.addMultiStringOption('B', "binast", "PATH", "BinAST path to run") ||
      !op.addStringOption('\0', "binast-format", "[format]",
                          "Format of BinAST file (multipart/context)") ||
#else
      !op.addMultiStringOption('B', "binast", "", "No-op") ||
      !op.addStringOption('\0', "binast-format", "[format]", "No-op") ||
#endif  // JS_BUILD_BINAST
      !op.addMultiStringOption('e', "execute", "CODE", "Inline code to run") ||
      !op.addBoolOption('i', "shell", "Enter prompt after running code") ||
      !op.addBoolOption('c', "compileonly",
                        "Only compile, don't run (syntax checking mode)") ||
      !op.addBoolOption('w', "warnings", "Emit warnings") ||
      !op.addBoolOption('W', "nowarnings", "Don't emit warnings") ||
      !op.addBoolOption('s', "strict", "Check strictness") ||
      !op.addBoolOption('D', "dump-bytecode",
                        "Dump bytecode with exec count for all scripts") ||
      !op.addBoolOption('b', "print-timing",
                        "Print sub-ms runtime for each file that's run") ||
      !op.addBoolOption('\0', "code-coverage",
                        "Enable code coverage instrumentation.") ||
      !op.addBoolOption(
          '\0', "disable-parser-deferred-alloc",
          "Disable deferred allocation of GC objects until after parser") ||
#ifdef DEBUG
      !op.addBoolOption('O', "print-alloc",
                        "Print the number of allocations at exit") ||
#endif
      !op.addOptionalStringArg("script",
                               "A script to execute (after all options)") ||
      !op.addOptionalMultiStringArg(
          "scriptArgs",
          "String arguments to bind as |scriptArgs| in the "
          "shell's global") ||
      !op.addIntOption(
          '\0', "cpu-count", "COUNT",
          "Set the number of CPUs (hardware threads) to COUNT, the "
          "default is the actual number of CPUs. The total number of "
          "background helper threads is the CPU count plus some constant.",
          -1) ||
      !op.addIntOption('\0', "thread-count", "COUNT", "Alias for --cpu-count.",
                       -1) ||
      !op.addBoolOption('\0', "ion", "Enable IonMonkey (default)") ||
      !op.addBoolOption('\0', "no-ion", "Disable IonMonkey") ||
      !op.addBoolOption('\0', "no-ion-for-main-context",
                        "Disable IonMonkey for the main context only") ||
      !op.addBoolOption('\0', "no-asmjs", "Disable asm.js compilation") ||
      !op.addStringOption(
          '\0', "wasm-compiler", "[option]",
          "Choose to enable a subset of the wasm compilers (valid options are "
          "none/baseline/ion/cranelift/baseline+ion/baseline+cranelift)") ||
      !op.addBoolOption('\0', "wasm-verbose",
                        "Enable WebAssembly verbose logging") ||
      !op.addBoolOption('\0', "disable-wasm-huge-memory",
                        "Disable WebAssembly huge memory") ||
#ifdef ENABLE_WASM_BIGINT
      !op.addBoolOption('\0', "wasm-bigint",
                        "Enable WebAssembly BigInt conversions") ||
#else
      !op.addBoolOption('\0', "wasm-bigint", "No-op") ||
#endif
      !op.addBoolOption('\0', "test-wasm-await-tier2",
                        "Forcibly activate tiering and block "
                        "instantiation on completion of tier2") ||
#ifdef ENABLE_WASM_GC
      !op.addBoolOption('\0', "wasm-gc",
                        "Enable experimental wasm GC features") ||
#else
      !op.addBoolOption('\0', "wasm-gc", "No-op") ||
#endif
      !op.addBoolOption('\0', "no-native-regexp",
                        "Disable native regexp compilation") ||
      !op.addBoolOption('\0', "no-unboxed-objects",
                        "Disable creating unboxed plain objects") ||
      !op.addBoolOption('\0', "enable-streams",
                        "Enable WHATWG Streams (default)") ||
      !op.addBoolOption('\0', "no-streams", "Disable WHATWG Streams") ||
      !op.addBoolOption('\0', "enable-readable-byte-streams",
                        "Enable support for WHATWG ReadableStreams of type "
                        "'bytes'") ||
      !op.addBoolOption('\0', "enable-byob-stream-readers",
                        "Enable support for getting BYOB readers for WHATWG "
                        "ReadableStreams of type \"bytes\"") ||
      !op.addBoolOption('\0', "enable-writable-streams",
                        "Enable support for WHATWG WritableStreams") ||
      !op.addBoolOption('\0', "enable-readablestream-pipeto",
                        "Enable support for "
                        "WHATWG ReadableStream.prototype.pipeTo") ||
      !op.addBoolOption('\0', "disable-experimental-fields",
                        "Disable public fields in classes") ||
      !op.addBoolOption('\0', "enable-experimental-await-fix",
                        "Enable new, faster await semantics") ||
      !op.addBoolOption('\0', "enable-weak-refs", "Enable weak references") ||
      !op.addBoolOption('\0', "disable-tosource", "Disable toSource/uneval") ||
      !op.addBoolOption('\0', "disable-property-error-message-fix",
                        "Disable fix for the error message when accessing "
                        "property of null or undefined") ||
      !op.addStringOption('\0', "shared-memory", "on/off",
                          "SharedArrayBuffer and Atomics "
#if SHARED_MEMORY_DEFAULT
                          "(default: on, off to disable)"
#else
                          "(default: off, on to enable)"
#endif
                          ) ||
      !op.addStringOption('\0', "spectre-mitigations", "on/off",
                          "Whether Spectre mitigations are enabled (default: "
                          "off, on to enable)") ||
      !op.addStringOption('\0', "cache-ir-stubs", "on/off/call",
                          "Use CacheIR stubs (default: on, off to disable, "
                          "call to enable work-in-progress call ICs)") ||
      !op.addStringOption('\0', "ion-shared-stubs", "on/off",
                          "Use shared stubs (default: on, off to disable)") ||
      !op.addStringOption('\0', "ion-scalar-replacement", "on/off",
                          "Scalar Replacement (default: on, off to disable)") ||
      !op.addStringOption('\0', "ion-gvn", "[mode]",
                          "Specify Ion global value numbering:\n"
                          "  off: disable GVN\n"
                          "  on:  enable GVN (default)\n") ||
      !op.addStringOption(
          '\0', "ion-licm", "on/off",
          "Loop invariant code motion (default: on, off to disable)") ||
      !op.addStringOption('\0', "ion-edgecase-analysis", "on/off",
                          "Find edge cases where Ion can avoid bailouts "
                          "(default: on, off to disable)") ||
      !op.addStringOption(
          '\0', "ion-pgo", "on/off",
          "Profile guided optimization (default: on, off to disable)") ||
      !op.addStringOption('\0', "ion-range-analysis", "on/off",
                          "Range analysis (default: on, off to disable)") ||
      !op.addStringOption('\0', "ion-sink", "on/off",
                          "Sink code motion (default: off, on to enable)") ||
      !op.addStringOption('\0', "ion-optimization-levels", "on/off",
                          "Use multiple Ion optimization levels (default: on, "
                          "off to disable)") ||
      !op.addStringOption('\0', "ion-loop-unrolling", "on/off",
                          "(NOP for fuzzers)") ||
      !op.addStringOption(
          '\0', "ion-instruction-reordering", "on/off",
          "Instruction reordering (default: off, on to enable)") ||
      !op.addBoolOption('\0', "ion-check-range-analysis",
                        "Range analysis checking") ||
      !op.addBoolOption('\0', "ion-extra-checks",
                        "Perform extra dynamic validation checks") ||
      !op.addStringOption(
          '\0', "ion-inlining", "on/off",
          "Inline methods where possible (default: on, off to disable)") ||
      !op.addStringOption(
          '\0', "ion-osr", "on/off",
          "On-Stack Replacement (default: on, off to disable)") ||
      !op.addStringOption(
          '\0', "ion-limit-script-size", "on/off",
          "Don't compile very large scripts (default: on, off to disable)") ||
      !op.addIntOption('\0', "ion-warmup-threshold", "COUNT",
                       "Wait for COUNT calls or iterations before compiling "
                       "at the normal optimization level (default: 1000)",
                       -1) ||
      !op.addIntOption('\0', "ion-full-warmup-threshold", "COUNT",
                       "Wait for COUNT calls or iterations before compiling "
                       "at the 'full' optimization level (default: 100,000)",
                       -1) ||
      !op.addStringOption(
          '\0', "ion-regalloc", "[mode]",
          "Specify Ion register allocation:\n"
          "  backtracking: Priority based backtracking register allocation "
          "(default)\n"
          "  testbed: Backtracking allocator with experimental features\n"
          "  stupid: Simple block local register allocation") ||
      !op.addBoolOption(
          '\0', "ion-eager",
          "Always ion-compile methods (implies --baseline-eager)") ||
      !op.addStringOption('\0', "ion-offthread-compile", "on/off",
                          "Compile scripts off thread (default: on)") ||
      !op.addStringOption('\0', "ion-parallel-compile", "on/off",
                          "--ion-parallel compile is deprecated. Use "
                          "--ion-offthread-compile.") ||
      !op.addBoolOption('\0', "baseline",
                        "Enable baseline compiler (default)") ||
      !op.addBoolOption('\0', "no-baseline", "Disable baseline compiler") ||
      !op.addBoolOption('\0', "baseline-eager",
                        "Always baseline-compile methods") ||
      !op.addIntOption(
          '\0', "baseline-warmup-threshold", "COUNT",
          "Wait for COUNT calls or iterations before baseline-compiling "
          "(default: 10)",
          -1) ||
      !op.addBoolOption('\0', "blinterp",
                        "Enable Baseline Interpreter (default)") ||
      !op.addBoolOption('\0', "no-blinterp", "Disable Baseline Interpreter") ||
      !op.addBoolOption('\0', "blinterp-eager",
                        "Always Baseline-interpret scripts") ||
      !op.addIntOption(
          '\0', "blinterp-warmup-threshold", "COUNT",
          "Wait for COUNT calls or iterations before Baseline-interpreting "
          "(default: 10)",
          -1) ||
      !op.addBoolOption(
          '\0', "non-writable-jitcode",
          "(NOP for fuzzers) Allocate JIT code as non-writable memory.") ||
      !op.addBoolOption(
          '\0', "no-sse3",
          "Pretend CPU does not support SSE3 instructions and above "
          "to test JIT codegen (no-op on platforms other than x86 and x64).") ||
      !op.addBoolOption(
          '\0', "no-sse4",
          "Pretend CPU does not support SSE4 instructions "
          "to test JIT codegen (no-op on platforms other than x86 and x64).") ||
      !op.addBoolOption('\0', "enable-avx",
                        "AVX is disabled by default. Enable AVX. "
                        "(no-op on platforms other than x86 and x64).") ||
      !op.addBoolOption('\0', "no-avx",
                        "No-op. AVX is currently disabled by default.") ||
      !op.addBoolOption('\0', "more-compartments",
                        "Make newGlobal default to creating a new "
                        "compartment.") ||
      !op.addBoolOption('\0', "fuzzing-safe",
                        "Don't expose functions that aren't safe for "
                        "fuzzers to call") ||
      !op.addBoolOption('\0', "disable-oom-functions",
                        "Disable functions that cause "
                        "artificial OOMs") ||
      !op.addBoolOption('\0', "no-threads", "Disable helper threads") ||
#ifdef DEBUG
      !op.addBoolOption('\0', "dump-entrained-variables",
                        "Print variables which are "
                        "unnecessarily entrained by inner functions") ||
#endif
      !op.addBoolOption('\0', "no-ggc", "Disable Generational GC") ||
      !op.addBoolOption('\0', "no-cgc", "Disable Compacting GC") ||
      !op.addBoolOption('\0', "no-incremental-gc", "Disable Incremental GC") ||
      !op.addStringOption('\0', "nursery-strings", "on/off",
                          "Allocate strings in the nursery") ||
      !op.addStringOption('\0', "nursery-bigints", "on/off",
                          "Allocate BigInts in the nursery") ||
      !op.addIntOption('\0', "available-memory", "SIZE",
                       "Select GC settings based on available memory (MB)",
                       0) ||
      !op.addStringOption('\0', "arm-hwcap", "[features]",
                          "Specify ARM code generation features, or 'help' to "
                          "list all features.") ||
      !op.addIntOption('\0', "arm-asm-nop-fill", "SIZE",
                       "Insert the given number of NOP instructions at all "
                       "possible pool locations.",
                       0) ||
      !op.addIntOption('\0', "asm-pool-max-offset", "OFFSET",
                       "The maximum pc relative OFFSET permitted in pool "
                       "reference instructions.",
                       1024) ||
      !op.addBoolOption('\0', "arm-sim-icache-checks",
                        "Enable icache flush checks in the ARM "
                        "simulator.") ||
      !op.addIntOption('\0', "arm-sim-stop-at", "NUMBER",
                       "Stop the ARM simulator after the given "
                       "NUMBER of instructions.",
                       -1) ||
      !op.addBoolOption('\0', "mips-sim-icache-checks",
                        "Enable icache flush checks in the MIPS "
                        "simulator.") ||
      !op.addIntOption('\0', "mips-sim-stop-at", "NUMBER",
                       "Stop the MIPS simulator after the given "
                       "NUMBER of instructions.",
                       -1) ||
      !op.addIntOption('\0', "nursery-size", "SIZE-MB",
                       "Set the maximum nursery size in MB",
                       JS::DefaultNurseryMaxBytes / 1024 / 1024) ||
#ifdef JS_GC_ZEAL
      !op.addStringOption('z', "gc-zeal", "LEVEL(;LEVEL)*[,N]",
                          gc::ZealModeHelpText) ||
#else
      !op.addStringOption('z', "gc-zeal", "LEVEL(;LEVEL)*[,N]",
                          "option ignored in non-gc-zeal builds") ||
#endif
      !op.addStringOption('\0', "module-load-path", "DIR",
                          "Set directory to load modules from") ||
      !op.addBoolOption('\0', "no-async-stacks", "Disable async stacks") ||
      !op.addMultiStringOption('\0', "dll", "LIBRARY",
                               "Dynamically load LIBRARY") ||
      !op.addBoolOption('\0', "suppress-minidump",
                        "Suppress crash minidumps") ||
      !op.addBoolOption('\0', "wasm-compile-and-serialize",
                        "Compile the wasm bytecode from stdin and serialize "
                        "the results to stdout") ||
      !op.addBoolOption('\0', "rust-frontend", "Use Rust frontend")) {
    return EXIT_FAILURE;
  }

  op.setArgTerminatesOptions("script", true);
  op.setArgCapturesRest("scriptArgs");

  switch (op.parseArgs(argc, argv)) {
    case OptionParser::EarlyExit:
      return EXIT_SUCCESS;
    case OptionParser::ParseError:
      op.printHelp(argv[0]);
      return EXIT_FAILURE;
    case OptionParser::Fail:
      return EXIT_FAILURE;
    case OptionParser::Okay:
      break;
  }

  if (op.getHelpOption()) {
    return EXIT_SUCCESS;
  }

  /*
   * Allow dumping on Linux with the fuzzing flag set, even when running with
   * the suid/sgid flag set on the shell.
   */
#ifdef XP_LINUX
  if (op.getBoolOption("fuzzing-safe")) {
    prctl(PR_SET_DUMPABLE, 1);
  }
#endif

#ifdef DEBUG
  /*
   * Process OOM options as early as possible so that we can observe as many
   * allocations as possible.
   */
  OOM_printAllocationCount = op.getBoolOption('O');
#endif

#if defined(JS_CODEGEN_X86) || defined(JS_CODEGEN_X64)
  if (op.getBoolOption("no-sse3")) {
    js::jit::CPUInfo::SetSSE3Disabled();
    if (!sCompilerProcessFlags.append("--no-sse3")) {
      return EXIT_FAILURE;
    }
  }
  if (op.getBoolOption("no-sse4")) {
    js::jit::CPUInfo::SetSSE4Disabled();
    if (!sCompilerProcessFlags.append("--no-sse4")) {
      return EXIT_FAILURE;
    }
  }
  if (op.getBoolOption("enable-avx")) {
    js::jit::CPUInfo::SetAVXEnabled();
    if (!sCompilerProcessFlags.append("--enable-avx")) {
      return EXIT_FAILURE;
    }
  }
#endif

  if (op.getBoolOption("no-threads")) {
    js::DisableExtraThreads();
  }

  enableCodeCoverage = op.getBoolOption("code-coverage");
  if (enableCodeCoverage) {
    coverage::EnableLCov();
  }

  enableDeferredMode = !op.getBoolOption("disable-parser-deferred-alloc") &&
                       getenv("DISABLE_PARSER_DEFERRED_ALLOC") == nullptr;

#ifdef JS_WITHOUT_NSPR
  if (!op.getMultiStringOption("dll").empty()) {
    fprintf(stderr, "Error: --dll requires NSPR support!\n");
    return EXIT_FAILURE;
  }
#else
  AutoLibraryLoader loader;
  MultiStringRange dllPaths = op.getMultiStringOption("dll");
  while (!dllPaths.empty()) {
    char* path = dllPaths.front();
    loader.load(path);
    dllPaths.popFront();
  }
#endif

  if (op.getBoolOption("suppress-minidump")) {
    js::NoteIntentionalCrash();
  }

  if (!InitSharedObjectMailbox()) {
    return 1;
  }

  JS::SetProcessBuildIdOp(ShellBuildId);

  // The fake CPU count must be set before initializing the Runtime,
  // which spins up the thread pool.
  int32_t cpuCount = op.getIntOption("cpu-count");  // What we're really setting
  if (cpuCount < 0) {
    cpuCount = op.getIntOption("thread-count");  // Legacy name
  }
  if (cpuCount >= 0 && !SetFakeCPUCount(cpuCount)) {
    return 1;
  }

  /* Use the same parameters as the browser in xpcjsruntime.cpp. */
  JSContext* const cx = JS_NewContext(JS::DefaultHeapMaxBytes);
  if (!cx) {
    return 1;
  }

  size_t nurseryBytes = op.getIntOption("nursery-size") * 1024L * 1024L;
  JS_SetGCParameter(cx, JSGC_MAX_NURSERY_BYTES, nurseryBytes);

  auto destroyCx = MakeScopeExit([cx] { JS_DestroyContext(cx); });

  UniquePtr<ShellContext> sc = MakeUnique<ShellContext>(cx);
  if (!sc) {
    return 1;
  }
  auto destroyShellContext = MakeScopeExit([cx, &sc] {
    // Must clear out some of sc's pointer containers before JS_DestroyContext.
    sc->markObservers.reset();

    JS_SetContextPrivate(cx, nullptr);
    sc.reset();
  });

  JS_SetContextPrivate(cx, sc.get());
  JS_SetGrayGCRootsTracer(cx, TraceGrayRoots, nullptr);
  auto resetGrayGCRootsTracer =
      MakeScopeExit([cx] { JS_SetGrayGCRootsTracer(cx, nullptr, nullptr); });

  // Waiting is allowed on the shell's main thread, for now.
  JS_SetFutexCanWait(cx);
  JS::SetWarningReporter(cx, WarningReporter);
  if (!SetContextOptions(cx, op)) {
    return 1;
  }

  JS_SetGCParameter(cx, JSGC_MAX_BYTES, 0xffffffff);

  size_t availMem = op.getIntOption("available-memory");
  if (availMem > 0) {
    JS_SetGCParametersBasedOnAvailableMemory(cx, availMem);
  }

  JS_SetTrustedPrincipals(cx, &ShellPrincipals::fullyTrusted);
  JS_SetSecurityCallbacks(cx, &ShellPrincipals::securityCallbacks);
  JS_InitDestroyPrincipalsCallback(cx, ShellPrincipals::destroy);
  JS_SetDestroyCompartmentCallback(cx, DestroyShellCompartmentPrivate);

  js::SetWindowProxyClass(cx, &ShellWindowProxyClass);

  JS_AddInterruptCallback(cx, ShellInterruptCallback);

  bufferStreamState = js_new<ExclusiveWaitableData<BufferStreamState>>(
      mutexid::BufferStreamState);
  if (!bufferStreamState) {
    return 1;
  }
  auto shutdownBufferStreams = MakeScopeExit([] {
    ShutdownBufferStreams();
    js_delete(bufferStreamState);
  });
  JS::InitConsumeStreamCallback(cx, ConsumeBufferSource, ReportStreamError);

  JS::SetPromiseRejectionTrackerCallback(
      cx, ForwardingPromiseRejectionTrackerCallback);

  JS_SetNativeStackQuota(cx, gMaxStackSize);

  JS::dbg::SetDebuggerMallocSizeOf(cx, moz_malloc_size_of);

  js::UseInternalJobQueues(cx);

  JS::SetHostCleanupFinalizationGroupCallback(
      cx, ShellCleanupFinalizationGroupCallback, sc.get());

  auto shutdownShellThreads = MakeScopeExit([cx] {
    KillWatchdog(cx);
    KillWorkerThreads(cx);
    DestructSharedObjectMailbox();
    CancelOffThreadJobsForRuntime(cx);
  });

  if (const char* opt = op.getStringOption("nursery-strings")) {
    if (strcmp(opt, "on") == 0) {
      cx->runtime()->gc.nursery().enableStrings();
    } else if (strcmp(opt, "off") == 0) {
      cx->runtime()->gc.nursery().disableStrings();
    } else {
      MOZ_CRASH("invalid option value for --nursery-strings, must be on/off");
    }
  }

  if (const char* opt = op.getStringOption("nursery-bigints")) {
    if (strcmp(opt, "on") == 0) {
      cx->runtime()->gc.nursery().enableBigInts();
    } else if (strcmp(opt, "off") == 0) {
      cx->runtime()->gc.nursery().disableBigInts();
    } else {
      MOZ_CRASH("invalid option value for --nursery-bigints, must be on/off");
    }
  }

  if (!JS::InitSelfHostedCode(cx)) {
    return 1;
  }

  EnvironmentPreparer environmentPreparer(cx);

  JS_SetGCParameter(cx, JSGC_MODE, JSGC_MODE_ZONE_INCREMENTAL);

  JS::SetProcessLargeAllocationFailureCallback(my_LargeAllocFailCallback);

  // Set some parameters to allow incremental GC in low memory conditions,
  // as is done for the browser, except in more-deterministic builds or when
  // disabled by command line options.
#ifndef JS_MORE_DETERMINISTIC
  if (!op.getBoolOption("no-incremental-gc")) {
    JS_SetGCParameter(cx, JSGC_DYNAMIC_HEAP_GROWTH, 1);
    JS_SetGCParameter(cx, JSGC_DYNAMIC_MARK_SLICE, 1);
    JS_SetGCParameter(cx, JSGC_SLICE_TIME_BUDGET_MS, 10);
  }
#endif

  js::SetPreserveWrapperCallback(cx, DummyPreserveWrapperCallback);

  JS::SetModuleResolveHook(cx->runtime(), ShellModuleResolveHook);
  JS::SetModuleDynamicImportHook(cx->runtime(), ShellModuleDynamicImportHook);
  JS::SetModuleMetadataHook(cx->runtime(), CallModuleMetadataHook);

  if (op.getBoolOption("disable-wasm-huge-memory")) {
    if (!sCompilerProcessFlags.append("--disable-wasm-huge-memory")) {
      return EXIT_FAILURE;
    }
    bool disabledHugeMemory = JS::DisableWasmHugeMemory();
    MOZ_RELEASE_ASSERT(disabledHugeMemory);
  }

  result = Shell(cx, &op, envp);

#ifdef DEBUG
  if (OOM_printAllocationCount) {
    printf("OOM max count: %" PRIu64 "\n", js::oom::simulator.counter());
  }
#endif

  return result;
}<|MERGE_RESOLUTION|>--- conflicted
+++ resolved
@@ -5422,14 +5422,11 @@
     if (!FullParseTest<char16_t>(cx, options, chars, length, parseInfo, sourceObject, goal)) {
       return false;
     }
-<<<<<<< HEAD
-=======
 
     ModuleBuilder builder(cx, module, &parser);
 
     ModuleSharedContext modulesc(cx, module, parseInfo, nullptr, builder);
     pn = parser.moduleBody(&modulesc);
->>>>>>> 23843105
   }
   args.rval().setUndefined();
   return true;
