--- conflicted
+++ resolved
@@ -10232,14 +10232,9 @@
 
     if (ufpArgno < fpArgno && ufpArgno < ccArgno && ufpArgno < mpArgno &&
         ufpArgno < baArgno) {
-<<<<<<< HEAD
-      char* path = utf8FilePaths.front();
-      if (!Process(cx, path, false, FileScriptUtf8,
+      char* path = utf16FilePaths.front();
+      if (!Process(cx, path, false, FileScriptUtf16,
                    op->getBoolOption("rust-frontend"))) {
-=======
-      char* path = utf16FilePaths.front();
-      if (!Process(cx, path, false, FileScriptUtf16)) {
->>>>>>> 08ce5b27
         return false;
       }
 
