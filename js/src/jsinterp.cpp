/* -*- Mode: C++; tab-width: 4; indent-tabs-mode: nil; c-basic-offset: 4 -*-
 * vim: set ts=8 sw=4 et tw=99:
 *
 * This Source Code Form is subject to the terms of the Mozilla Public
 * License, v. 2.0. If a copy of the MPL was not distributed with this
 * file, You can obtain one at http://mozilla.org/MPL/2.0/. */

/*
 * JavaScript bytecode interpreter.
 */

#include "mozilla/FloatingPoint.h"

#include <stdio.h>
#include <string.h>
#include <math.h>
#include "jstypes.h"
#include "jsutil.h"
#include "jsprf.h"
#include "jsapi.h"
#include "jsarray.h"
#include "jsatom.h"
#include "jsbool.h"
#include "jscntxt.h"
#include "jsdate.h"
#include "jsversion.h"
#include "jsdbgapi.h"
#include "jsfun.h"
#include "jsgc.h"
#include "jsinterp.h"
#include "jsiter.h"
#include "jslibmath.h"
#include "jslock.h"
#include "jsnum.h"
#include "jsobj.h"
#include "jsopcode.h"
#include "jspropertycache.h"
#include "jsscope.h"
#include "jsscript.h"
#include "jsstr.h"

#include "builtin/Eval.h"
#include "gc/Marking.h"
#include "vm/Debugger.h"

#ifdef JS_METHODJIT
#include "methodjit/MethodJIT.h"
#include "methodjit/Logging.h"
#endif
<<<<<<< HEAD
#include "ion/Ion.h"
#include "vm/Debugger.h"
=======
>>>>>>> e9d33036

#include "jsatominlines.h"
#include "jsinferinlines.h"
#include "jsinterpinlines.h"
#include "jsobjinlines.h"
#include "jsopcodeinlines.h"
#include "jsprobes.h"
#include "jspropertycacheinlines.h"
#include "jsscopeinlines.h"
#include "jsscriptinlines.h"
#include "jstypedarrayinlines.h"

#include "vm/Stack-inl.h"
#include "vm/String-inl.h"

#if JS_HAS_XML_SUPPORT
#include "jsxml.h"
#endif

#include "jsautooplen.h"

#if defined(JS_METHODJIT) && defined(JS_MONOIC)
#include "methodjit/MonoIC.h"
#endif

using namespace js;
using namespace js::gc;
using namespace js::types;

/* Some objects (e.g., With) delegate 'this' to another object. */
static inline JSObject *
CallThisObjectHook(JSContext *cx, JSObject *obj, Value *argv)
{
    JSObject *thisp = obj->thisObject(cx);
    if (!thisp)
        return NULL;
    argv[-1].setObject(*thisp);
    return thisp;
}

/*
 * ECMA requires "the global object", but in embeddings such as the browser,
 * which have multiple top-level objects (windows, frames, etc. in the DOM),
 * we prefer fun's parent.  An example that causes this code to run:
 *
 *   // in window w1
 *   function f() { return this }
 *   function g() { return f }
 *
 *   // in window w2
 *   var h = w1.g()
 *   alert(h() == w1)
 *
 * The alert should display "true".
 */
bool
js::BoxNonStrictThis(JSContext *cx, const CallReceiver &call)
{
    /*
     * Check for SynthesizeFrame poisoning and fast constructors which
     * didn't check their callee properly.
     */
    Value &thisv = call.thisv();
    JS_ASSERT(!thisv.isMagic());

#ifdef DEBUG
    JSFunction *fun = call.callee().isFunction() ? call.callee().toFunction() : NULL;
    JS_ASSERT_IF(fun && fun->isInterpreted(), !fun->inStrictMode());
#endif

    if (thisv.isNullOrUndefined()) {
        JSObject *thisp = call.callee().global().thisObject(cx);
        JS_ASSERT(!IsPoisonedPtr(thisp));
        if (!thisp)
            return false;
        call.thisv().setObject(*thisp);
        return true;
    }

    if (!thisv.isObject())
        return !!js_PrimitiveToObject(cx, &thisv);

    return true;
}

#if JS_HAS_NO_SUCH_METHOD

const uint32_t JSSLOT_FOUND_FUNCTION  = 0;
const uint32_t JSSLOT_SAVED_ID        = 1;

Class js_NoSuchMethodClass = {
    "NoSuchMethod",
    JSCLASS_HAS_RESERVED_SLOTS(2) | JSCLASS_IS_ANONYMOUS,
    JS_PropertyStub, JS_PropertyStub, JS_PropertyStub, JS_StrictPropertyStub,
    JS_EnumerateStub, JS_ResolveStub, JS_ConvertStub,
};

/*
 * When JSOP_CALLPROP or JSOP_CALLELEM does not find the method property of
 * the base object, we search for the __noSuchMethod__ method in the base.
 * If it exists, we store the method and the property's id into an object of
 * NoSuchMethod class and store this object into the callee's stack slot.
 * Later, Invoke will recognise such an object and transfer control to
 * NoSuchMethod that invokes the method like:
 *
 *   this.__noSuchMethod__(id, args)
 *
 * where id is the name of the method that this invocation attempted to
 * call by name, and args is an Array containing this invocation's actual
 * parameters.
 */
bool
js::OnUnknownMethod(JSContext *cx, HandleObject obj, Value idval_, Value *vp)
{
    RootedValue idval(cx, idval_);

    RootedId id(cx, NameToId(cx->runtime->atomState.noSuchMethodAtom));
    RootedValue value(cx);
    if (!GetMethod(cx, obj, id, 0, value.address()))
        return false;
    TypeScript::MonitorUnknown(cx);

<<<<<<< HEAD
    if (value.reference().isPrimitive()) {
        if (!value.reference().isUndefined())
            *vp = value;
=======
    if (value.get().isPrimitive()) {
        *vp = value;
>>>>>>> e9d33036
    } else {
#if JS_HAS_XML_SUPPORT
        /* Extract the function name from function::name qname. */
        if (idval.get().isObject()) {
            JSObject *obj = &idval.get().toObject();
            if (js_GetLocalNameFromFunctionQName(obj, id.address(), cx))
                idval = IdToValue(id);
        }
#endif

        JSObject *obj = NewObjectWithClassProto(cx, &js_NoSuchMethodClass, NULL, NULL);
        if (!obj)
            return false;

        obj->setSlot(JSSLOT_FOUND_FUNCTION, value);
        obj->setSlot(JSSLOT_SAVED_ID, idval);
        vp->setObject(*obj);
    }
    return true;
}

static JSBool
NoSuchMethod(JSContext *cx, unsigned argc, Value *vp)
{
    InvokeArgsGuard args;
    if (!cx->stack.pushInvokeArgs(cx, 2, &args))
        return JS_FALSE;

    JS_ASSERT(vp[0].isObject());
    JS_ASSERT(vp[1].isObject());
    JSObject *obj = &vp[0].toObject();
    JS_ASSERT(obj->getClass() == &js_NoSuchMethodClass);

    args.calleev() = obj->getSlot(JSSLOT_FOUND_FUNCTION);
    args.thisv() = vp[1];
    args[0] = obj->getSlot(JSSLOT_SAVED_ID);
    JSObject *argsobj = NewDenseCopiedArray(cx, argc, vp + 2);
    if (!argsobj)
        return JS_FALSE;
    args[1].setObject(*argsobj);
    JSBool ok = Invoke(cx, args);
    vp[0] = args.rval();
    return ok;
}

#endif /* JS_HAS_NO_SUCH_METHOD */

bool
js::ReportIsNotFunction(JSContext *cx, const Value &v, MaybeConstruct construct)
{
    unsigned error = construct ? JSMSG_NOT_CONSTRUCTOR : JSMSG_NOT_FUNCTION;
    js_ReportValueError3(cx, error, JSDVG_SEARCH_STACK, v, NULL, NULL, NULL);
    return false;
}

bool
js::ReportIsNotFunction(JSContext *cx, const Value *vp, MaybeConstruct construct)
{
    ptrdiff_t spIndex = cx->stack.spIndexOf(vp);
    unsigned error = construct ? JSMSG_NOT_CONSTRUCTOR : JSMSG_NOT_FUNCTION;
    js_ReportValueError3(cx, error, spIndex, *vp, NULL, NULL, NULL);
    return false;
}

JSObject *
js::ValueToCallable(JSContext *cx, const Value *vp, MaybeConstruct construct)
{
    if (vp->isObject()) {
        JSObject *callable = &vp->toObject();
        if (callable->isCallable())
            return callable;
    }

    ReportIsNotFunction(cx, vp, construct);
    return NULL;
}

bool
js::RunScript(JSContext *cx, JSScript *script, StackFrame *fp)
{
    JS_ASSERT(script);
    JS_ASSERT(fp == cx->fp());
    JS_ASSERT(fp->script() == script);
    JS_ASSERT_IF(!fp->isGeneratorFrame(), cx->regs().pc == script->code);
    JS_ASSERT_IF(fp->isEvalFrame(), script->isActiveEval);
#ifdef JS_METHODJIT_SPEW
    JMCheckLogging();
#endif

    JS_CHECK_RECURSION(cx, return false);

    /* FIXME: Once bug 470510 is fixed, make this an assert. */
    if (script->compileAndGo) {
        if (fp->global().isCleared()) {
            JS_ReportErrorNumber(cx, js_GetErrorMessage, NULL, JSMSG_CLEARED_SCOPE);
            return false;
        }
    }

#ifdef DEBUG
    struct CheckStackBalance {
        JSContext *cx;
        StackFrame *fp;
        RootedObject enumerators;
        CheckStackBalance(JSContext *cx)
          : cx(cx), fp(cx->fp()), enumerators(cx, cx->enumerators)
        {}
        ~CheckStackBalance() {
            JS_ASSERT(fp == cx->fp());
            JS_ASSERT_IF(!fp->isGeneratorFrame(), enumerators == cx->enumerators);
        }
    } check(cx);
#endif
	
#ifdef JS_ION
    if (ion::IsEnabled(cx)) {
        ion::MethodStatus status = ion::CanEnter(cx, script, fp, false);
        if (status == ion::Method_Error)
            return false;
        if (status == ion::Method_Compiled) {
            ion::IonExecStatus status = ion::Cannon(cx, fp);
            
            // Note that if we bailed out, new inline frames may have been
            // pushed, so we interpret with the current fp.
            if (status == ion::IonExec_Bailout)
                return Interpret(cx, fp, JSINTERP_REJOIN);

            return status != ion::IonExec_Error;
        }
    }
#endif

    SPSEntryMarker marker(cx->runtime);

#ifdef JS_METHODJIT
    mjit::CompileStatus status;
    status = mjit::CanMethodJIT(cx, script, script->code, fp->isConstructing(),
                                mjit::CompileRequest_Interpreter);
    if (status == mjit::Compile_Error)
        return false;

    if (status == mjit::Compile_Okay)
        return mjit::JaegerStatusToSuccess(mjit::JaegerShot(cx, false));
#endif

    return Interpret(cx, fp) != Interpret_Error;
}

/*
 * Find a function reference and its 'this' value implicit first parameter
 * under argc arguments on cx's stack, and call the function.  Push missing
 * required arguments, allocate declared local variables, and pop everything
 * when done.  Then push the return value.
 */
bool
js::InvokeKernel(JSContext *cx, CallArgs args, MaybeConstruct construct)
{
    JS_ASSERT(args.length() <= StackSpace::ARGS_LENGTH_MAX);
    JS_ASSERT(!cx->compartment->activeAnalysis);

    /* MaybeConstruct is a subset of InitialFrameFlags */
    InitialFrameFlags initial = (InitialFrameFlags) construct;

    if (args.calleev().isPrimitive())
        return ReportIsNotFunction(cx, &args.calleev(), construct);

    JSObject &callee = args.callee();
    Class *clasp = callee.getClass();

    /* Invoke non-functions. */
    if (JS_UNLIKELY(clasp != &FunctionClass)) {
#if JS_HAS_NO_SUCH_METHOD
        if (JS_UNLIKELY(clasp == &js_NoSuchMethodClass))
            return NoSuchMethod(cx, args.length(), args.base());
#endif
        JS_ASSERT_IF(construct, !clasp->construct);
        if (!clasp->call)
            return ReportIsNotFunction(cx, &args.calleev(), construct);
        return CallJSNative(cx, clasp->call, args);
    }

    /* Invoke native functions. */
    RootedFunction fun(cx, callee.toFunction());
    JS_ASSERT_IF(construct, !fun->isNativeConstructor());
    if (fun->isNative())
        return CallJSNative(cx, fun->native(), args);

    if (!TypeMonitorCall(cx, args, construct))
        return false;

    /* Get pointer to new frame/slots, prepare arguments. */
    InvokeFrameGuard ifg;
    if (!cx->stack.pushInvokeFrame(cx, args, initial, &ifg))
        return false;

    /* Run function until JSOP_STOP, JSOP_RETURN or error. */
    JSBool ok = RunScript(cx, fun->script(), ifg.fp());

    /* Propagate the return value out. */
    args.rval() = ifg.fp()->returnValue();
    JS_ASSERT_IF(ok && construct, !args.rval().isPrimitive());
    return ok;
}

bool
js::Invoke(JSContext *cx, const Value &thisv, const Value &fval, unsigned argc, Value *argv,
           Value *rval)
{
    InvokeArgsGuard args;
    if (!cx->stack.pushInvokeArgs(cx, argc, &args))
        return false;

    args.calleev() = fval;
    args.thisv() = thisv;
    PodCopy(args.array(), argv, argc);

    if (args.thisv().isObject()) {
        /*
         * We must call the thisObject hook in case we are not called from the
         * interpreter, where a prior bytecode has computed an appropriate
         * |this| already.
         */
        JSObject *thisp = args.thisv().toObject().thisObject(cx);
        if (!thisp)
             return false;
        args.thisv().setObject(*thisp);
    }

    if (!Invoke(cx, args))
        return false;

    *rval = args.rval();
    return true;
}

bool
js::InvokeConstructorKernel(JSContext *cx, CallArgs args)
{
    JS_ASSERT(!FunctionClass.construct);

    args.thisv().setMagic(JS_IS_CONSTRUCTING);

    if (!args.calleev().isObject())
        return ReportIsNotFunction(cx, &args.calleev(), CONSTRUCT);

    JSObject &callee = args.callee();
    if (callee.isFunction()) {
        JSFunction *fun = callee.toFunction();

        if (fun->isNativeConstructor()) {
            Probes::calloutBegin(cx, fun);
            bool ok = CallJSNativeConstructor(cx, fun->native(), args);
            Probes::calloutEnd(cx, fun);
            return ok;
        }

        if (!fun->isInterpretedConstructor())
            return ReportIsNotFunction(cx, &args.calleev(), CONSTRUCT);

        if (!InvokeKernel(cx, args, CONSTRUCT))
            return false;

        JS_ASSERT(args.rval().isObject());
        return true;
    }

    Class *clasp = callee.getClass();
    if (!clasp->construct)
        return ReportIsNotFunction(cx, &args.calleev(), CONSTRUCT);

    return CallJSNativeConstructor(cx, clasp->construct, args);
}

bool
js::InvokeConstructor(JSContext *cx, const Value &fval, unsigned argc, Value *argv, Value *rval)
{
    InvokeArgsGuard args;
    if (!cx->stack.pushInvokeArgs(cx, argc, &args))
        return false;

    args.calleev() = fval;
    args.thisv().setMagic(JS_THIS_POISON);
    PodCopy(args.array(), argv, argc);

    if (!InvokeConstructor(cx, args))
        return false;

    *rval = args.rval();
    return true;
}

bool
js::InvokeGetterOrSetter(JSContext *cx, JSObject *obj, const Value &fval, unsigned argc, Value *argv,
                         Value *rval)
{
    /*
     * Invoke could result in another try to get or set the same id again, see
     * bug 355497.
     */
    JS_CHECK_RECURSION(cx, return false);

    return Invoke(cx, ObjectValue(*obj), fval, argc, argv, rval);
}

bool
js::ExecuteKernel(JSContext *cx, JSScript *script_, JSObject &scopeChain, const Value &thisv,
                  ExecuteType type, StackFrame *evalInFrame, Value *result)
{
    JS_ASSERT_IF(evalInFrame, type == EXECUTE_DEBUG);
    JS_ASSERT_IF(type == EXECUTE_GLOBAL, !scopeChain.isScope());

    JS::Rooted<JSScript*> script(cx, script_);

    if (script->isEmpty()) {
        if (result)
            result->setUndefined();
        return true;
    }

    ExecuteFrameGuard efg;
    if (!cx->stack.pushExecuteFrame(cx, script, thisv, scopeChain, type, evalInFrame, &efg))
        return false;

    if (!script->ensureRanAnalysis(cx, &scopeChain))
        return false;
    TypeScript::SetThis(cx, script, efg.fp()->thisValue());

    Probes::startExecution(cx, script);
    bool ok = RunScript(cx, script, efg.fp());
    Probes::stopExecution(cx, script);

    /* Propgate the return value out. */
    if (result)
        *result = efg.fp()->returnValue();
    return ok;
}

bool
js::Execute(JSContext *cx, JSScript *script, JSObject &scopeChainArg, Value *rval)
{
    /* The scope chain could be anything, so innerize just in case. */
    RootedObject scopeChain(cx, &scopeChainArg);
    scopeChain = GetInnerObject(cx, scopeChain);
    if (!scopeChain)
        return false;

    /* If we were handed a non-native object, complain bitterly. */
    if (!scopeChain->isNative()) {
        JS_ReportErrorNumber(cx, js_GetErrorMessage, NULL, JSMSG_NON_NATIVE_SCOPE);
        return false;
    }
    JS_ASSERT(!scopeChain->getOps()->defineProperty);

    /* The VAROBJFIX option makes varObj == globalObj in global code. */
    if (!cx->hasRunOption(JSOPTION_VAROBJFIX)) {
        if (!scopeChain->setVarObj(cx))
            return false;
    }

    /* Use the scope chain as 'this', modulo outerization. */
    JSObject *thisObj = scopeChain->thisObject(cx);
    if (!thisObj)
        return false;
    Value thisv = ObjectValue(*thisObj);

    return ExecuteKernel(cx, script, *scopeChain, thisv, EXECUTE_GLOBAL,
                         NULL /* evalInFrame */, rval);
}

bool
js::HasInstance(JSContext *cx, HandleObject obj, const Value &v, JSBool *bp)
{
    Class *clasp = obj->getClass();
    if (clasp->hasInstance)
        return clasp->hasInstance(cx, obj, &v, bp);
    js_ReportValueError(cx, JSMSG_BAD_INSTANCEOF_RHS,
                        JSDVG_SEARCH_STACK, ObjectValue(*obj), NULL);
    return JS_FALSE;
}

bool
js::LooselyEqual(JSContext *cx, const Value &lval, const Value &rval, bool *result)
{
#if JS_HAS_XML_SUPPORT
    if (JS_UNLIKELY(lval.isObject() && lval.toObject().isXML()) ||
                    (rval.isObject() && rval.toObject().isXML())) {
        JSBool res;
        if (!js_TestXMLEquality(cx, lval, rval, &res))
            return false;
        *result = !!res;
        return true;
    }
#endif

    if (SameType(lval, rval)) {
        if (lval.isString()) {
            JSString *l = lval.toString();
            JSString *r = rval.toString();
            return EqualStrings(cx, l, r, result);
        }

        if (lval.isDouble()) {
            double l = lval.toDouble(), r = rval.toDouble();
            *result = (l == r);
            return true;
        }

        if (lval.isObject()) {
            JSObject *l = &lval.toObject();
            JSObject *r = &rval.toObject();

            if (JSEqualityOp eq = l->getClass()->ext.equality) {
                JSBool res;
                Rooted<JSObject*> lobj(cx, l);
                if (!eq(cx, lobj, &rval, &res))
                    return false;
                *result = !!res;
                return true;
            }

            *result = l == r;
            return true;
        }

        *result = lval.payloadAsRawUint32() == rval.payloadAsRawUint32();
        return true;
    }

    if (lval.isNullOrUndefined()) {
        *result = rval.isNullOrUndefined();
        return true;
    }

    if (rval.isNullOrUndefined()) {
        *result = false;
        return true;
    }

    RootedValue lvalue(cx, lval);
    RootedValue rvalue(cx, rval);

    if (!ToPrimitive(cx, lvalue.address()))
        return false;
    if (!ToPrimitive(cx, rvalue.address()))
        return false;

    if (lvalue.get().isString() && rvalue.get().isString()) {
        JSString *l = lvalue.get().toString();
        JSString *r = rvalue.get().toString();
        return EqualStrings(cx, l, r, result);
    }

    double l, r;
    if (!ToNumber(cx, lvalue, &l) || !ToNumber(cx, rvalue, &r))
        return false;
    *result = (l == r);
    return true;
}

bool
js::StrictlyEqual(JSContext *cx, const Value &lref, const Value &rref, bool *equal)
{
    Value lval = lref, rval = rref;
    if (SameType(lval, rval)) {
        if (lval.isString())
            return EqualStrings(cx, lval.toString(), rval.toString(), equal);
        if (lval.isDouble()) {
            *equal = (lval.toDouble() == rval.toDouble());
            return true;
        }
        if (lval.isObject()) {
            *equal = lval.toObject() == rval.toObject();
            return true;
        }
        if (lval.isUndefined()) {
            *equal = true;
            return true;
        }
        *equal = lval.payloadAsRawUint32() == rval.payloadAsRawUint32();
        return true;
    }

    if (lval.isDouble() && rval.isInt32()) {
        double ld = lval.toDouble();
        double rd = rval.toInt32();
        *equal = (ld == rd);
        return true;
    }
    if (lval.isInt32() && rval.isDouble()) {
        double ld = lval.toInt32();
        double rd = rval.toDouble();
        *equal = (ld == rd);
        return true;
    }

    *equal = false;
    return true;
}

static inline bool
IsNegativeZero(const Value &v)
{
    return v.isDouble() && MOZ_DOUBLE_IS_NEGATIVE_ZERO(v.toDouble());
}

static inline bool
IsNaN(const Value &v)
{
    return v.isDouble() && MOZ_DOUBLE_IS_NaN(v.toDouble());
}

bool
js::SameValue(JSContext *cx, const Value &v1, const Value &v2, bool *same)
{
    if (IsNegativeZero(v1)) {
        *same = IsNegativeZero(v2);
        return true;
    }
    if (IsNegativeZero(v2)) {
        *same = false;
        return true;
    }
    if (IsNaN(v1) && IsNaN(v2)) {
        *same = true;
        return true;
    }
    return StrictlyEqual(cx, v1, v2, same);
}

JSType
js::TypeOfValue(JSContext *cx, const Value &vref)
{
    Value v = vref;
    if (v.isNumber())
        return JSTYPE_NUMBER;
    if (v.isString())
        return JSTYPE_STRING;
    if (v.isNull())
        return JSTYPE_OBJECT;
    if (v.isUndefined())
        return JSTYPE_VOID;
    if (v.isObject())
        return v.toObject().typeOf(cx);
    JS_ASSERT(v.isBoolean());
    return JSTYPE_BOOLEAN;
}

/*
 * Enter the new with scope using an object at sp[-1] and associate the depth
 * of the with block with sp + stackIndex.
 */
static bool
EnterWith(JSContext *cx, int stackIndex)
{
    StackFrame *fp = cx->fp();
    Value *sp = cx->regs().sp;
    JS_ASSERT(stackIndex < 0);
    JS_ASSERT(int(cx->regs().stackDepth()) + stackIndex >= 0);

    RootedObject obj(cx);
    if (sp[-1].isObject()) {
        obj = &sp[-1].toObject();
    } else {
        obj = js_ValueToNonNullObject(cx, sp[-1]);
        if (!obj)
            return false;
        sp[-1].setObject(*obj);
    }

    WithObject *withobj = WithObject::create(cx, obj, fp->scopeChain(),
                                             cx->regs().stackDepth() + stackIndex);
    if (!withobj)
        return false;

    fp->pushOnScopeChain(*withobj);
    return true;
}

/* Unwind block and scope chains to match the given depth. */
void
js::UnwindScope(JSContext *cx, uint32_t stackDepth)
{
    StackFrame *fp = cx->fp();
    JS_ASSERT(stackDepth <= cx->regs().stackDepth());

    for (ScopeIter si(fp, cx); !si.done(); ++si) {
        switch (si.type()) {
          case ScopeIter::Block:
            if (si.staticBlock().stackDepth() < stackDepth)
                return;
            fp->popBlock(cx);
            break;
          case ScopeIter::With:
            if (si.scope().asWith().stackDepth() < stackDepth)
                return;
            fp->popWith(cx);
            break;
          case ScopeIter::Call:
          case ScopeIter::StrictEvalScope:
            break;
        }
    }
}

void
js::UnwindForUncatchableException(JSContext *cx, const FrameRegs &regs)
{

    /* c.f. the regular (catchable) TryNoteIter loop in Interpret. */
    for (TryNoteIter tni(regs); !tni.done(); ++tni) {
        JSTryNote *tn = *tni;
        if (tn->kind == JSTRY_ITER) {
            Value *sp = regs.spForStackDepth(tn->stackDepth);
            UnwindIteratorForUncatchableException(cx, &sp[-1].toObject());
        }
    }
}

TryNoteIter::TryNoteIter(const FrameRegs &regs)
  : regs(regs),
    script(regs.fp()->script()),
    pcOffset(regs.pc - script->main())
{
    if (script->hasTrynotes()) {
        tn = script->trynotes()->vector;
        tnEnd = tn + script->trynotes()->length;
    } else {
        tn = tnEnd = NULL;
    }
    settle();
}

void
TryNoteIter::operator++()
{
    ++tn;
    settle();
}

bool
TryNoteIter::done() const
{
    return tn == tnEnd;
}

void
TryNoteIter::settle()
{
    for (; tn != tnEnd; ++tn) {
        /* If pc is out of range, try the next one. */
        if (pcOffset - tn->start >= tn->length)
            continue;

        /*
         * We have a note that covers the exception pc but we must check
         * whether the interpreter has already executed the corresponding
         * handler. This is possible when the executed bytecode implements
         * break or return from inside a for-in loop.
         *
         * In this case the emitter generates additional [enditer] and [gosub]
         * opcodes to close all outstanding iterators and execute the finally
         * blocks. If such an [enditer] throws an exception, its pc can still
         * be inside several nested for-in loops and try-finally statements
         * even if we have already closed the corresponding iterators and
         * invoked the finally blocks.
         *
         * To address this, we make [enditer] always decrease the stack even
         * when its implementation throws an exception. Thus already executed
         * [enditer] and [gosub] opcodes will have try notes with the stack
         * depth exceeding the current one and this condition is what we use to
         * filter them out.
         */
        if (tn->stackDepth <= regs.stackDepth())
            break;
    }
}

/*
 * Increment/decrement the value 'v'. The resulting value is stored in *slot.
 * The result of the expression (taking into account prefix/postfix) is stored
 * in *expr.
 */
static bool
DoIncDec(JSContext *cx, JSScript *script, jsbytecode *pc, const Value &v, Value *slot, Value *expr)
{
    const JSCodeSpec &cs = js_CodeSpec[*pc];

    if (v.isInt32()) {
        int32_t i = v.toInt32();
        if (i > JSVAL_INT_MIN && i < JSVAL_INT_MAX) {
            int32_t sum = i + (cs.format & JOF_INC ? 1 : -1);
            *slot = Int32Value(sum);
            *expr = (cs.format & JOF_POST) ? Int32Value(i) : *slot;
            return true;
        }
    }

    double d;
    if (!ToNumber(cx, v, &d))
        return false;

    double sum = d + (cs.format & JOF_INC ? 1 : -1);
    *slot = NumberValue(sum);
    *expr = (cs.format & JOF_POST) ? NumberValue(d) : *slot;

    TypeScript::MonitorOverflow(cx, script, pc);
    return true;
}

#define PUSH_COPY(v)             do { *regs.sp++ = v; assertSameCompartment(cx, regs.sp[-1]); } while (0)
#define PUSH_COPY_SKIP_CHECK(v)  *regs.sp++ = v
#define PUSH_NULL()              regs.sp++->setNull()
#define PUSH_UNDEFINED()         regs.sp++->setUndefined()
#define PUSH_BOOLEAN(b)          regs.sp++->setBoolean(b)
#define PUSH_DOUBLE(d)           regs.sp++->setDouble(d)
#define PUSH_INT32(i)            regs.sp++->setInt32(i)
#define PUSH_STRING(s)           do { regs.sp++->setString(s); assertSameCompartment(cx, regs.sp[-1]); } while (0)
#define PUSH_OBJECT(obj)         do { regs.sp++->setObject(obj); assertSameCompartment(cx, regs.sp[-1]); } while (0)
#define PUSH_OBJECT_OR_NULL(obj) do { regs.sp++->setObjectOrNull(obj); assertSameCompartment(cx, regs.sp[-1]); } while (0)
#define PUSH_HOLE()              regs.sp++->setMagic(JS_ARRAY_HOLE)
#define POP_COPY_TO(v)           v = *--regs.sp
#define POP_RETURN_VALUE()       regs.fp()->setReturnValue(*--regs.sp)

#define VALUE_TO_BOOLEAN(cx, vp, b)                                           \
    JS_BEGIN_MACRO                                                            \
        vp = &regs.sp[-1];                                                    \
        if (vp->isNull()) {                                                   \
            b = false;                                                        \
        } else if (vp->isBoolean()) {                                         \
            b = vp->toBoolean();                                              \
        } else {                                                              \
            b = !!js_ValueToBoolean(*vp);                                     \
        }                                                                     \
    JS_END_MACRO

#define POP_BOOLEAN(cx, vp, b)   do { VALUE_TO_BOOLEAN(cx, vp, b); regs.sp--; } while(0)

#define FETCH_OBJECT(cx, n, obj)                                              \
    JS_BEGIN_MACRO                                                            \
        Value *vp_ = &regs.sp[n];                                             \
        obj = ToObject(cx, (vp_));                                            \
        if (!obj)                                                             \
            goto error;                                                       \
    JS_END_MACRO

/*
 * Threaded interpretation via computed goto appears to be well-supported by
 * GCC 3 and higher.  IBM's C compiler when run with the right options (e.g.,
 * -qlanglvl=extended) also supports threading.  Ditto the SunPro C compiler.
 * Currently it's broken for JS_VERSION < 160, though this isn't worth fixing.
 * Add your compiler support macros here.
 */
#ifndef JS_THREADED_INTERP
# if JS_VERSION >= 160 && (                                                   \
    __GNUC__ >= 3 ||                                                          \
    (__IBMC__ >= 700 && defined __IBM_COMPUTED_GOTO) ||                       \
    __SUNPRO_C >= 0x570)
#  define JS_THREADED_INTERP 1
# else
#  define JS_THREADED_INTERP 0
# endif
#endif

template<typename T>
class GenericInterruptEnabler : public InterpreterFrames::InterruptEnablerBase {
  public:
    GenericInterruptEnabler(T *variable, T value) : variable(variable), value(value) { }
    void enableInterrupts() const { *variable = value; }

  private:
    T *variable;
    T value;
};

inline InterpreterFrames::InterpreterFrames(JSContext *cx, FrameRegs *regs,
                                            const InterruptEnablerBase &enabler)
  : context(cx), regs(regs), enabler(enabler)
{
    older = cx->runtime->interpreterFrames;
    cx->runtime->interpreterFrames = this;
}

inline InterpreterFrames::~InterpreterFrames()
{
    context->runtime->interpreterFrames = older;
}

#if defined(DEBUG) && !defined(JS_THREADSAFE) && !defined(JSGC_ROOT_ANALYSIS)
void
js::AssertValidPropertyCacheHit(JSContext *cx, JSObject *start_,
                                JSObject *found, PropertyCacheEntry *entry)
{
    jsbytecode *pc;
    JSScript *script = cx->stack.currentScript(&pc);

    uint64_t sample = cx->runtime->gcNumber;
    PropertyCacheEntry savedEntry = *entry;

    RootedPropertyName name(cx, GetNameFromBytecode(cx, script, pc, JSOp(*pc)));
    RootedObject start(cx, start_);

    RootedObject obj(cx);
    RootedObject pobj(cx);
    RootedShape prop(cx);
    JSBool ok;

    if (JOF_OPMODE(*pc) == JOF_NAME)
        ok = FindProperty(cx, name, start, &obj, &pobj, &prop);
    else
        ok = baseops::LookupProperty(cx, start, name, &pobj, &prop);
    JS_ASSERT(ok);

    if (cx->runtime->gcNumber != sample)
        JS_PROPERTY_CACHE(cx).restore(&savedEntry);
    JS_ASSERT(prop);
    JS_ASSERT(pobj == found);
    JS_ASSERT(entry->prop == prop);
}
#endif /* DEBUG && !JS_THREADSAFE */

/*
 * Ensure that the intrepreter switch can close call-bytecode cases in the
 * same way as non-call bytecodes.
 */
JS_STATIC_ASSERT(JSOP_NAME_LENGTH == JSOP_CALLNAME_LENGTH);
JS_STATIC_ASSERT(JSOP_GETARG_LENGTH == JSOP_CALLARG_LENGTH);
JS_STATIC_ASSERT(JSOP_GETLOCAL_LENGTH == JSOP_CALLLOCAL_LENGTH);
JS_STATIC_ASSERT(JSOP_XMLNAME_LENGTH == JSOP_CALLXMLNAME_LENGTH);

/*
 * Same for JSOP_SETNAME and JSOP_SETPROP, which differ only slightly but
 * remain distinct for the decompiler.
 */
JS_STATIC_ASSERT(JSOP_SETNAME_LENGTH == JSOP_SETPROP_LENGTH);

/* See TRY_BRANCH_AFTER_COND. */
JS_STATIC_ASSERT(JSOP_IFNE_LENGTH == JSOP_IFEQ_LENGTH);
JS_STATIC_ASSERT(JSOP_IFNE == JSOP_IFEQ + 1);

/* For the fastest case inder JSOP_INCNAME, etc. */
JS_STATIC_ASSERT(JSOP_INCNAME_LENGTH == JSOP_DECNAME_LENGTH);
JS_STATIC_ASSERT(JSOP_INCNAME_LENGTH == JSOP_NAMEINC_LENGTH);
JS_STATIC_ASSERT(JSOP_INCNAME_LENGTH == JSOP_NAMEDEC_LENGTH);

/*
 * Inline fast paths for iteration. js_IteratorMore and js_IteratorNext handle
 * all cases, but we inline the most frequently taken paths here.
 */
static inline bool
IteratorMore(JSContext *cx, JSObject *iterobj, bool *cond, Value *rval)
{
    if (iterobj->isIterator()) {
        NativeIterator *ni = iterobj->getNativeIterator();
        if (ni->isKeyIter()) {
            *cond = (ni->props_cursor < ni->props_end);
            return true;
        }
    }
    Rooted<JSObject*> iobj(cx, iterobj);
    if (!js_IteratorMore(cx, iobj, rval))
        return false;
    *cond = rval->isTrue();
    return true;
}

static inline bool
IteratorNext(JSContext *cx, JSObject *iterobj, Value *rval)
{
    if (iterobj->isIterator()) {
        NativeIterator *ni = iterobj->getNativeIterator();
        if (ni->isKeyIter()) {
            JS_ASSERT(ni->props_cursor < ni->props_end);
            rval->setString(*ni->current());
            ni->incCursor();
            return true;
        }
    }
    return js_IteratorNext(cx, iterobj, rval);
}

/*
 * For bytecodes which push values and then fall through, make sure the
 * types of the pushed values are consistent with type inference information.
 */
static inline void
TypeCheckNextBytecode(JSContext *cx, JSScript *script, unsigned n, const FrameRegs &regs)
{
#ifdef DEBUG
    if (cx->typeInferenceEnabled() &&
        n == GetBytecodeLength(regs.pc)) {
        TypeScript::CheckBytecode(cx, script, regs.pc, regs.sp);
    }
#endif
}

JS_NEVER_INLINE InterpretStatus
js::Interpret(JSContext *cx, StackFrame *entryFrame, InterpMode interpMode)
{
    JSAutoResolveFlags rf(cx, RESOLVE_INFER);

    if (interpMode == JSINTERP_NORMAL)
        gc::MaybeVerifyBarriers(cx, true);

    JS_ASSERT(!cx->compartment->activeAnalysis);

#if JS_THREADED_INTERP
#define CHECK_PCCOUNT_INTERRUPTS() JS_ASSERT_IF(script->hasScriptCounts, jumpTable == interruptJumpTable)
#else
#define CHECK_PCCOUNT_INTERRUPTS() JS_ASSERT_IF(script->hasScriptCounts, switchMask == -1)
#endif

    /*
     * Macros for threaded interpreter loop
     */
#if JS_THREADED_INTERP
    static void *const normalJumpTable[] = {
# define OPDEF(op,val,name,token,length,nuses,ndefs,prec,format) \
        JS_EXTENSION &&L_##op,
# include "jsopcode.tbl"
# undef OPDEF
    };

    static void *const interruptJumpTable[] = {
# define OPDEF(op,val,name,token,length,nuses,ndefs,prec,format)              \
        JS_EXTENSION &&interrupt,
# include "jsopcode.tbl"
# undef OPDEF
    };

    register void * const *jumpTable = normalJumpTable;

    typedef GenericInterruptEnabler<void * const *> InterruptEnabler;
    InterruptEnabler interruptEnabler(&jumpTable, interruptJumpTable);

# define DO_OP()            JS_BEGIN_MACRO                                    \
                                CHECK_PCCOUNT_INTERRUPTS();                   \
                                JS_EXTENSION_(goto *jumpTable[op]);           \
                            JS_END_MACRO
# define DO_NEXT_OP(n)      JS_BEGIN_MACRO                                    \
                                TypeCheckNextBytecode(cx, script, n, regs);   \
                                js::gc::MaybeVerifyBarriers(cx);              \
                                op = (JSOp) *(regs.pc += (n));                \
                                DO_OP();                                      \
                            JS_END_MACRO

# define BEGIN_CASE(OP)     L_##OP:
# define END_CASE(OP)       DO_NEXT_OP(OP##_LENGTH);
# define END_VARLEN_CASE    DO_NEXT_OP(len);
# define ADD_EMPTY_CASE(OP) BEGIN_CASE(OP)                                    \
                                JS_ASSERT(js_CodeSpec[OP].length == 1);       \
                                op = (JSOp) *++regs.pc;                       \
                                DO_OP();

# define END_EMPTY_CASES

#else /* !JS_THREADED_INTERP */

    register int switchMask = 0;
    int switchOp;
    typedef GenericInterruptEnabler<int> InterruptEnabler;
    InterruptEnabler interruptEnabler(&switchMask, -1);

# define DO_OP()            goto do_op
# define DO_NEXT_OP(n)      JS_BEGIN_MACRO                                    \
                                JS_ASSERT((n) == len);                        \
                                goto advance_pc;                              \
                            JS_END_MACRO

# define BEGIN_CASE(OP)     case OP:
# define END_CASE(OP)       END_CASE_LEN(OP##_LENGTH)
# define END_CASE_LEN(n)    END_CASE_LENX(n)
# define END_CASE_LENX(n)   END_CASE_LEN##n

/*
 * To share the code for all len == 1 cases we use the specialized label with
 * code that falls through to advance_pc: .
 */
# define END_CASE_LEN1      goto advance_pc_by_one;
# define END_CASE_LEN2      len = 2; goto advance_pc;
# define END_CASE_LEN3      len = 3; goto advance_pc;
# define END_CASE_LEN4      len = 4; goto advance_pc;
# define END_CASE_LEN5      len = 5; goto advance_pc;
# define END_CASE_LEN6      len = 6; goto advance_pc;
# define END_CASE_LEN7      len = 7; goto advance_pc;
# define END_CASE_LEN8      len = 8; goto advance_pc;
# define END_CASE_LEN9      len = 9; goto advance_pc;
# define END_CASE_LEN10     len = 10; goto advance_pc;
# define END_CASE_LEN11     len = 11; goto advance_pc;
# define END_CASE_LEN12     len = 12; goto advance_pc;
# define END_VARLEN_CASE    goto advance_pc;
# define ADD_EMPTY_CASE(OP) BEGIN_CASE(OP)
# define END_EMPTY_CASES    goto advance_pc_by_one;

#endif /* !JS_THREADED_INTERP */

#define ENABLE_INTERRUPTS() (interruptEnabler.enableInterrupts())

#define LOAD_DOUBLE(PCOFF, dbl)                                               \
    (dbl = script->getConst(GET_UINT32_INDEX(regs.pc + (PCOFF))).toDouble())

#if defined(JS_METHODJIT)
    bool useMethodJIT = false;
#endif

#ifdef JS_METHODJIT

#define RESET_USE_METHODJIT()                                                 \
    JS_BEGIN_MACRO                                                            \
        useMethodJIT = cx->methodJitEnabled &&                                \
           (interpMode == JSINTERP_NORMAL ||                                  \
            interpMode == JSINTERP_REJOIN ||                                  \
            interpMode == JSINTERP_SKIP_TRAP);                                \
    JS_END_MACRO

#define CHECK_PARTIAL_METHODJIT(status)                                       \
    JS_BEGIN_MACRO                                                            \
        switch (status) {                                                     \
          case mjit::Jaeger_UnfinishedAtTrap:                                 \
            interpMode = JSINTERP_SKIP_TRAP;                                  \
            /* FALLTHROUGH */                                                 \
          case mjit::Jaeger_Unfinished:                                       \
            op = (JSOp) *regs.pc;                                             \
            SET_SCRIPT(regs.fp()->script());                                  \
            if (cx->isExceptionPending())                                     \
                goto error;                                                   \
            DO_OP();                                                          \
          default:;                                                           \
        }                                                                     \
    JS_END_MACRO

#else

#define RESET_USE_METHODJIT() ((void) 0)

#endif

    /*
     * Prepare to call a user-supplied branch handler, and abort the script
     * if it returns false.
     */
#define CHECK_BRANCH()                                                        \
    JS_BEGIN_MACRO                                                            \
        if (cx->runtime->interrupt && !js_HandleExecutionInterrupt(cx))       \
            goto error;                                                       \
    JS_END_MACRO

#define BRANCH(n)                                                             \
    JS_BEGIN_MACRO                                                            \
        regs.pc += (n);                                                       \
        op = (JSOp) *regs.pc;                                                 \
        if ((n) <= 0)                                                         \
            goto check_backedge;                                              \
        DO_OP();                                                              \
    JS_END_MACRO

#define SET_SCRIPT(s)                                                         \
    JS_BEGIN_MACRO                                                            \
        script = (s);                                                         \
        if (script->hasAnyBreakpointsOrStepMode())                            \
            ENABLE_INTERRUPTS();                                              \
        if (script->hasScriptCounts)                                          \
            ENABLE_INTERRUPTS();                                              \
        JS_ASSERT_IF(interpMode == JSINTERP_SKIP_TRAP,                        \
                     script->hasAnyBreakpointsOrStepMode());                  \
    JS_END_MACRO

#define CHECK_INTERRUPT_HANDLER()                                             \
    JS_BEGIN_MACRO                                                            \
        if (cx->runtime->debugHooks.interruptHook)                            \
            ENABLE_INTERRUPTS();                                              \
    JS_END_MACRO

    /* Repoint cx->regs to a local variable for faster access. */
    FrameRegs regs = cx->regs();
    PreserveRegsGuard interpGuard(cx, regs);

    /*
     * Help Debugger find frames running scripts that it has put in
     * single-step mode.
     */
    InterpreterFrames interpreterFrame(cx, &regs, interruptEnabler);

    /* Copy in hot values that change infrequently. */
    JSRuntime *const rt = cx->runtime;
    Rooted<JSScript*> script(cx);
    SET_SCRIPT(regs.fp()->script());
    CHECK_INTERRUPT_HANDLER();

    /*
     * Pool of rooters for use in this interpreter frame. References to these
     * are used for local variables within interpreter cases. This avoids
     * creating new rooters each time an interpreter case is entered, and also
     * correctness pitfalls due to incorrect compilation of destructor calls
     * around computed gotos.
     */
    RootedValue rootValue0(cx), rootValue1(cx);
    RootedString rootString0(cx), rootString1(cx);
    RootedObject rootObject0(cx), rootObject1(cx), rootObject2(cx);
    RootedFunction rootFunction0(cx);
    RootedTypeObject rootType0(cx);
    RootedPropertyName rootName0(cx);
    RootedId rootId0(cx);
    RootedShape rootShape0(cx);

    if (rt->profilingScripts)
        ENABLE_INTERRUPTS();

    if (!entryFrame)
        entryFrame = regs.fp();

#if JS_HAS_GENERATORS
    if (JS_UNLIKELY(regs.fp()->isGeneratorFrame())) {
        JS_ASSERT(size_t(regs.pc - script->code) <= script->length);
        JS_ASSERT(regs.stackDepth() <= script->nslots);

        /*
         * To support generator_throw and to catch ignored exceptions,
         * fail if cx->isExceptionPending() is true.
         */
        if (cx->isExceptionPending()) {
            Probes::enterScript(cx, script, script->function(), regs.fp());
            goto error;
        }
    }
#endif

    /* State communicated between non-local jumps: */
    bool interpReturnOK;

    /* Don't call the script prologue if executing between Method and Trace JIT. */
    if (interpMode == JSINTERP_NORMAL) {
        StackFrame *fp = regs.fp();
        if (!fp->isGeneratorFrame()) {
            if (!fp->prologue(cx, UseNewTypeAtEntry(cx, fp)))
                goto error;
        } else {
            Probes::enterScript(cx, script, script->function(), fp);
        }
        if (cx->compartment->debugMode()) {
            JSTrapStatus status = ScriptDebugPrologue(cx, fp);
            switch (status) {
              case JSTRAP_CONTINUE:
                break;
              case JSTRAP_RETURN:
                interpReturnOK = true;
                goto forced_return;
              case JSTRAP_THROW:
              case JSTRAP_ERROR:
                goto error;
              default:
                JS_NOT_REACHED("bad ScriptDebugPrologue status");
            }
        }
    }

    /* The REJOIN mode acts like the normal mode, except the prologue is skipped. */
    if (interpMode == JSINTERP_REJOIN)
        interpMode = JSINTERP_NORMAL;

    CHECK_INTERRUPT_HANDLER();

    RESET_USE_METHODJIT();

    /*
     * It is important that "op" be initialized before calling DO_OP because
     * it is possible for "op" to be specially assigned during the normal
     * processing of an opcode while looping. We rely on DO_NEXT_OP to manage
     * "op" correctly in all other cases.
     */
    JSOp op;
    int32_t len;
    len = 0;

    DO_NEXT_OP(len);

#if JS_THREADED_INTERP
    /*
     * This is a loop, but it does not look like a loop. The loop-closing
     * jump is distributed throughout goto *jumpTable[op] inside of DO_OP.
     * When interrupts are enabled, jumpTable is set to interruptJumpTable
     * where all jumps point to the interrupt label. The latter, after
     * calling the interrupt handler, dispatches through normalJumpTable to
     * continue the normal bytecode processing.
     */

#else /* !JS_THREADED_INTERP */
    for (;;) {
      advance_pc_by_one:
        JS_ASSERT(js_CodeSpec[op].length == 1);
        len = 1;
      advance_pc:
        regs.pc += len;
        op = (JSOp) *regs.pc;

      do_op:
        CHECK_PCCOUNT_INTERRUPTS();
        js::gc::MaybeVerifyBarriers(cx);
        switchOp = int(op) | switchMask;
      do_switch:
        switch (switchOp) {
#endif

#if JS_THREADED_INTERP
  interrupt:
#else /* !JS_THREADED_INTERP */
  case -1:
    JS_ASSERT(switchMask == -1);
#endif /* !JS_THREADED_INTERP */
    {
        bool moreInterrupts = false;

        if (cx->runtime->profilingScripts) {
            if (!script->hasScriptCounts)
                script->initScriptCounts(cx);
            moreInterrupts = true;
        }

        if (script->hasScriptCounts) {
            PCCounts counts = script->getPCCounts(regs.pc);
            counts.get(PCCounts::BASE_INTERP)++;
            moreInterrupts = true;
        }

        JSInterruptHook hook = cx->runtime->debugHooks.interruptHook;
        if (hook || script->stepModeEnabled()) {
            Value rval;
            JSTrapStatus status = JSTRAP_CONTINUE;
            if (hook)
                status = hook(cx, script, regs.pc, &rval, cx->runtime->debugHooks.interruptHookData);
            if (status == JSTRAP_CONTINUE && script->stepModeEnabled())
                status = Debugger::onSingleStep(cx, &rval);
            switch (status) {
              case JSTRAP_ERROR:
                goto error;
              case JSTRAP_CONTINUE:
                break;
              case JSTRAP_RETURN:
                regs.fp()->setReturnValue(rval);
                interpReturnOK = true;
                goto forced_return;
              case JSTRAP_THROW:
                cx->setPendingException(rval);
                goto error;
              default:;
            }
            moreInterrupts = true;
        }

        if (script->hasAnyBreakpointsOrStepMode())
            moreInterrupts = true;

        if (script->hasBreakpointsAt(regs.pc) && interpMode != JSINTERP_SKIP_TRAP) {
            Value rval;
            JSTrapStatus status = Debugger::onTrap(cx, &rval);
            switch (status) {
              case JSTRAP_ERROR:
                goto error;
              case JSTRAP_RETURN:
                regs.fp()->setReturnValue(rval);
                interpReturnOK = true;
                goto forced_return;
              case JSTRAP_THROW:
                cx->setPendingException(rval);
                goto error;
              default:
                break;
            }
            JS_ASSERT(status == JSTRAP_CONTINUE);
            CHECK_INTERRUPT_HANDLER();
            JS_ASSERT(rval.isInt32() && rval.toInt32() == op);
        }

        interpMode = JSINTERP_NORMAL;

#if JS_THREADED_INTERP
        jumpTable = moreInterrupts ? interruptJumpTable : normalJumpTable;
        JS_EXTENSION_(goto *normalJumpTable[op]);
#else
        switchMask = moreInterrupts ? -1 : 0;
        switchOp = int(op);
        goto do_switch;
#endif
    }

/* No-ops for ease of decompilation. */
ADD_EMPTY_CASE(JSOP_NOP)
ADD_EMPTY_CASE(JSOP_UNUSED1)
ADD_EMPTY_CASE(JSOP_UNUSED2)
ADD_EMPTY_CASE(JSOP_UNUSED3)
ADD_EMPTY_CASE(JSOP_UNUSED8)
ADD_EMPTY_CASE(JSOP_UNUSED9)
ADD_EMPTY_CASE(JSOP_UNUSED10)
ADD_EMPTY_CASE(JSOP_UNUSED11)
ADD_EMPTY_CASE(JSOP_UNUSED12)
ADD_EMPTY_CASE(JSOP_UNUSED13)
ADD_EMPTY_CASE(JSOP_UNUSED15)
ADD_EMPTY_CASE(JSOP_UNUSED17)
ADD_EMPTY_CASE(JSOP_UNUSED18)
ADD_EMPTY_CASE(JSOP_UNUSED19)
ADD_EMPTY_CASE(JSOP_UNUSED20)
ADD_EMPTY_CASE(JSOP_UNUSED21)
ADD_EMPTY_CASE(JSOP_UNUSED22)
ADD_EMPTY_CASE(JSOP_UNUSED23)
ADD_EMPTY_CASE(JSOP_UNUSED24)
ADD_EMPTY_CASE(JSOP_UNUSED25)
ADD_EMPTY_CASE(JSOP_UNUSED29)
ADD_EMPTY_CASE(JSOP_UNUSED30)
ADD_EMPTY_CASE(JSOP_UNUSED31)
ADD_EMPTY_CASE(JSOP_CONDSWITCH)
ADD_EMPTY_CASE(JSOP_TRY)
#if JS_HAS_XML_SUPPORT
ADD_EMPTY_CASE(JSOP_STARTXML)
ADD_EMPTY_CASE(JSOP_STARTXMLEXPR)
#endif
ADD_EMPTY_CASE(JSOP_LOOPHEAD)
END_EMPTY_CASES

BEGIN_CASE(JSOP_LABEL)
END_CASE(JSOP_LABEL)

check_backedge:
{
    CHECK_BRANCH();
    if (op != JSOP_LOOPHEAD)
        DO_OP();

#ifdef JS_METHODJIT
    if (!useMethodJIT)
        DO_OP();
    // Attempt on-stack replacement with JaegerMonkey code, which is keyed to
    // the interpreter state at the JSOP_LOOPHEAD at the start of the loop.
    // Unlike IonMonkey, this requires two different code fragments to perform
    // hoisting.
    mjit::CompileStatus status =
        mjit::CanMethodJIT(cx, script, regs.pc, regs.fp()->isConstructing(),
                           mjit::CompileRequest_Interpreter);
    if (status == mjit::Compile_Error)
        goto error;
    if (status == mjit::Compile_Okay) {
        void *ncode =
            script->nativeCodeForPC(regs.fp()->isConstructing(), regs.pc);
        JS_ASSERT(ncode);
        mjit::JaegerStatus status = mjit::JaegerShotAtSafePoint(cx, ncode, true);
        if (status == mjit::Jaeger_ThrowBeforeEnter)
            goto error;
        CHECK_PARTIAL_METHODJIT(status);
        interpReturnOK = (status == mjit::Jaeger_Returned);
        if (entryFrame != regs.fp())
            goto jit_return;
        regs.fp()->setFinishedInInterpreter();
        goto leave_on_safe_point;
    }
    if (status == mjit::Compile_Abort)
        useMethodJIT = false;
#endif /* JS_METHODJIT */

    DO_OP();
}

BEGIN_CASE(JSOP_LOOPENTRY)

#ifdef JS_ION
    // Attempt on-stack replacement with Ion code. IonMonkey OSR takes place at
    // the point of the initial loop entry, to consolidate hoisted code between
    // entry points.
    if (ion::IsEnabled(cx)) {
        ion::MethodStatus status =
            ion::CanEnterAtBranch(cx, script, regs.fp(), regs.pc);
        if (status == ion::Method_Error)
            goto error;
        if (status == ion::Method_Compiled) {
            JS_ASSERT(regs.fp()->isScriptFrame());
            ion::IonExecStatus maybeOsr = ion::SideCannon(cx, regs.fp(), regs.pc);
            if (maybeOsr == ion::IonExec_Bailout) {
                // We hit a deoptimization path in the first Ion frame, so now
                // we've just replaced the entire Ion activation.
                RESTORE_INTERP_VARS();
                op = JSOp(*regs.pc);
                DO_OP();
            }

            interpReturnOK = (maybeOsr == ion::IonExec_Ok);

            if (entryFrame != regs.fp())
                goto jit_return;

            regs.fp()->setFinishedInInterpreter();
            goto leave_on_safe_point;
        }
    }
#endif /* JS_ION */

END_CASE(JSOP_LOOPENTRY)

BEGIN_CASE(JSOP_NOTEARG)
END_CASE(JSOP_NOTEARG)

/* ADD_EMPTY_CASE is not used here as JSOP_LINENO_LENGTH == 3. */
BEGIN_CASE(JSOP_LINENO)
END_CASE(JSOP_LINENO)

BEGIN_CASE(JSOP_UNDEFINED)
    PUSH_UNDEFINED();
END_CASE(JSOP_UNDEFINED)

BEGIN_CASE(JSOP_POP)
    regs.sp--;
END_CASE(JSOP_POP)

BEGIN_CASE(JSOP_POPN)
    JS_ASSERT(GET_UINT16(regs.pc) <= regs.stackDepth());
    regs.sp -= GET_UINT16(regs.pc);
#ifdef DEBUG
    if (StaticBlockObject *block = regs.fp()->maybeBlockChain())
        JS_ASSERT(regs.stackDepth() >= block->stackDepth() + block->slotCount());
#endif
END_CASE(JSOP_POPN)

BEGIN_CASE(JSOP_SETRVAL)
BEGIN_CASE(JSOP_POPV)
    POP_RETURN_VALUE();
END_CASE(JSOP_POPV)

BEGIN_CASE(JSOP_ENTERWITH)
    if (!EnterWith(cx, -1))
        goto error;

    /*
     * We must ensure that different "with" blocks have different stack depth
     * associated with them. This allows the try handler search to properly
     * recover the scope chain. Thus we must keep the stack at least at the
     * current level.
     *
     * We set sp[-1] to the current "with" object to help asserting the
     * enter/leave balance in [leavewith].
     */
    regs.sp[-1].setObject(*regs.fp()->scopeChain());
END_CASE(JSOP_ENTERWITH)

BEGIN_CASE(JSOP_LEAVEWITH)
    JS_ASSERT(regs.sp[-1].toObject() == *regs.fp()->scopeChain());
    regs.fp()->popWith(cx);
    regs.sp--;
END_CASE(JSOP_LEAVEWITH)

BEGIN_CASE(JSOP_RETURN)
    POP_RETURN_VALUE();
    /* FALL THROUGH */

BEGIN_CASE(JSOP_RETRVAL)    /* fp return value already set */
BEGIN_CASE(JSOP_STOP)
{
    /*
     * When the inlined frame exits with an exception or an error, ok will be
     * false after the inline_return label.
     */
    CHECK_BRANCH();

    interpReturnOK = true;
    if (entryFrame != regs.fp())
  inline_return:
    {
        if (cx->compartment->debugMode())
            interpReturnOK = ScriptDebugEpilogue(cx, regs.fp(), interpReturnOK);

        if (!regs.fp()->isYielding())
            regs.fp()->epilogue(cx);
        else
            Probes::exitScript(cx, script, script->function(), regs.fp());

        /* The JIT inlines the epilogue. */
#ifdef JS_METHODJIT
  jit_return:
#endif

        /* The results of lowered call/apply frames need to be shifted. */
        bool shiftResult = regs.fp()->loweredCallOrApply();

        cx->stack.popInlineFrame(regs);
        SET_SCRIPT(regs.fp()->script());

        JS_ASSERT(*regs.pc == JSOP_NEW || *regs.pc == JSOP_CALL ||
                  *regs.pc == JSOP_FUNCALL || *regs.pc == JSOP_FUNAPPLY);

        /* Resume execution in the calling frame. */
        RESET_USE_METHODJIT();
        if (JS_LIKELY(interpReturnOK)) {
            TypeScript::Monitor(cx, script, regs.pc, regs.sp[-1]);

            if (shiftResult) {
                regs.sp[-2] = regs.sp[-1];
                regs.sp--;
            }

            len = JSOP_CALL_LENGTH;
            DO_NEXT_OP(len);
        }

        /* Increment pc so that |sp - fp->slots == ReconstructStackDepth(pc)|. */
        regs.pc += JSOP_CALL_LENGTH;
        goto error;
    } else {
        JS_ASSERT(regs.stackDepth() == 0);
    }
    interpReturnOK = true;
    goto exit;
}

BEGIN_CASE(JSOP_DEFAULT)
    regs.sp--;
    /* FALL THROUGH */
BEGIN_CASE(JSOP_GOTO)
{
    len = GET_JUMP_OFFSET(regs.pc);
    BRANCH(len);
}
END_CASE(JSOP_GOTO)

BEGIN_CASE(JSOP_IFEQ)
{
    bool cond;
    Value *_;
    POP_BOOLEAN(cx, _, cond);
    if (cond == false) {
        len = GET_JUMP_OFFSET(regs.pc);
        BRANCH(len);
    }
}
END_CASE(JSOP_IFEQ)

BEGIN_CASE(JSOP_IFNE)
{
    bool cond;
    Value *_;
    POP_BOOLEAN(cx, _, cond);
    if (cond != false) {
        len = GET_JUMP_OFFSET(regs.pc);
        BRANCH(len);
    }
}
END_CASE(JSOP_IFNE)

BEGIN_CASE(JSOP_OR)
{
    bool cond;
    Value *_;
    VALUE_TO_BOOLEAN(cx, _, cond);
    if (cond == true) {
        len = GET_JUMP_OFFSET(regs.pc);
        DO_NEXT_OP(len);
    }
}
END_CASE(JSOP_OR)

BEGIN_CASE(JSOP_AND)
{
    bool cond;
    Value *_;
    VALUE_TO_BOOLEAN(cx, _, cond);
    if (cond == false) {
        len = GET_JUMP_OFFSET(regs.pc);
        DO_NEXT_OP(len);
    }
}
END_CASE(JSOP_AND)

/*
 * If the index value at sp[n] is not an int that fits in a jsval, it could
 * be an object (an XML QName, AttributeName, or AnyName), but only if we are
 * compiling with JS_HAS_XML_SUPPORT.  Otherwise convert the index value to a
 * string atom id.
 */
#define FETCH_ELEMENT_ID(obj, n, id)                                          \
    JS_BEGIN_MACRO                                                            \
        const Value &idval_ = regs.sp[n];                                     \
        if (!ValueToId(cx, obj, idval_, id.address()))                        \
            goto error;                                                       \
    JS_END_MACRO

#define TRY_BRANCH_AFTER_COND(cond,spdec)                                     \
    JS_BEGIN_MACRO                                                            \
        JS_ASSERT(js_CodeSpec[op].length == 1);                               \
        unsigned diff_ = (unsigned) GET_UINT8(regs.pc) - (unsigned) JSOP_IFEQ;         \
        if (diff_ <= 1) {                                                     \
            regs.sp -= spdec;                                                 \
            if (cond == (diff_ != 0)) {                                       \
                ++regs.pc;                                                    \
                len = GET_JUMP_OFFSET(regs.pc);                               \
                BRANCH(len);                                                  \
            }                                                                 \
            len = 1 + JSOP_IFEQ_LENGTH;                                       \
            DO_NEXT_OP(len);                                                  \
        }                                                                     \
    JS_END_MACRO

BEGIN_CASE(JSOP_IN)
{
    const Value &rref = regs.sp[-1];
    if (!rref.isObject()) {
        js_ReportValueError(cx, JSMSG_IN_NOT_OBJECT, -1, rref, NULL);
        goto error;
    }
    RootedObject &obj = rootObject0;
    obj = &rref.toObject();
    RootedId &id = rootId0;
    FETCH_ELEMENT_ID(obj, -2, id);
    RootedObject &obj2 = rootObject1;
    RootedShape &prop = rootShape0;
    if (!obj->lookupGeneric(cx, id, &obj2, &prop))
        goto error;
    bool cond = prop != NULL;
    TRY_BRANCH_AFTER_COND(cond, 2);
    regs.sp--;
    regs.sp[-1].setBoolean(cond);
}
END_CASE(JSOP_IN)

BEGIN_CASE(JSOP_ITER)
{
    JS_ASSERT(regs.stackDepth() >= 1);
    uint8_t flags = GET_UINT8(regs.pc);
    if (!ValueToIterator(cx, flags, &regs.sp[-1]))
        goto error;
    CHECK_INTERRUPT_HANDLER();
    JS_ASSERT(!regs.sp[-1].isPrimitive());
}
END_CASE(JSOP_ITER)

BEGIN_CASE(JSOP_MOREITER)
{
    JS_ASSERT(regs.stackDepth() >= 1);
    JS_ASSERT(regs.sp[-1].isObject());
    PUSH_NULL();
    bool cond;
    if (!IteratorMore(cx, &regs.sp[-2].toObject(), &cond, &regs.sp[-1]))
        goto error;
    CHECK_INTERRUPT_HANDLER();
    regs.sp[-1].setBoolean(cond);
}
END_CASE(JSOP_MOREITER)

BEGIN_CASE(JSOP_ITERNEXT)
{
    JS_ASSERT(regs.stackDepth() >= unsigned(GET_INT8(regs.pc)));
    Value *itervp = regs.sp - GET_INT8(regs.pc);
    JS_ASSERT(itervp->isObject());
    PUSH_NULL();
    if (!IteratorNext(cx, &itervp->toObject(), &regs.sp[-1]))
        goto error;
}
END_CASE(JSOP_ITERNEXT)

BEGIN_CASE(JSOP_ENDITER)
{
    JS_ASSERT(regs.stackDepth() >= 1);
    bool ok = CloseIterator(cx, &regs.sp[-1].toObject());
    regs.sp--;
    if (!ok)
        goto error;
}
END_CASE(JSOP_ENDITER)

BEGIN_CASE(JSOP_DUP)
{
    JS_ASSERT(regs.stackDepth() >= 1);
    const Value &rref = regs.sp[-1];
    PUSH_COPY(rref);
}
END_CASE(JSOP_DUP)

BEGIN_CASE(JSOP_DUP2)
{
    JS_ASSERT(regs.stackDepth() >= 2);
    const Value &lref = regs.sp[-2];
    const Value &rref = regs.sp[-1];
    PUSH_COPY(lref);
    PUSH_COPY(rref);
}
END_CASE(JSOP_DUP2)

BEGIN_CASE(JSOP_SWAP)
{
    JS_ASSERT(regs.stackDepth() >= 2);
    Value &lref = regs.sp[-2];
    Value &rref = regs.sp[-1];
    lref.swap(rref);
}
END_CASE(JSOP_SWAP)

BEGIN_CASE(JSOP_PICK)
{
    unsigned i = GET_UINT8(regs.pc);
    JS_ASSERT(regs.stackDepth() >= i + 1);
    Value lval = regs.sp[-int(i + 1)];
    memmove(regs.sp - (i + 1), regs.sp - i, sizeof(Value) * i);
    regs.sp[-1] = lval;
}
END_CASE(JSOP_PICK)

BEGIN_CASE(JSOP_SETCONST)
{
    RootedPropertyName &name = rootName0;
    name = script->getName(regs.pc);

    JSObject &obj = regs.fp()->varObj();
    const Value &ref = regs.sp[-1];
    if (!obj.defineProperty(cx, name, ref,
                            JS_PropertyStub, JS_StrictPropertyStub,
                            JSPROP_ENUMERATE | JSPROP_PERMANENT | JSPROP_READONLY)) {
        goto error;
    }
}
END_CASE(JSOP_SETCONST);

#if JS_HAS_DESTRUCTURING
BEGIN_CASE(JSOP_ENUMCONSTELEM)
{
    const Value &ref = regs.sp[-3];
    JSObject *obj;
    FETCH_OBJECT(cx, -2, obj);
    RootedId &id = rootId0;
    FETCH_ELEMENT_ID(obj, -1, id);
    if (!obj->defineGeneric(cx, id, ref,
                            JS_PropertyStub, JS_StrictPropertyStub,
                            JSPROP_ENUMERATE | JSPROP_PERMANENT | JSPROP_READONLY)) {
        goto error;
    }
    regs.sp -= 3;
}
END_CASE(JSOP_ENUMCONSTELEM)
#endif

BEGIN_CASE(JSOP_BINDGNAME)
    PUSH_OBJECT(regs.fp()->global());
END_CASE(JSOP_BINDGNAME)

BEGIN_CASE(JSOP_BINDNAME)
{
    JSObject *obj;
    do {
        /*
         * We can skip the property lookup for the global object. If the
         * property does not exist anywhere on the scope chain, JSOP_SETNAME
         * adds the property to the global.
         *
         * As a consequence of this optimization for the global object we run
         * its JSRESOLVE_ASSIGNING-tolerant resolve hooks only in JSOP_SETNAME,
         * after the interpreter evaluates the right- hand-side of the
         * assignment, and not here.
         *
         * This should be transparent to the hooks because the script, instead
         * of name = rhs, could have used global.name = rhs given a global
         * object reference, which also calls the hooks only after evaluating
         * the rhs. We desire such resolve hook equivalence between the two
         * forms.
         */
        obj = regs.fp()->scopeChain();
        if (obj->isGlobal())
            break;

        RootedPropertyName &name = rootName0;
        name = script->getName(regs.pc);

        RootedObject &scopeChain = rootObject0;
        scopeChain = regs.fp()->scopeChain();

        obj = FindIdentifierBase(cx, scopeChain, name);
        if (!obj)
            goto error;
    } while (0);
    PUSH_OBJECT(*obj);
}
END_CASE(JSOP_BINDNAME)

#define BITWISE_OP(OP)                                                        \
    JS_BEGIN_MACRO                                                            \
        int32_t i, j;                                                         \
        if (!ToInt32(cx, regs.sp[-2], &i))                                    \
            goto error;                                                       \
        if (!ToInt32(cx, regs.sp[-1], &j))                                    \
            goto error;                                                       \
        i = i OP j;                                                           \
        regs.sp--;                                                            \
        regs.sp[-1].setInt32(i);                                              \
    JS_END_MACRO

BEGIN_CASE(JSOP_BITOR)
    BITWISE_OP(|);
END_CASE(JSOP_BITOR)

BEGIN_CASE(JSOP_BITXOR)
    BITWISE_OP(^);
END_CASE(JSOP_BITXOR)

BEGIN_CASE(JSOP_BITAND)
    BITWISE_OP(&);
END_CASE(JSOP_BITAND)

#undef BITWISE_OP

#define EQUALITY_OP(OP)                                                       \
    JS_BEGIN_MACRO                                                            \
        Value rval = regs.sp[-1];                                             \
        Value lval = regs.sp[-2];                                             \
        bool cond;                                                            \
        if (!LooselyEqual(cx, lval, rval, &cond))                             \
            goto error;                                                       \
        cond = cond OP JS_TRUE;                                               \
        TRY_BRANCH_AFTER_COND(cond, 2);                                       \
        regs.sp--;                                                            \
        regs.sp[-1].setBoolean(cond);                                         \
    JS_END_MACRO

BEGIN_CASE(JSOP_EQ)
    EQUALITY_OP(==);
END_CASE(JSOP_EQ)

BEGIN_CASE(JSOP_NE)
    EQUALITY_OP(!=);
END_CASE(JSOP_NE)

#undef EQUALITY_OP

#define STRICT_EQUALITY_OP(OP, COND)                                          \
    JS_BEGIN_MACRO                                                            \
        const Value &rref = regs.sp[-1];                                      \
        const Value &lref = regs.sp[-2];                                      \
        bool equal;                                                           \
        if (!StrictlyEqual(cx, lref, rref, &equal))                           \
            goto error;                                                       \
        COND = equal OP JS_TRUE;                                              \
        regs.sp--;                                                            \
    JS_END_MACRO

BEGIN_CASE(JSOP_STRICTEQ)
{
    bool cond;
    STRICT_EQUALITY_OP(==, cond);
    regs.sp[-1].setBoolean(cond);
}
END_CASE(JSOP_STRICTEQ)

BEGIN_CASE(JSOP_STRICTNE)
{
    bool cond;
    STRICT_EQUALITY_OP(!=, cond);
    regs.sp[-1].setBoolean(cond);
}
END_CASE(JSOP_STRICTNE)

BEGIN_CASE(JSOP_CASE)
{
    bool cond;
    STRICT_EQUALITY_OP(==, cond);
    if (cond) {
        regs.sp--;
        len = GET_JUMP_OFFSET(regs.pc);
        BRANCH(len);
    }
}
END_CASE(JSOP_CASE)

#undef STRICT_EQUALITY_OP

BEGIN_CASE(JSOP_LT)
{
    bool cond;
    const Value &lref = regs.sp[-2];
    const Value &rref = regs.sp[-1];
    if (!LessThanOperation(cx, lref, rref, &cond))
        goto error;
    TRY_BRANCH_AFTER_COND(cond, 2);
    regs.sp[-2].setBoolean(cond);
    regs.sp--;
}
END_CASE(JSOP_LT)

BEGIN_CASE(JSOP_LE)
{
    bool cond;
    const Value &lref = regs.sp[-2];
    const Value &rref = regs.sp[-1];
    if (!LessThanOrEqualOperation(cx, lref, rref, &cond))
        goto error;
    TRY_BRANCH_AFTER_COND(cond, 2);
    regs.sp[-2].setBoolean(cond);
    regs.sp--;
}
END_CASE(JSOP_LE)

BEGIN_CASE(JSOP_GT)
{
    bool cond;
    const Value &lref = regs.sp[-2];
    const Value &rref = regs.sp[-1];
    if (!GreaterThanOperation(cx, lref, rref, &cond))
        goto error;
    TRY_BRANCH_AFTER_COND(cond, 2);
    regs.sp[-2].setBoolean(cond);
    regs.sp--;
}
END_CASE(JSOP_GT)

BEGIN_CASE(JSOP_GE)
{
    bool cond;
    const Value &lref = regs.sp[-2];
    const Value &rref = regs.sp[-1];
    if (!GreaterThanOrEqualOperation(cx, lref, rref, &cond))
        goto error;
    TRY_BRANCH_AFTER_COND(cond, 2);
    regs.sp[-2].setBoolean(cond);
    regs.sp--;
}
END_CASE(JSOP_GE)

#define SIGNED_SHIFT_OP(OP)                                                   \
    JS_BEGIN_MACRO                                                            \
        int32_t i, j;                                                         \
        if (!ToInt32(cx, regs.sp[-2], &i))                                    \
            goto error;                                                       \
        if (!ToInt32(cx, regs.sp[-1], &j))                                    \
            goto error;                                                       \
        i = i OP (j & 31);                                                    \
        regs.sp--;                                                            \
        regs.sp[-1].setInt32(i);                                              \
    JS_END_MACRO

BEGIN_CASE(JSOP_LSH)
    SIGNED_SHIFT_OP(<<);
END_CASE(JSOP_LSH)

BEGIN_CASE(JSOP_RSH)
    SIGNED_SHIFT_OP(>>);
END_CASE(JSOP_RSH)

#undef SIGNED_SHIFT_OP

BEGIN_CASE(JSOP_URSH)
{
    Value lval = regs.sp[-2];
    Value rval = regs.sp[-1];
    if (!UrshOperation(cx, lval, rval, &regs.sp[-2]))
        goto error;
    regs.sp--;
}
END_CASE(JSOP_URSH)

BEGIN_CASE(JSOP_ADD)
{
    Value lval = regs.sp[-2];
    Value rval = regs.sp[-1];
    if (!AddOperation(cx, lval, rval, &regs.sp[-2]))
        goto error;
    regs.sp--;
}
END_CASE(JSOP_ADD)

BEGIN_CASE(JSOP_SUB)
{
    RootedValue &lval = rootValue0, &rval = rootValue1;
    lval = regs.sp[-2];
    rval = regs.sp[-1];
    if (!SubOperation(cx, lval, rval, &regs.sp[-2]))
        goto error;
    regs.sp--;
}
END_CASE(JSOP_SUB)

BEGIN_CASE(JSOP_MUL)
{
    RootedValue &lval = rootValue0, &rval = rootValue1;
    lval = regs.sp[-2];
    rval = regs.sp[-1];
    if (!MulOperation(cx, lval, rval, &regs.sp[-2]))
        goto error;
    regs.sp--;
}
END_CASE(JSOP_MUL)

BEGIN_CASE(JSOP_DIV)
{
    RootedValue &lval = rootValue0, &rval = rootValue1;
    lval = regs.sp[-2];
    rval = regs.sp[-1];
    if (!DivOperation(cx, lval, rval, &regs.sp[-2]))
        goto error;
    regs.sp--;
}
END_CASE(JSOP_DIV)

BEGIN_CASE(JSOP_MOD)
{
    RootedValue &lval = rootValue0, &rval = rootValue1;
    lval = regs.sp[-2];
    rval = regs.sp[-1];
    if (!ModOperation(cx, lval, rval, &regs.sp[-2]))
        goto error;
    regs.sp--;
}
END_CASE(JSOP_MOD)

BEGIN_CASE(JSOP_NOT)
{
    Value *_;
    bool cond;
    POP_BOOLEAN(cx, _, cond);
    PUSH_BOOLEAN(!cond);
}
END_CASE(JSOP_NOT)

BEGIN_CASE(JSOP_BITNOT)
{
    int32_t i;
    if (!BitNot(cx, regs.sp[-1], &i))
        goto error;
    regs.sp[-1].setInt32(i);
}
END_CASE(JSOP_BITNOT)

BEGIN_CASE(JSOP_NEG)
{
    /*
     * When the operand is int jsval, INT32_FITS_IN_JSVAL(i) implies
     * INT32_FITS_IN_JSVAL(-i) unless i is 0 or INT32_MIN when the
     * results, -0.0 or INT32_MAX + 1, are double values.
     */
    Value ref = regs.sp[-1];
    int32_t i;
    if (ref.isInt32() && (i = ref.toInt32()) != 0 && i != INT32_MIN) {
        i = -i;
        regs.sp[-1].setInt32(i);
    } else {
        double d;
        if (!ToNumber(cx, regs.sp[-1], &d))
            goto error;
        d = -d;
        if (!regs.sp[-1].setNumber(d) && !ref.isDouble())
            TypeScript::MonitorOverflow(cx, script, regs.pc);
    }
}
END_CASE(JSOP_NEG)

BEGIN_CASE(JSOP_POS)
    if (!ToNumber(cx, &regs.sp[-1]))
        goto error;
    if (!regs.sp[-1].isInt32())
        TypeScript::MonitorOverflow(cx, script, regs.pc);
END_CASE(JSOP_POS)

BEGIN_CASE(JSOP_DELNAME)
{
    RootedPropertyName &name = rootName0;
    name = script->getName(regs.pc);

    RootedObject &scopeObj = rootObject0;
    scopeObj = cx->stack.currentScriptedScopeChain();

    RootedObject &obj = rootObject1;
    RootedObject &obj2 = rootObject2;
    RootedShape &prop = rootShape0;
    if (!FindProperty(cx, name, scopeObj, &obj, &obj2, &prop))
        goto error;

    /* Strict mode code should never contain JSOP_DELNAME opcodes. */
    JS_ASSERT(!script->strictModeCode);

    /* ECMA says to return true if name is undefined or inherited. */
    PUSH_BOOLEAN(true);
    if (prop) {
        if (!obj->deleteProperty(cx, name, &regs.sp[-1], false))
            goto error;
    }
}
END_CASE(JSOP_DELNAME)

BEGIN_CASE(JSOP_DELPROP)
{
    RootedPropertyName &name = rootName0;
    name = script->getName(regs.pc);

    JSObject *obj;
    FETCH_OBJECT(cx, -1, obj);

    RootedValue &rval = rootValue0;
    if (!obj->deleteProperty(cx, name, rval.address(), script->strictModeCode))
        goto error;

    regs.sp[-1] = rval;
}
END_CASE(JSOP_DELPROP)

BEGIN_CASE(JSOP_DELELEM)
{
    /* Fetch the left part and resolve it to a non-null object. */
    JSObject *obj;
    FETCH_OBJECT(cx, -2, obj);

    RootedValue &propval = rootValue0;
    propval = regs.sp[-1];
    Value &rval = regs.sp[-2];

    if (!obj->deleteByValue(cx, propval, &rval, script->strictModeCode))
        goto error;

    regs.sp--;
}
END_CASE(JSOP_DELELEM)

BEGIN_CASE(JSOP_TOID)
{
    /*
     * Increment or decrement requires use to lookup the same property twice, but we need to avoid
     * the oberservable stringification the second time.
     * There must be an object value below the id, which will not be popped
     * but is necessary in interning the id for XML.
     */
    Value objval = regs.sp[-2];
    Value idval = regs.sp[-1];
    if (!ToIdOperation(cx, objval, idval, &regs.sp[-1]))
        goto error;
}
END_CASE(JSOP_TOID)

BEGIN_CASE(JSOP_TYPEOFEXPR)
BEGIN_CASE(JSOP_TYPEOF)
{
    const Value &ref = regs.sp[-1];
    regs.sp[-1].setString(TypeOfOperation(cx, ref));
}
END_CASE(JSOP_TYPEOF)

BEGIN_CASE(JSOP_VOID)
    regs.sp[-1].setUndefined();
END_CASE(JSOP_VOID)

BEGIN_CASE(JSOP_INCELEM)
BEGIN_CASE(JSOP_DECELEM)
BEGIN_CASE(JSOP_ELEMINC)
BEGIN_CASE(JSOP_ELEMDEC)
    /* No-op */
END_CASE(JSOP_INCELEM)

BEGIN_CASE(JSOP_INCPROP)
BEGIN_CASE(JSOP_DECPROP)
BEGIN_CASE(JSOP_PROPINC)
BEGIN_CASE(JSOP_PROPDEC)
BEGIN_CASE(JSOP_INCNAME)
BEGIN_CASE(JSOP_DECNAME)
BEGIN_CASE(JSOP_NAMEINC)
BEGIN_CASE(JSOP_NAMEDEC)
BEGIN_CASE(JSOP_INCGNAME)
BEGIN_CASE(JSOP_DECGNAME)
BEGIN_CASE(JSOP_GNAMEINC)
BEGIN_CASE(JSOP_GNAMEDEC)
    /* No-op */
END_CASE(JSOP_INCPROP)

BEGIN_CASE(JSOP_DECALIASEDVAR)
BEGIN_CASE(JSOP_ALIASEDVARDEC)
BEGIN_CASE(JSOP_INCALIASEDVAR)
BEGIN_CASE(JSOP_ALIASEDVARINC)
    /* No-op */
END_CASE(JSOP_ALIASEDVARINC)

BEGIN_CASE(JSOP_DECARG)
BEGIN_CASE(JSOP_ARGDEC)
BEGIN_CASE(JSOP_INCARG)
BEGIN_CASE(JSOP_ARGINC)
{
    unsigned i = GET_ARGNO(regs.pc);
    if (script->argsObjAliasesFormals()) {
        const Value &arg = regs.fp()->argsObj().arg(i);
        Value v;
        if (!DoIncDec(cx, script, regs.pc, arg, &v, &regs.sp[0]))
            goto error;
        regs.fp()->argsObj().setArg(i, v);
    } else {
        Value &arg = regs.fp()->unaliasedFormal(i);
        if (!DoIncDec(cx, script, regs.pc, arg, &arg, &regs.sp[0]))
            goto error;
    }
    regs.sp++;
}
END_CASE(JSOP_ARGINC);

BEGIN_CASE(JSOP_DECLOCAL)
BEGIN_CASE(JSOP_LOCALDEC)
BEGIN_CASE(JSOP_INCLOCAL)
BEGIN_CASE(JSOP_LOCALINC)
{
    unsigned i = GET_SLOTNO(regs.pc);
    Value &local = regs.fp()->unaliasedLocal(i);
    if (!DoIncDec(cx, script, regs.pc, local, &local, &regs.sp[0]))
        goto error;
    regs.sp++;
}
END_CASE(JSOP_LOCALINC)

BEGIN_CASE(JSOP_THIS)
    if (!ComputeThis(cx, regs.fp()))
        goto error;
    PUSH_COPY(regs.fp()->thisValue());
END_CASE(JSOP_THIS)

BEGIN_CASE(JSOP_GETPROP)
BEGIN_CASE(JSOP_GETXPROP)
BEGIN_CASE(JSOP_LENGTH)
BEGIN_CASE(JSOP_CALLPROP)
{
    RootedValue rval(cx);
    if (!GetPropertyOperation(cx, script, regs.pc, regs.sp[-1], rval.address()))
        goto error;

    TypeScript::Monitor(cx, script, regs.pc, rval);

    regs.sp[-1] = rval;
    assertSameCompartment(cx, regs.sp[-1]);
}
END_CASE(JSOP_GETPROP)

BEGIN_CASE(JSOP_SETGNAME)
BEGIN_CASE(JSOP_SETNAME)
BEGIN_CASE(JSOP_SETPROP)
{
    const Value &rval = regs.sp[-1];
    const Value &lval = regs.sp[-2];

    if (!SetPropertyOperation(cx, regs.pc, lval, rval))
        goto error;

    regs.sp[-2] = regs.sp[-1];
    regs.sp--;
}
END_CASE(JSOP_SETPROP)

BEGIN_CASE(JSOP_GETELEM)
BEGIN_CASE(JSOP_CALLELEM)
{
    Value &lref = regs.sp[-2];
    Value &rref = regs.sp[-1];
    if (!GetElementOperation(cx, op, lref, rref, &regs.sp[-2]))
        goto error;
    TypeScript::Monitor(cx, script, regs.pc, regs.sp[-2]);
    regs.sp--;
}
END_CASE(JSOP_GETELEM)

BEGIN_CASE(JSOP_SETELEM)
{
    RootedObject &obj = rootObject0;
    FETCH_OBJECT(cx, -3, obj);
    RootedId &id = rootId0;
    FETCH_ELEMENT_ID(obj, -2, id);
    Value &value = regs.sp[-1];
    if (!SetObjectElementOperation(cx, obj, id, value, script->strictModeCode))
        goto error;
    regs.sp[-3] = value;
    regs.sp -= 2;
}
END_CASE(JSOP_SETELEM)

BEGIN_CASE(JSOP_ENUMELEM)
{
    RootedObject &obj = rootObject0;
    RootedValue &rval = rootValue0;

    /* Funky: the value to set is under the [obj, id] pair. */
    FETCH_OBJECT(cx, -2, obj);
    RootedId &id = rootId0;
    FETCH_ELEMENT_ID(obj, -1, id);
    rval = regs.sp[-3];
    if (!obj->setGeneric(cx, obj, id, rval.address(), script->strictModeCode))
        goto error;
    regs.sp -= 3;
}
END_CASE(JSOP_ENUMELEM)

BEGIN_CASE(JSOP_EVAL)
{
    CallArgs args = CallArgsFromSp(GET_ARGC(regs.pc), regs.sp);
    if (IsBuiltinEvalForScope(regs.fp()->scopeChain(), args.calleev())) {
        if (!DirectEval(cx, args))
            goto error;
    } else {
        if (!InvokeKernel(cx, args))
            goto error;
    }
    CHECK_INTERRUPT_HANDLER();
    regs.sp = args.spAfterCall();
    TypeScript::Monitor(cx, script, regs.pc, regs.sp[-1]);
}
END_CASE(JSOP_EVAL)

BEGIN_CASE(JSOP_FUNAPPLY)
    if (!GuardFunApplyArgumentsOptimization(cx))
        goto error;
    /* FALL THROUGH */

BEGIN_CASE(JSOP_NEW)
BEGIN_CASE(JSOP_CALL)
BEGIN_CASE(JSOP_FUNCALL)
{
    JS_ASSERT(regs.stackDepth() >= 2 + GET_ARGC(regs.pc));
    CallArgs args = CallArgsFromSp(GET_ARGC(regs.pc), regs.sp);

    bool construct = (*regs.pc == JSOP_NEW);

    RootedFunction &fun = rootFunction0;
    /* Don't bother trying to fast-path calls to scripted non-constructors. */
    if (!IsFunctionObject(args.calleev(), fun.address()) || !fun->isInterpretedConstructor()) {
        if (construct) {
            if (!InvokeConstructorKernel(cx, args))
                goto error;
        } else {
            if (!InvokeKernel(cx, args))
                goto error;
        }
        Value *newsp = args.spAfterCall();
        TypeScript::Monitor(cx, script, regs.pc, newsp[-1]);
        regs.sp = newsp;
        CHECK_INTERRUPT_HANDLER();
        len = JSOP_CALL_LENGTH;
        DO_NEXT_OP(len);
    }

    if (!TypeMonitorCall(cx, args, construct))
        goto error;

    InitialFrameFlags initial = construct ? INITIAL_CONSTRUCT : INITIAL_NONE;

    JSScript *newScript = fun->script();

    if (newScript->compileAndGo && newScript->hasClearedGlobal()) {
        JS_ReportErrorNumber(cx, js_GetErrorMessage, NULL, JSMSG_CLEARED_SCOPE);
        goto error;
    }

    if (!cx->stack.pushInlineFrame(cx, regs, args, *fun, newScript, initial))
        goto error;

    SET_SCRIPT(regs.fp()->script());
    RESET_USE_METHODJIT();

    bool newType = cx->typeInferenceEnabled() && UseNewType(cx, script, regs.pc);

#ifdef JS_ION
    if (!newType && ion::IsEnabled(cx)) {
        ion::MethodStatus status = ion::CanEnter(cx, script, regs.fp(), newType);
        if (status == ion::Method_Error)
            goto error;
        if (status == ion::Method_Compiled) {
            ion::IonExecStatus exec = ion::Cannon(cx, regs.fp());
            CHECK_INTERRUPT_HANDLER();
            if (exec == ion::IonExec_Bailout) {
                RESTORE_INTERP_VARS();
                op = JSOp(*regs.pc);
                DO_OP();
            }
            interpReturnOK = (exec == ion::IonExec_Error) ? false : true;
            goto jit_return;
        }
    }
#endif

#ifdef JS_METHODJIT
    if (!newType && cx->methodJitEnabled) {
        /* Try to ensure methods are method JIT'd.  */
        mjit::CompileStatus status = mjit::CanMethodJIT(cx, script, script->code,
                                                        construct,
                                                        mjit::CompileRequest_Interpreter);
        if (status == mjit::Compile_Error)
            goto error;
        if (status == mjit::Compile_Okay) {
            mjit::JaegerStatus status = mjit::JaegerShot(cx, true);
            CHECK_PARTIAL_METHODJIT(status);
            interpReturnOK = mjit::JaegerStatusToSuccess(status);
            CHECK_INTERRUPT_HANDLER();
            goto jit_return;
        }
    }
#endif

    if (!regs.fp()->prologue(cx, newType))
        goto error;
    if (cx->compartment->debugMode()) {
        switch (ScriptDebugPrologue(cx, regs.fp())) {
          case JSTRAP_CONTINUE:
            break;
          case JSTRAP_RETURN:
            interpReturnOK = true;
            goto forced_return;
          case JSTRAP_THROW:
          case JSTRAP_ERROR:
            goto error;
          default:
            JS_NOT_REACHED("bad ScriptDebugPrologue status");
        }
    }

    CHECK_INTERRUPT_HANDLER();

    /* Load first op and dispatch it (safe since JSOP_STOP). */
    op = (JSOp) *regs.pc;
    DO_OP();
}

BEGIN_CASE(JSOP_SETCALL)
{
    JS_ReportErrorNumber(cx, js_GetErrorMessage, NULL, JSMSG_BAD_LEFTSIDE_OF_ASS);
    goto error;
}
END_CASE(JSOP_SETCALL)

BEGIN_CASE(JSOP_IMPLICITTHIS)
{
    RootedPropertyName &name = rootName0;
    name = script->getName(regs.pc);

    RootedObject &scopeObj = rootObject0;
    scopeObj = cx->stack.currentScriptedScopeChain();

    RootedObject &obj = rootObject1;
    RootedObject &obj2 = rootObject2;
    RootedShape &prop = rootShape0;
    if (!FindPropertyHelper(cx, name, false, scopeObj, &obj, &obj2, &prop))
        goto error;

    Value v;
    if (!ComputeImplicitThis(cx, obj, &v))
        goto error;
    PUSH_COPY(v);
}
END_CASE(JSOP_IMPLICITTHIS)

BEGIN_CASE(JSOP_GETGNAME)
BEGIN_CASE(JSOP_CALLGNAME)
BEGIN_CASE(JSOP_NAME)
BEGIN_CASE(JSOP_CALLNAME)
{
    RootedValue &rval = rootValue0;

    if (!NameOperation(cx, script, regs.pc, rval.address()))
        goto error;

    PUSH_COPY(rval);
    TypeScript::Monitor(cx, script, regs.pc, rval);
}
END_CASE(JSOP_NAME)

BEGIN_CASE(JSOP_UINT16)
    PUSH_INT32((int32_t) GET_UINT16(regs.pc));
END_CASE(JSOP_UINT16)

BEGIN_CASE(JSOP_UINT24)
    PUSH_INT32((int32_t) GET_UINT24(regs.pc));
END_CASE(JSOP_UINT24)

BEGIN_CASE(JSOP_INT8)
    PUSH_INT32(GET_INT8(regs.pc));
END_CASE(JSOP_INT8)

BEGIN_CASE(JSOP_INT32)
    PUSH_INT32(GET_INT32(regs.pc));
END_CASE(JSOP_INT32)

BEGIN_CASE(JSOP_DOUBLE)
{
    double dbl;
    LOAD_DOUBLE(0, dbl);
    PUSH_DOUBLE(dbl);
}
END_CASE(JSOP_DOUBLE)

BEGIN_CASE(JSOP_STRING)
    PUSH_STRING(script->getAtom(regs.pc));
END_CASE(JSOP_STRING)

BEGIN_CASE(JSOP_OBJECT)
    PUSH_OBJECT(*script->getObject(regs.pc));
END_CASE(JSOP_OBJECT)

BEGIN_CASE(JSOP_REGEXP)
{
    /*
     * Push a regexp object cloned from the regexp literal object mapped by the
     * bytecode at pc.
     */
    uint32_t index = GET_UINT32_INDEX(regs.pc);
    JSObject *proto = regs.fp()->global().getOrCreateRegExpPrototype(cx);
    if (!proto)
        goto error;
    JSObject *obj = CloneRegExpObject(cx, script->getRegExp(index), proto);
    if (!obj)
        goto error;
    PUSH_OBJECT(*obj);
}
END_CASE(JSOP_REGEXP)

BEGIN_CASE(JSOP_ZERO)
    PUSH_INT32(0);
END_CASE(JSOP_ZERO)

BEGIN_CASE(JSOP_ONE)
    PUSH_INT32(1);
END_CASE(JSOP_ONE)

BEGIN_CASE(JSOP_NULL)
    PUSH_NULL();
END_CASE(JSOP_NULL)

BEGIN_CASE(JSOP_FALSE)
    PUSH_BOOLEAN(false);
END_CASE(JSOP_FALSE)

BEGIN_CASE(JSOP_TRUE)
    PUSH_BOOLEAN(true);
END_CASE(JSOP_TRUE)

{
BEGIN_CASE(JSOP_TABLESWITCH)
{
    jsbytecode *pc2 = regs.pc;
    len = GET_JUMP_OFFSET(pc2);

    /*
     * ECMAv2+ forbids conversion of discriminant, so we will skip to the
     * default case if the discriminant isn't already an int jsval.  (This
     * opcode is emitted only for dense int-domain switches.)
     */
    const Value &rref = *--regs.sp;
    int32_t i;
    if (rref.isInt32()) {
        i = rref.toInt32();
    } else {
        double d;
        /* Don't use MOZ_DOUBLE_IS_INT32; treat -0 (double) as 0. */
        if (!rref.isDouble() || (d = rref.toDouble()) != (i = int32_t(rref.toDouble())))
            DO_NEXT_OP(len);
    }

    pc2 += JUMP_OFFSET_LEN;
    int32_t low = GET_JUMP_OFFSET(pc2);
    pc2 += JUMP_OFFSET_LEN;
    int32_t high = GET_JUMP_OFFSET(pc2);

    i -= low;
    if ((uint32_t)i < (uint32_t)(high - low + 1)) {
        pc2 += JUMP_OFFSET_LEN + JUMP_OFFSET_LEN * i;
        int32_t off = (int32_t) GET_JUMP_OFFSET(pc2);
        if (off)
            len = off;
    }
}
END_VARLEN_CASE
}

{
BEGIN_CASE(JSOP_LOOKUPSWITCH)
{
    int32_t off;
    off = JUMP_OFFSET_LEN;

    /*
     * JSOP_LOOKUPSWITCH are never used if any atom index in it would exceed
     * 64K limit.
     */
    jsbytecode *pc2 = regs.pc;

    Value lval = regs.sp[-1];
    regs.sp--;

    int npairs;
    if (!lval.isPrimitive())
        goto end_lookup_switch;

    pc2 += off;
    npairs = GET_UINT16(pc2);
    pc2 += UINT16_LEN;
    JS_ASSERT(npairs);  /* empty switch uses JSOP_TABLESWITCH */

    bool match;
#define SEARCH_PAIRS(MATCH_CODE)                                              \
    for (;;) {                                                                \
        Value rval = script->getConst(GET_UINT32_INDEX(pc2));                 \
        MATCH_CODE                                                            \
        pc2 += UINT32_INDEX_LEN;                                              \
        if (match)                                                            \
            break;                                                            \
        pc2 += off;                                                           \
        if (--npairs == 0) {                                                  \
            pc2 = regs.pc;                                                    \
            break;                                                            \
        }                                                                     \
    }

    if (lval.isString()) {
        JSLinearString *str = lval.toString()->ensureLinear(cx);
        if (!str)
            goto error;
        JSLinearString *str2;
        SEARCH_PAIRS(
            match = (rval.isString() &&
                     ((str2 = &rval.toString()->asLinear()) == str ||
                      EqualStrings(str2, str)));
        )
    } else if (lval.isNumber()) {
        double ldbl = lval.toNumber();
        SEARCH_PAIRS(
            match = rval.isNumber() && ldbl == rval.toNumber();
        )
    } else {
        SEARCH_PAIRS(
            match = (lval == rval);
        )
    }
#undef SEARCH_PAIRS

  end_lookup_switch:
    len = GET_JUMP_OFFSET(pc2);
}
END_VARLEN_CASE
}

BEGIN_CASE(JSOP_ACTUALSFILLED)
{
    PUSH_INT32(JS_MAX(regs.fp()->numActualArgs(), GET_UINT16(regs.pc)));
}
END_CASE(JSOP_ACTUALSFILLED)

BEGIN_CASE(JSOP_ARGUMENTS)
    JS_ASSERT(!regs.fp()->fun()->hasRest());
    if (script->needsArgsObj()) {
        ArgumentsObject *obj = ArgumentsObject::createExpected(cx, regs.fp());
        if (!obj)
            goto error;
        PUSH_COPY(ObjectValue(*obj));
    } else {
        PUSH_COPY(MagicValue(JS_OPTIMIZED_ARGUMENTS));
    }
END_CASE(JSOP_ARGUMENTS)

BEGIN_CASE(JSOP_REST)
{
    RootedObject &rest = rootObject0;
    rest = regs.fp()->createRestParameter(cx);
    if (!rest)
        goto error;
    PUSH_COPY(ObjectValue(*rest));
    if (!SetInitializerObjectType(cx, script, regs.pc, rest))
        goto error;
}
END_CASE(JSOP_REST)

BEGIN_CASE(JSOP_CALLALIASEDVAR)
BEGIN_CASE(JSOP_GETALIASEDVAR)
{
    ScopeCoordinate sc = ScopeCoordinate(regs.pc);
    PUSH_COPY(regs.fp()->aliasedVarScope(sc).aliasedVar(sc));
}
END_CASE(JSOP_GETALIASEDVAR)

BEGIN_CASE(JSOP_SETALIASEDVAR)
{
    ScopeCoordinate sc = ScopeCoordinate(regs.pc);
    regs.fp()->aliasedVarScope(sc).setAliasedVar(sc, regs.sp[-1]);
}
END_CASE(JSOP_SETALIASEDVAR)

BEGIN_CASE(JSOP_GETARG)
BEGIN_CASE(JSOP_CALLARG)
{
    unsigned i = GET_ARGNO(regs.pc);
    if (script->argsObjAliasesFormals())
        PUSH_COPY(regs.fp()->argsObj().arg(i));
    else
        PUSH_COPY(regs.fp()->unaliasedFormal(i));
}
END_CASE(JSOP_GETARG)

BEGIN_CASE(JSOP_SETARG)
{
    unsigned i = GET_ARGNO(regs.pc);
    if (script->argsObjAliasesFormals())
        regs.fp()->argsObj().setArg(i, regs.sp[-1]);
    else
        regs.fp()->unaliasedFormal(i) = regs.sp[-1];
}
END_CASE(JSOP_SETARG)

BEGIN_CASE(JSOP_GETLOCAL)
BEGIN_CASE(JSOP_CALLLOCAL)
{
    unsigned i = GET_SLOTNO(regs.pc);
    PUSH_COPY_SKIP_CHECK(regs.fp()->unaliasedLocal(i));

    /*
     * Skip the same-compartment assertion if the local will be immediately
     * popped. We do not guarantee sync for dead locals when coming in from the
     * method JIT, and a GETLOCAL followed by POP is not considered to be
     * a use of the variable.
     */
    if (regs.pc[JSOP_GETLOCAL_LENGTH] != JSOP_POP)
        assertSameCompartment(cx, regs.sp[-1]);
}
END_CASE(JSOP_GETLOCAL)

BEGIN_CASE(JSOP_SETLOCAL)
{
    unsigned i = GET_SLOTNO(regs.pc);
    regs.fp()->unaliasedLocal(i) = regs.sp[-1];
}
END_CASE(JSOP_SETLOCAL)

BEGIN_CASE(JSOP_DEFCONST)
BEGIN_CASE(JSOP_DEFVAR)
{
    /* ES5 10.5 step 8 (with subsequent errata). */
    unsigned attrs = JSPROP_ENUMERATE;
    if (!regs.fp()->isEvalFrame())
        attrs |= JSPROP_PERMANENT;
    if (op == JSOP_DEFCONST)
        attrs |= JSPROP_READONLY;

    /* Step 8b. */
    RootedObject &obj = rootObject0;
    obj = &regs.fp()->varObj();

    if (!DefVarOrConstOperation(cx, obj, script->getName(regs.pc), attrs))
        goto error;
}
END_CASE(JSOP_DEFVAR)

BEGIN_CASE(JSOP_DEFFUN)
{
    /*
     * A top-level function defined in Global or Eval code (see ECMA-262
     * Ed. 3), or else a SpiderMonkey extension: a named function statement in
     * a compound statement (not at the top statement level of global code, or
     * at the top level of a function body).
     */
    RootedFunction &fun = rootFunction0;
    fun = script->getFunction(GET_UINT32_INDEX(regs.pc));

    /*
     * If static link is not current scope, clone fun's object to link to the
     * current scope via parent. We do this to enable sharing of compiled
     * functions among multiple equivalent scopes, amortizing the cost of
     * compilation over a number of executions.  Examples include XUL scripts
     * and event handlers shared among Firefox or other Mozilla app chrome
     * windows, and user-defined JS functions precompiled and then shared among
     * requests in server-side JS.
     */
    HandleObject scopeChain = regs.fp()->scopeChain();
    if (fun->environment() != scopeChain) {
        fun = CloneFunctionObjectIfNotSingleton(cx, fun, scopeChain);
        if (!fun)
            goto error;
    } else {
        JS_ASSERT(script->compileAndGo);
        JS_ASSERT(regs.fp()->isGlobalFrame() || regs.fp()->isEvalInFunction());
    }

    /*
     * ECMA requires functions defined when entering Eval code to be
     * impermanent.
     */
    unsigned attrs = regs.fp()->isEvalFrame()
                  ? JSPROP_ENUMERATE
                  : JSPROP_ENUMERATE | JSPROP_PERMANENT;

    /*
     * We define the function as a property of the variable object and not the
     * current scope chain even for the case of function expression statements
     * and functions defined by eval inside let or with blocks.
     */
    RootedObject &parent = rootObject0;
    parent = &regs.fp()->varObj();

    /* ES5 10.5 (NB: with subsequent errata). */
    RootedPropertyName &name = rootName0;
    name = fun->atom->asPropertyName();
    RootedShape &shape = rootShape0;
    RootedObject &pobj = rootObject1;
    if (!parent->lookupProperty(cx, name, &pobj, &shape))
        goto error;

    RootedValue &rval = rootValue0;
    rval = ObjectValue(*fun);

    do {
        /* Steps 5d, 5f. */
        if (!shape || pobj != parent) {
            if (!parent->defineProperty(cx, name, rval,
                                        JS_PropertyStub, JS_StrictPropertyStub, attrs))
            {
                goto error;
            }
            break;
        }

        /* Step 5e. */
        JS_ASSERT(parent->isNative());
        if (parent->isGlobal()) {
            if (shape->configurable()) {
                if (!parent->defineProperty(cx, name, rval,
                                            JS_PropertyStub, JS_StrictPropertyStub, attrs))
                {
                    goto error;
                }
                break;
            }

            if (shape->isAccessorDescriptor() || !shape->writable() || !shape->enumerable()) {
                JSAutoByteString bytes;
                if (js_AtomToPrintableString(cx, name, &bytes)) {
                    JS_ReportErrorNumber(cx, js_GetErrorMessage, NULL,
                                         JSMSG_CANT_REDEFINE_PROP, bytes.ptr());
                }
                goto error;
            }
        }

        /*
         * Non-global properties, and global properties which we aren't simply
         * redefining, must be set.  First, this preserves their attributes.
         * Second, this will produce warnings and/or errors as necessary if the
         * specified Call object property is not writable (const).
         */

        /* Step 5f. */
        if (!parent->setProperty(cx, parent, name, rval.address(), script->strictModeCode))
            goto error;
    } while (false);
}
END_CASE(JSOP_DEFFUN)

BEGIN_CASE(JSOP_LAMBDA)
{
    /* Load the specified function object literal. */
    RootedFunction &fun = rootFunction0;
    fun = script->getFunction(GET_UINT32_INDEX(regs.pc));

    JSFunction *obj = CloneFunctionObjectIfNotSingleton(cx, fun, regs.fp()->scopeChain());
    if (!obj)
        goto error;

    JS_ASSERT(obj->getProto());
    PUSH_OBJECT(*obj);
}
END_CASE(JSOP_LAMBDA)

BEGIN_CASE(JSOP_CALLEE)
    JS_ASSERT(regs.fp()->isNonEvalFunctionFrame());
    PUSH_COPY(regs.fp()->calleev());
END_CASE(JSOP_CALLEE)

BEGIN_CASE(JSOP_GETTER)
BEGIN_CASE(JSOP_SETTER)
{
    JSOp op2 = JSOp(*++regs.pc);
    RootedId &id = rootId0;
    Value rval;
    int i;
    JSObject *obj;
    switch (op2) {
      case JSOP_SETNAME:
      case JSOP_SETPROP:
        id = NameToId(script->getName(regs.pc));
        rval = regs.sp[-1];
        i = -1;
        goto gs_pop_lval;
      case JSOP_SETELEM:
        rval = regs.sp[-1];
        id = JSID_VOID;
        i = -2;
      gs_pop_lval:
        FETCH_OBJECT(cx, i - 1, obj);
        break;

      case JSOP_INITPROP:
        JS_ASSERT(regs.stackDepth() >= 2);
        rval = regs.sp[-1];
        i = -1;
        id = NameToId(script->getName(regs.pc));
        goto gs_get_lval;
      default:
        JS_ASSERT(op2 == JSOP_INITELEM);
        JS_ASSERT(regs.stackDepth() >= 3);
        rval = regs.sp[-1];
        id = JSID_VOID;
        i = -2;
      gs_get_lval:
      {
        const Value &lref = regs.sp[i-1];
        JS_ASSERT(lref.isObject());
        obj = &lref.toObject();
        break;
      }
    }

    /* Ensure that id has a type suitable for use with obj. */
    if (JSID_IS_VOID(id))
        FETCH_ELEMENT_ID(obj, i, id);

    if (!js_IsCallable(rval)) {
        JS_ReportErrorNumber(cx, js_GetErrorMessage, NULL, JSMSG_BAD_GETTER_OR_SETTER,
                             (op == JSOP_GETTER) ? js_getter_str : js_setter_str);
        goto error;
    }

    /*
     * Getters and setters are just like watchpoints from an access control
     * point of view.
     */
    Value rtmp;
    unsigned attrs;
    if (!CheckAccess(cx, obj, id, JSACC_WATCH, &rtmp, &attrs))
        goto error;

    PropertyOp getter;
    StrictPropertyOp setter;
    if (op == JSOP_GETTER) {
        getter = CastAsPropertyOp(&rval.toObject());
        setter = JS_StrictPropertyStub;
        attrs = JSPROP_GETTER;
    } else {
        getter = JS_PropertyStub;
        setter = CastAsStrictPropertyOp(&rval.toObject());
        attrs = JSPROP_SETTER;
    }
    attrs |= JSPROP_ENUMERATE | JSPROP_SHARED;

    if (!obj->defineGeneric(cx, id, UndefinedValue(), getter, setter, attrs))
        goto error;

    regs.sp += i;
    if (js_CodeSpec[op2].ndefs > js_CodeSpec[op2].nuses) {
        JS_ASSERT(js_CodeSpec[op2].ndefs == js_CodeSpec[op2].nuses + 1);
        regs.sp[-1] = rval;
        assertSameCompartment(cx, regs.sp[-1]);
    }
    len = js_CodeSpec[op2].length;
    DO_NEXT_OP(len);
}

BEGIN_CASE(JSOP_HOLE)
    PUSH_HOLE();
END_CASE(JSOP_HOLE)

BEGIN_CASE(JSOP_NEWINIT)
{
    uint8_t i = GET_UINT8(regs.pc);
    JS_ASSERT(i == JSProto_Array || i == JSProto_Object);

    RootedObject &obj = rootObject0;
    if (i == JSProto_Array) {
        obj = NewDenseEmptyArray(cx);
    } else {
        gc::AllocKind kind = GuessObjectGCKind(0);
        obj = NewBuiltinClassInstance(cx, &ObjectClass, kind);
    }
    if (!obj || !SetInitializerObjectType(cx, script, regs.pc, obj))
        goto error;

    PUSH_OBJECT(*obj);
    TypeScript::Monitor(cx, script, regs.pc, regs.sp[-1]);

    CHECK_INTERRUPT_HANDLER();
}
END_CASE(JSOP_NEWINIT)

BEGIN_CASE(JSOP_NEWARRAY)
{
    unsigned count = GET_UINT24(regs.pc);
    RootedObject &obj = rootObject0;
    obj = NewDenseAllocatedArray(cx, count);
    if (!obj || !SetInitializerObjectType(cx, script, regs.pc, obj))
        goto error;

    PUSH_OBJECT(*obj);
    TypeScript::Monitor(cx, script, regs.pc, regs.sp[-1]);

    CHECK_INTERRUPT_HANDLER();
}
END_CASE(JSOP_NEWARRAY)

BEGIN_CASE(JSOP_NEWOBJECT)
{
    RootedObject &baseobj = rootObject0;
    baseobj = script->getObject(regs.pc);

    RootedObject &obj = rootObject1;
    obj = CopyInitializerObject(cx, baseobj);
    if (!obj || !SetInitializerObjectType(cx, script, regs.pc, obj))
        goto error;

    PUSH_OBJECT(*obj);
    TypeScript::Monitor(cx, script, regs.pc, regs.sp[-1]);

    CHECK_INTERRUPT_HANDLER();
}
END_CASE(JSOP_NEWOBJECT)

BEGIN_CASE(JSOP_ENDINIT)
{
    /* FIXME remove JSOP_ENDINIT bug 588522 */
    JS_ASSERT(regs.stackDepth() >= 1);
    JS_ASSERT(regs.sp[-1].isObject());
}
END_CASE(JSOP_ENDINIT)

BEGIN_CASE(JSOP_INITPROP)
{
    /* Load the property's initial value into rval. */
    JS_ASSERT(regs.stackDepth() >= 2);
    Value rval = regs.sp[-1];

    /* Load the object being initialized into lval/obj. */
    RootedObject &obj = rootObject0;
    obj = &regs.sp[-2].toObject();
    JS_ASSERT(obj->isObject());

    PropertyName *name = script->getName(regs.pc);

    RootedId &id = rootId0;
    id = NameToId(name);

    if (JS_UNLIKELY(name == cx->runtime->atomState.protoAtom)
        ? !baseops::SetPropertyHelper(cx, obj, obj, id, 0, &rval, script->strictModeCode)
        : !DefineNativeProperty(cx, obj, id, rval, NULL, NULL,
                                JSPROP_ENUMERATE, 0, 0, 0)) {
        goto error;
    }

    regs.sp--;
}
END_CASE(JSOP_INITPROP);

BEGIN_CASE(JSOP_INITELEM_INC)
BEGIN_CASE(JSOP_INITELEM)
{
    /* Pop the element's value into rval. */
    JS_ASSERT(regs.stackDepth() >= 3);
    const Value &rref = regs.sp[-1];

    RootedObject &obj = rootObject0;

    /* Find the object being initialized at top of stack. */
    const Value &lref = regs.sp[-3];
    JS_ASSERT(lref.isObject());
    obj = &lref.toObject();

    /* Fetch id now that we have obj. */
    RootedId &id = rootId0;
    FETCH_ELEMENT_ID(obj, -2, id);

    /*
     * If rref is a hole, do not call JSObject::defineProperty. In this case,
     * obj must be an array, so if the current op is the last element
     * initialiser, set the array length to one greater than id.
     */
    if (rref.isMagic(JS_ARRAY_HOLE)) {
        JS_ASSERT(obj->isArray());
        JS_ASSERT(JSID_IS_INT(id));
        JS_ASSERT(uint32_t(JSID_TO_INT(id)) < StackSpace::ARGS_LENGTH_MAX);
        if (JSOp(regs.pc[JSOP_INITELEM_LENGTH]) == JSOP_ENDINIT &&
            !js_SetLengthProperty(cx, obj, (uint32_t) (JSID_TO_INT(id) + 1))) {
            goto error;
        }
    } else {
        if (!obj->defineGeneric(cx, id, rref, NULL, NULL, JSPROP_ENUMERATE))
            goto error;
    }
    if (op == JSOP_INITELEM_INC) {
        JS_ASSERT(obj->isArray());
        if (JSID_TO_INT(id) == INT32_MAX) {
            JS_ReportErrorNumber(cx, js_GetErrorMessage, NULL,
                                 JSMSG_SPREAD_TOO_LARGE);
            goto error;
        }
        regs.sp[-2].setInt32(JSID_TO_INT(id) + 1);
        regs.sp--;
    } else {
        regs.sp -= 2;
    }
}
END_CASE(JSOP_INITELEM)

BEGIN_CASE(JSOP_SPREAD)
{
    int32_t count = regs.sp[-2].toInt32();
    RootedObject arr(cx, &regs.sp[-3].toObject());
    const Value iterable = regs.sp[-1];
    ForOfIterator iter(cx, iterable);
    while (iter.next()) {
        if (count == INT32_MAX) {
            JS_ReportErrorNumber(cx, js_GetErrorMessage, NULL,
                                 JSMSG_SPREAD_TOO_LARGE);
            goto error;
        }
        if (!arr->defineElement(cx, count++, iter.value(), NULL, NULL, JSPROP_ENUMERATE))
            goto error;
    }
    if (!iter.close())
        goto error;
    regs.sp[-2].setInt32(count);
    regs.sp--;
}
END_CASE(JSOP_SPREAD)

{
BEGIN_CASE(JSOP_GOSUB)
    PUSH_BOOLEAN(false);
    int32_t i = (regs.pc - script->code) + JSOP_GOSUB_LENGTH;
    len = GET_JUMP_OFFSET(regs.pc);
    PUSH_INT32(i);
END_VARLEN_CASE
}

{
BEGIN_CASE(JSOP_RETSUB)
    /* Pop [exception or hole, retsub pc-index]. */
    Value rval, lval;
    POP_COPY_TO(rval);
    POP_COPY_TO(lval);
    JS_ASSERT(lval.isBoolean());
    if (lval.toBoolean()) {
        /*
         * Exception was pending during finally, throw it *before* we adjust
         * pc, because pc indexes into script->trynotes.  This turns out not to
         * be necessary, but it seems clearer.  And it points out a FIXME:
         * 350509, due to Igor Bukanov.
         */
        cx->setPendingException(rval);
        goto error;
    }
    JS_ASSERT(rval.isInt32());
    len = rval.toInt32();
    regs.pc = script->code;
END_VARLEN_CASE
}

BEGIN_CASE(JSOP_EXCEPTION)
    PUSH_COPY(cx->getPendingException());
    cx->clearPendingException();
    CHECK_BRANCH();
END_CASE(JSOP_EXCEPTION)

BEGIN_CASE(JSOP_FINALLY)
    CHECK_BRANCH();
END_CASE(JSOP_FINALLY)

BEGIN_CASE(JSOP_THROWING)
{
    JS_ASSERT(!cx->isExceptionPending());
    Value v;
    POP_COPY_TO(v);
    cx->setPendingException(v);
}
END_CASE(JSOP_THROWING)

BEGIN_CASE(JSOP_THROW)
{
    CHECK_BRANCH();
    Value v;
    POP_COPY_TO(v);
    JS_ALWAYS_FALSE(Throw(cx, v));
    /* let the code at error try to catch the exception. */
    goto error;
}

BEGIN_CASE(JSOP_INSTANCEOF)
{
    const Value &rref = regs.sp[-1];
    if (rref.isPrimitive()) {
        js_ReportValueError(cx, JSMSG_BAD_INSTANCEOF_RHS, -1, rref, NULL);
        goto error;
    }
    RootedObject &obj = rootObject0;
    obj = &rref.toObject();
    const Value &lref = regs.sp[-2];
    JSBool cond = JS_FALSE;
    if (!HasInstance(cx, obj, lref, &cond))
        goto error;
    regs.sp--;
    regs.sp[-1].setBoolean(cond);
}
END_CASE(JSOP_INSTANCEOF)

BEGIN_CASE(JSOP_DEBUGGER)
{
    JSTrapStatus st = JSTRAP_CONTINUE;
    Value rval;
    if (JSDebuggerHandler handler = cx->runtime->debugHooks.debuggerHandler)
        st = handler(cx, script, regs.pc, &rval, cx->runtime->debugHooks.debuggerHandlerData);
    if (st == JSTRAP_CONTINUE)
        st = Debugger::onDebuggerStatement(cx, &rval);
    switch (st) {
      case JSTRAP_ERROR:
        goto error;
      case JSTRAP_CONTINUE:
        break;
      case JSTRAP_RETURN:
        regs.fp()->setReturnValue(rval);
        interpReturnOK = true;
        goto forced_return;
      case JSTRAP_THROW:
        cx->setPendingException(rval);
        goto error;
      default:;
    }
    CHECK_INTERRUPT_HANDLER();
}
END_CASE(JSOP_DEBUGGER)

#if JS_HAS_XML_SUPPORT
BEGIN_CASE(JSOP_DEFXMLNS)
{
    JS_ASSERT(!script->strictModeCode);

    if (!js_SetDefaultXMLNamespace(cx, regs.sp[-1]))
        goto error;
    regs.sp--;
}
END_CASE(JSOP_DEFXMLNS)

BEGIN_CASE(JSOP_ANYNAME)
{
    JS_ASSERT(!script->strictModeCode);

    cx->runtime->gcExactScanningEnabled = false;

    jsid id;
    if (!js_GetAnyName(cx, &id))
        goto error;
    PUSH_COPY(IdToValue(id));
}
END_CASE(JSOP_ANYNAME)
#endif

BEGIN_CASE(JSOP_QNAMEPART)
    /*
     * We do not JS_ASSERT(!script->strictModeCode) here because JSOP_QNAMEPART
     * is used for __proto__ and (in contexts where we favor JSOP_*ELEM instead
     * of JSOP_*PROP) obj.prop compiled as obj['prop'].
     */
    PUSH_STRING(script->getAtom(regs.pc));
END_CASE(JSOP_QNAMEPART)

#if JS_HAS_XML_SUPPORT
BEGIN_CASE(JSOP_QNAMECONST)
{
    JS_ASSERT(!script->strictModeCode);
    Value rval = StringValue(script->getAtom(regs.pc));
    Value lval = regs.sp[-1];
    JSObject *obj = js_ConstructXMLQNameObject(cx, lval, rval);
    if (!obj)
        goto error;
    regs.sp[-1].setObject(*obj);
}
END_CASE(JSOP_QNAMECONST)

BEGIN_CASE(JSOP_QNAME)
{
    JS_ASSERT(!script->strictModeCode);

    Value rval = regs.sp[-1];
    Value lval = regs.sp[-2];
    JSObject *obj = js_ConstructXMLQNameObject(cx, lval, rval);
    if (!obj)
        goto error;
    regs.sp--;
    regs.sp[-1].setObject(*obj);
}
END_CASE(JSOP_QNAME)

BEGIN_CASE(JSOP_TOATTRNAME)
{
    JS_ASSERT(!script->strictModeCode);

    Value rval;
    rval = regs.sp[-1];
    if (!js_ToAttributeName(cx, &rval))
        goto error;
    regs.sp[-1] = rval;
}
END_CASE(JSOP_TOATTRNAME)

BEGIN_CASE(JSOP_TOATTRVAL)
{
    JS_ASSERT(!script->strictModeCode);

    Value rval;
    rval = regs.sp[-1];
    JS_ASSERT(rval.isString());
    JSString *str = js_EscapeAttributeValue(cx, rval.toString(), JS_FALSE);
    if (!str)
        goto error;
    regs.sp[-1].setString(str);
}
END_CASE(JSOP_TOATTRVAL)

BEGIN_CASE(JSOP_ADDATTRNAME)
BEGIN_CASE(JSOP_ADDATTRVAL)
{
    JS_ASSERT(!script->strictModeCode);

    Value rval = regs.sp[-1];
    Value lval = regs.sp[-2];
    JSString *str = lval.toString();
    JSString *str2 = rval.toString();
    str = js_AddAttributePart(cx, op == JSOP_ADDATTRNAME, str, str2);
    if (!str)
        goto error;
    regs.sp--;
    regs.sp[-1].setString(str);
}
END_CASE(JSOP_ADDATTRNAME)

BEGIN_CASE(JSOP_BINDXMLNAME)
{
    JS_ASSERT(!script->strictModeCode);

    Value lval;
    lval = regs.sp[-1];
    RootedObject &obj = rootObject0;
    jsid id;
    if (!js_FindXMLProperty(cx, lval, &obj, &id))
        goto error;
    regs.sp[-1].setObjectOrNull(obj);
    PUSH_COPY(IdToValue(id));
}
END_CASE(JSOP_BINDXMLNAME)

BEGIN_CASE(JSOP_SETXMLNAME)
{
    JS_ASSERT(!script->strictModeCode);

    Rooted<JSObject*> obj(cx, &regs.sp[-3].toObject());
    Value rval = regs.sp[-1];
    RootedId &id = rootId0;
    FETCH_ELEMENT_ID(obj, -2, id);
    if (!obj->setGeneric(cx, obj, id, &rval, script->strictModeCode))
        goto error;
    rval = regs.sp[-1];
    regs.sp -= 2;
    regs.sp[-1] = rval;
}
END_CASE(JSOP_SETXMLNAME)

BEGIN_CASE(JSOP_CALLXMLNAME)
BEGIN_CASE(JSOP_XMLNAME)
{
    JS_ASSERT(!script->strictModeCode);

    Value lval = regs.sp[-1];
    RootedObject &obj = rootObject0;
    RootedId &id = rootId0;
    if (!js_FindXMLProperty(cx, lval, &obj, id.address()))
        goto error;
    Value rval;
    if (!obj->getGeneric(cx, id, &rval))
        goto error;
    regs.sp[-1] = rval;
    if (op == JSOP_CALLXMLNAME) {
        Value v;
        if (!ComputeImplicitThis(cx, obj, &v))
            goto error;
        PUSH_COPY(v);
    }
}
END_CASE(JSOP_XMLNAME)

BEGIN_CASE(JSOP_DESCENDANTS)
BEGIN_CASE(JSOP_DELDESC)
{
    JS_ASSERT(!script->strictModeCode);

    JSObject *obj;
    FETCH_OBJECT(cx, -2, obj);
    jsval rval = regs.sp[-1];
    if (!js_GetXMLDescendants(cx, obj, rval, &rval))
        goto error;

    if (op == JSOP_DELDESC) {
        regs.sp[-1] = rval;   /* set local root */
        if (!js_DeleteXMLListElements(cx, JSVAL_TO_OBJECT(rval)))
            goto error;
        rval = JSVAL_TRUE;                  /* always succeed */
    }

    regs.sp--;
    regs.sp[-1] = rval;
}
END_CASE(JSOP_DESCENDANTS)

BEGIN_CASE(JSOP_FILTER)
{
    JS_ASSERT(!script->strictModeCode);

    /*
     * We push the hole value before jumping to [enditer] so we can detect the
     * first iteration and direct js_StepXMLListFilter to initialize filter's
     * state.
     */
    PUSH_HOLE();
    len = GET_JUMP_OFFSET(regs.pc);
    JS_ASSERT(len > 0);
}
END_VARLEN_CASE

BEGIN_CASE(JSOP_ENDFILTER)
{
    JS_ASSERT(!script->strictModeCode);

    bool cond = !regs.sp[-1].isMagic();
    if (cond) {
        /* Exit the "with" block left from the previous iteration. */
        regs.fp()->popWith(cx);
    }
    if (!js_StepXMLListFilter(cx, cond))
        goto error;
    if (!regs.sp[-1].isNull()) {
        /*
         * Decrease sp after EnterWith returns as we use sp[-1] there to root
         * temporaries.
         */
        JS_ASSERT(IsXML(regs.sp[-1]));
        if (!EnterWith(cx, -2))
            goto error;
        regs.sp--;
        len = GET_JUMP_OFFSET(regs.pc);
        JS_ASSERT(len < 0);
        BRANCH(len);
    }
    regs.sp--;
}
END_CASE(JSOP_ENDFILTER);

BEGIN_CASE(JSOP_TOXML)
{
    JS_ASSERT(!script->strictModeCode);

    cx->runtime->gcExactScanningEnabled = false;

    Value rval = regs.sp[-1];
    JSObject *obj = js_ValueToXMLObject(cx, rval);
    if (!obj)
        goto error;
    regs.sp[-1].setObject(*obj);
}
END_CASE(JSOP_TOXML)

BEGIN_CASE(JSOP_TOXMLLIST)
{
    JS_ASSERT(!script->strictModeCode);

    Value rval = regs.sp[-1];
    JSObject *obj = js_ValueToXMLListObject(cx, rval);
    if (!obj)
        goto error;
    regs.sp[-1].setObject(*obj);
}
END_CASE(JSOP_TOXMLLIST)

BEGIN_CASE(JSOP_XMLTAGEXPR)
{
    JS_ASSERT(!script->strictModeCode);

    Value rval = regs.sp[-1];
    JSString *str = ToString(cx, rval);
    if (!str)
        goto error;
    regs.sp[-1].setString(str);
}
END_CASE(JSOP_XMLTAGEXPR)

BEGIN_CASE(JSOP_XMLELTEXPR)
{
    JS_ASSERT(!script->strictModeCode);

    Value rval = regs.sp[-1];
    JSString *str;
    if (IsXML(rval)) {
        str = js_ValueToXMLString(cx, rval);
    } else {
        str = ToString(cx, rval);
        if (str)
            str = js_EscapeElementValue(cx, str);
    }
    if (!str)
        goto error;
    regs.sp[-1].setString(str);
}
END_CASE(JSOP_XMLELTEXPR)

BEGIN_CASE(JSOP_XMLCDATA)
{
    JS_ASSERT(!script->strictModeCode);

    JSAtom *atom = script->getAtom(regs.pc);
    JSObject *obj = js_NewXMLSpecialObject(cx, JSXML_CLASS_TEXT, NULL, atom);
    if (!obj)
        goto error;
    PUSH_OBJECT(*obj);
}
END_CASE(JSOP_XMLCDATA)

BEGIN_CASE(JSOP_XMLCOMMENT)
{
    JS_ASSERT(!script->strictModeCode);

    JSAtom *atom = script->getAtom(regs.pc);
    JSObject *obj = js_NewXMLSpecialObject(cx, JSXML_CLASS_COMMENT, NULL, atom);
    if (!obj)
        goto error;
    PUSH_OBJECT(*obj);
}
END_CASE(JSOP_XMLCOMMENT)

BEGIN_CASE(JSOP_XMLPI)
{
    JS_ASSERT(!script->strictModeCode);

    JSAtom *atom = script->getAtom(regs.pc);
    Value rval = regs.sp[-1];
    JSString *str2 = rval.toString();
    JSObject *obj = js_NewXMLSpecialObject(cx, JSXML_CLASS_PROCESSING_INSTRUCTION, atom, str2);
    if (!obj)
        goto error;
    regs.sp[-1].setObject(*obj);
}
END_CASE(JSOP_XMLPI)

BEGIN_CASE(JSOP_GETFUNNS)
{
    JS_ASSERT(!script->strictModeCode);

    Value rval;
    if (!cx->fp()->global().getFunctionNamespace(cx, &rval))
        goto error;
    PUSH_COPY(rval);
}
END_CASE(JSOP_GETFUNNS)
#endif /* JS_HAS_XML_SUPPORT */

BEGIN_CASE(JSOP_ENTERBLOCK)
BEGIN_CASE(JSOP_ENTERLET0)
BEGIN_CASE(JSOP_ENTERLET1)
{
    StaticBlockObject &blockObj = script->getObject(regs.pc)->asStaticBlock();

    if (op == JSOP_ENTERBLOCK) {
        JS_ASSERT(regs.stackDepth() == blockObj.stackDepth());
        JS_ASSERT(regs.stackDepth() + blockObj.slotCount() <= script->nslots);
        Value *vp = regs.sp + blockObj.slotCount();
        SetValueRangeToUndefined(regs.sp, vp);
        regs.sp = vp;
    }

    /* Clone block iff there are any closed-over variables. */
    if (!regs.fp()->pushBlock(cx, blockObj))
        goto error;
}
END_CASE(JSOP_ENTERBLOCK)

BEGIN_CASE(JSOP_LEAVEBLOCK)
BEGIN_CASE(JSOP_LEAVEFORLETIN)
BEGIN_CASE(JSOP_LEAVEBLOCKEXPR)
{
    DebugOnly<uint32_t> blockDepth = regs.fp()->blockChain().stackDepth();

    regs.fp()->popBlock(cx);

    if (op == JSOP_LEAVEBLOCK) {
        /* Pop the block's slots. */
        regs.sp -= GET_UINT16(regs.pc);
        JS_ASSERT(regs.stackDepth() == blockDepth);
    } else if (op == JSOP_LEAVEBLOCKEXPR) {
        /* Pop the block's slots maintaining the topmost expr. */
        Value *vp = &regs.sp[-1];
        regs.sp -= GET_UINT16(regs.pc);
        JS_ASSERT(regs.stackDepth() == blockDepth + 1);
        regs.sp[-1] = *vp;
    } else {
        /* Another op will pop; nothing to do here. */
        len = JSOP_LEAVEFORLETIN_LENGTH;
        DO_NEXT_OP(len);
    }
}
END_CASE(JSOP_LEAVEBLOCK)

#if JS_HAS_GENERATORS
BEGIN_CASE(JSOP_GENERATOR)
{
    JS_ASSERT(!cx->isExceptionPending());
    regs.fp()->initGeneratorFrame();
    regs.pc += JSOP_GENERATOR_LENGTH;
    JSObject *obj = js_NewGenerator(cx);
    if (!obj)
        goto error;
    regs.fp()->setReturnValue(ObjectValue(*obj));
    regs.fp()->setYielding();
    interpReturnOK = true;
    if (entryFrame != regs.fp())
        goto inline_return;
    goto exit;
}

BEGIN_CASE(JSOP_YIELD)
    JS_ASSERT(!cx->isExceptionPending());
    JS_ASSERT(regs.fp()->isNonEvalFunctionFrame());
    if (cx->innermostGenerator()->state == JSGEN_CLOSING) {
        js_ReportValueError(cx, JSMSG_BAD_GENERATOR_YIELD, JSDVG_SEARCH_STACK,
                            ObjectValue(regs.fp()->callee()), NULL);
        goto error;
    }
    regs.fp()->setReturnValue(regs.sp[-1]);
    regs.fp()->setYielding();
    regs.pc += JSOP_YIELD_LENGTH;
    interpReturnOK = true;
    goto exit;

BEGIN_CASE(JSOP_ARRAYPUSH)
{
    uint32_t slot = GET_UINT16(regs.pc);
    JS_ASSERT(script->nfixed <= slot);
    JS_ASSERT(slot < script->nslots);
    RootedObject &obj = rootObject0;
    obj = &regs.fp()->unaliasedLocal(slot).toObject();
    if (!js_NewbornArrayPush(cx, obj, regs.sp[-1]))
        goto error;
    regs.sp--;
}
END_CASE(JSOP_ARRAYPUSH)
#endif /* JS_HAS_GENERATORS */

#if JS_THREADED_INTERP
  L_JSOP_BACKPATCH:
  L_JSOP_BACKPATCH_POP:

# if !JS_HAS_GENERATORS
  L_JSOP_GENERATOR:
  L_JSOP_YIELD:
  L_JSOP_ARRAYPUSH:
# endif

# if !JS_HAS_DESTRUCTURING
  L_JSOP_ENUMCONSTELEM:
# endif

# if !JS_HAS_XML_SUPPORT
  L_JSOP_CALLXMLNAME:
  L_JSOP_STARTXMLEXPR:
  L_JSOP_STARTXML:
  L_JSOP_DELDESC:
  L_JSOP_GETFUNNS:
  L_JSOP_XMLPI:
  L_JSOP_XMLCOMMENT:
  L_JSOP_XMLCDATA:
  L_JSOP_XMLELTEXPR:
  L_JSOP_XMLTAGEXPR:
  L_JSOP_TOXMLLIST:
  L_JSOP_TOXML:
  L_JSOP_ENDFILTER:
  L_JSOP_FILTER:
  L_JSOP_DESCENDANTS:
  L_JSOP_XMLNAME:
  L_JSOP_SETXMLNAME:
  L_JSOP_BINDXMLNAME:
  L_JSOP_ADDATTRVAL:
  L_JSOP_ADDATTRNAME:
  L_JSOP_TOATTRVAL:
  L_JSOP_TOATTRNAME:
  L_JSOP_QNAME:
  L_JSOP_QNAMECONST:
  L_JSOP_ANYNAME:
  L_JSOP_DEFXMLNS:
# endif

#endif /* !JS_THREADED_INTERP */
#if !JS_THREADED_INTERP
          default:
#endif
          {
            char numBuf[12];
            JS_snprintf(numBuf, sizeof numBuf, "%d", op);
            JS_ReportErrorNumber(cx, js_GetErrorMessage, NULL,
                                 JSMSG_BAD_BYTECODE, numBuf);
            goto error;
          }

#if !JS_THREADED_INTERP
        } /* switch (op) */
    } /* for (;;) */
#endif /* !JS_THREADED_INTERP */

  error:
    JS_ASSERT(&cx->regs() == &regs);
    JS_ASSERT(uint32_t(regs.pc - script->code) < script->length);

    /* When rejoining, we must not err before finishing Interpret's prologue. */
    JS_ASSERT(interpMode != JSINTERP_REJOIN);

    if (cx->isExceptionPending()) {
        /* Call debugger throw hook if set. */
        if (cx->runtime->debugHooks.throwHook || !cx->compartment->getDebuggees().empty()) {
            Value rval;
            JSTrapStatus st = Debugger::onExceptionUnwind(cx, &rval);
            if (st == JSTRAP_CONTINUE) {
                if (JSThrowHook handler = cx->runtime->debugHooks.throwHook)
                    st = handler(cx, script, regs.pc, &rval, cx->runtime->debugHooks.throwHookData);
            }

            switch (st) {
              case JSTRAP_ERROR:
                cx->clearPendingException();
                goto error;
              case JSTRAP_RETURN:
                cx->clearPendingException();
                regs.fp()->setReturnValue(rval);
                interpReturnOK = true;
                goto forced_return;
              case JSTRAP_THROW:
                cx->setPendingException(rval);
              case JSTRAP_CONTINUE:
              default:;
            }
            CHECK_INTERRUPT_HANDLER();
        }

        for (TryNoteIter tni(regs); !tni.done(); ++tni) {
            JSTryNote *tn = *tni;

            UnwindScope(cx, tn->stackDepth);

            /*
             * Set pc to the first bytecode after the the try note to point
             * to the beginning of catch or finally or to [enditer] closing
             * the for-in loop.
             */
            regs.pc = (script)->main() + tn->start + tn->length;
            regs.sp = regs.spForStackDepth(tn->stackDepth);

            switch (tn->kind) {
              case JSTRY_CATCH:
                  JS_ASSERT(*regs.pc == JSOP_ENTERBLOCK);

#if JS_HAS_GENERATORS
                /* Catch cannot intercept the closing of a generator. */
                  if (JS_UNLIKELY(cx->getPendingException().isMagic(JS_GENERATOR_CLOSING)))
                    break;
#endif

                /*
                 * Don't clear exceptions to save cx->exception from GC
                 * until it is pushed to the stack via [exception] in the
                 * catch block.
                 */
                len = 0;
                DO_NEXT_OP(len);

              case JSTRY_FINALLY:
                /*
                 * Push (true, exception) pair for finally to indicate that
                 * [retsub] should rethrow the exception.
                 */
                PUSH_BOOLEAN(true);
                PUSH_COPY(cx->getPendingException());
                cx->clearPendingException();
                len = 0;
                DO_NEXT_OP(len);

              case JSTRY_ITER: {
                /* This is similar to JSOP_ENDITER in the interpreter loop. */
                JS_ASSERT(JSOp(*regs.pc) == JSOP_ENDITER);
                bool ok = UnwindIteratorForException(cx, &regs.sp[-1].toObject());
                regs.sp -= 1;
                if (!ok)
                    goto error;
              }
           }
        }

        /*
         * Propagate the exception or error to the caller unless the exception
         * is an asynchronous return from a generator.
         */
        interpReturnOK = false;
#if JS_HAS_GENERATORS
        if (JS_UNLIKELY(cx->isExceptionPending() &&
                        cx->getPendingException().isMagic(JS_GENERATOR_CLOSING))) {
            cx->clearPendingException();
            interpReturnOK = true;
            regs.fp()->clearReturnValue();
        }
#endif
    } else {
        UnwindForUncatchableException(cx, regs);
        interpReturnOK = false;
    }

  forced_return:
    UnwindScope(cx, 0);
    regs.setToEndOfScript();

    if (entryFrame != regs.fp())
        goto inline_return;

  exit:
    if (cx->compartment->debugMode())
        interpReturnOK = ScriptDebugEpilogue(cx, regs.fp(), interpReturnOK);
    if (!regs.fp()->isYielding())
        regs.fp()->epilogue(cx);
    else
        Probes::exitScript(cx, script, script->function(), regs.fp());
    regs.fp()->setFinishedInInterpreter();

#ifdef JS_METHODJIT
    /*
     * This path is used when it's guaranteed the method can be finished
     * inside the JIT.
     */
  leave_on_safe_point:
#endif

    gc::MaybeVerifyBarriers(cx, true);
    return interpReturnOK ? Interpret_Ok : Interpret_Error;
}

bool
js::Throw(JSContext *cx, const Value &v)
{
    JS_ASSERT(!cx->isExceptionPending());
    cx->setPendingException(v);
    return false;
}

bool
js::GetProperty(JSContext *cx, const Value &value, PropertyName *name, Value *vp)
{
    JSObject *obj = ValueToObject(cx, value);
    if (!obj)
        return false;
    return obj->getProperty(cx, name, vp);
}

bool
js::GetScopeName(JSContext *cx, HandleObject scopeChain, HandlePropertyName name, Value *vp)
{
    JSObject *obj;
    JSObject *obj2;
    JSProperty *prop;
    if (!FindPropertyHelper(cx, name, false, scopeChain, &obj, &obj2, &prop))
        return false;

    if (!prop) {
        JSAutoByteString printable;
        if (js_AtomToPrintableString(cx, name, &printable))
            js_ReportIsNotDefined(cx, printable.ptr());
        return false;
    }

    return obj->getProperty(cx, name, vp);
}

/*
 * Alternate form for NAME opcodes followed immediately by a TYPEOF,
 * which do not report an exception on (typeof foo == "undefined") tests.
 */
bool
js::GetScopeNameForTypeOf(JSContext *cx, HandleObject scopeChain, HandlePropertyName name, Value *vp)
{
    JSObject *obj;
    JSObject *obj2;
    JSProperty *prop;
    if (!FindPropertyHelper(cx, name, false, scopeChain, &obj, &obj2, &prop))
        return false;

    if (!prop) {
        vp->setUndefined();
        return true;
    }

    return obj->getProperty(cx, name, vp);
}

JSObject *
js::Lambda(JSContext *cx, HandleFunction fun, HandleObject parent)
{
    RootedObject clone(cx, CloneFunctionObjectIfNotSingleton(cx, fun, parent));
    if (!clone)
        return NULL;

    JS_ASSERT(clone->global() == clone->global());
    return clone;
}

template <bool strict>
bool
js::SetProperty(JSContext *cx, HandleObject obj, HandleId id, const Value &value)
{
    Value v = value;
    return obj->setGeneric(cx, id, &v, strict);
}

template bool js::SetProperty<true> (JSContext *cx, HandleObject obj, HandleId id, const Value &value);
template bool js::SetProperty<false>(JSContext *cx, HandleObject obj, HandleId id, const Value &value);

template <bool strict>
bool
js::DeleteProperty(JSContext *ctx, const Value &val, HandlePropertyName name, JSBool *bp)
{
    // default op result is false (failure)
    *bp = true;

    // convert value to JSObject pointer
    JSObject *obj = ValueToObject(ctx, val);
    if (!obj)
        return false;

    // Call deleteProperty on obj
    Value result = NullValue();
    bool delprop_ok = obj->deleteProperty(ctx, name, &result, strict);
    if(!delprop_ok)
        return false;
    JS_ASSERT(result.isBoolean());
    // convert result into *bp and return
    *bp = result.toBoolean();
    return true;
}

template bool js::DeleteProperty<true> (JSContext *ctx, const Value &val, HandlePropertyName name, JSBool *bp);
template bool js::DeleteProperty<false>(JSContext *ctx, const Value &val, HandlePropertyName name, JSBool *bp);

bool
js::GetElement(JSContext *cx, const Value &lref, const Value &rref, Value *res)
{
    return GetElementOperation(cx, JSOP_GETELEM, lref, rref, res);
}

bool
js::GetElementMonitored(JSContext *cx, const Value &lref, const Value &rref, Value *res)
{
    if (!GetElement(cx, lref, rref, res))
        return false;

    TypeScript::Monitor(cx, *res);
    return true;
}

bool
js::CallElement(JSContext *cx, const Value &lref, const Value &rref, Value *res)
{
    return GetElementOperation(cx, JSOP_CALLELEM, lref, rref, res);
}

bool
js::SetObjectElement(JSContext *cx, HandleObject obj, const Value &index, const Value &value,
                     JSBool strict)
{
    RootedId id(cx);
    Value indexval = index;
    if (!FetchElementId(cx, obj, indexval, id.address(), &indexval))
        return false;
    return SetObjectElementOperation(cx, obj, id, value, strict);
}

bool
js::AddValues(JSContext *cx, HandleValue lhs, HandleValue rhs, Value *res)
{
    return AddOperation(cx, lhs, rhs, res);
}

bool
js::SubValues(JSContext *cx, HandleValue lhs, HandleValue rhs, Value *res)
{
    return SubOperation(cx, lhs, rhs, res);
}

bool
js::MulValues(JSContext *cx, HandleValue lhs, HandleValue rhs, Value *res)
{
    return MulOperation(cx, lhs, rhs, res);
}

bool
js::DivValues(JSContext *cx, HandleValue lhs, HandleValue rhs, Value *res)
{
    return DivOperation(cx, lhs, rhs, res);
}

bool
js::ModValues(JSContext *cx, HandleValue lhs, HandleValue rhs, Value *res)
{
    return ModOperation(cx, lhs, rhs, res);
}

bool
js::UrshValues(JSContext *cx, HandleValue lhs, HandleValue rhs, Value *res)
{
    return UrshOperation(cx, lhs, rhs, res);
}<|MERGE_RESOLUTION|>--- conflicted
+++ resolved
@@ -47,11 +47,7 @@
 #include "methodjit/MethodJIT.h"
 #include "methodjit/Logging.h"
 #endif
-<<<<<<< HEAD
 #include "ion/Ion.h"
-#include "vm/Debugger.h"
-=======
->>>>>>> e9d33036
 
 #include "jsatominlines.h"
 #include "jsinferinlines.h"
@@ -174,14 +170,8 @@
         return false;
     TypeScript::MonitorUnknown(cx);
 
-<<<<<<< HEAD
-    if (value.reference().isPrimitive()) {
-        if (!value.reference().isUndefined())
-            *vp = value;
-=======
     if (value.get().isPrimitive()) {
         *vp = value;
->>>>>>> e9d33036
     } else {
 #if JS_HAS_XML_SUPPORT
         /* Extract the function name from function::name qname. */
@@ -1558,7 +1548,7 @@
             if (maybeOsr == ion::IonExec_Bailout) {
                 // We hit a deoptimization path in the first Ion frame, so now
                 // we've just replaced the entire Ion activation.
-                RESTORE_INTERP_VARS();
+                SET_SCRIPT(regs.fp()->script());
                 op = JSOp(*regs.pc);
                 DO_OP();
             }
@@ -2537,7 +2527,7 @@
             ion::IonExecStatus exec = ion::Cannon(cx, regs.fp());
             CHECK_INTERRUPT_HANDLER();
             if (exec == ion::IonExec_Bailout) {
-                RESTORE_INTERP_VARS();
+                SET_SCRIPT(regs.fp()->script());
                 op = JSOp(*regs.pc);
                 DO_OP();
             }
@@ -2624,7 +2614,7 @@
 {
     RootedValue &rval = rootValue0;
 
-    if (!NameOperation(cx, script, regs.pc, rval.address()))
+    if (!NameOperation(cx, regs.pc, rval.address()))
         goto error;
 
     PUSH_COPY(rval);
@@ -4033,13 +4023,13 @@
 bool
 js::GetScopeName(JSContext *cx, HandleObject scopeChain, HandlePropertyName name, Value *vp)
 {
-    JSObject *obj;
-    JSObject *obj2;
-    JSProperty *prop;
-    if (!FindPropertyHelper(cx, name, false, scopeChain, &obj, &obj2, &prop))
+    RootedObject obj(cx);
+    RootedObject obj2(cx);
+    RootedShape shape(cx);
+    if (!FindPropertyHelper(cx, name, false, scopeChain, &obj, &obj2, &shape))
         return false;
 
-    if (!prop) {
+    if (!shape) {
         JSAutoByteString printable;
         if (js_AtomToPrintableString(cx, name, &printable))
             js_ReportIsNotDefined(cx, printable.ptr());
@@ -4056,13 +4046,13 @@
 bool
 js::GetScopeNameForTypeOf(JSContext *cx, HandleObject scopeChain, HandlePropertyName name, Value *vp)
 {
-    JSObject *obj;
-    JSObject *obj2;
-    JSProperty *prop;
-    if (!FindPropertyHelper(cx, name, false, scopeChain, &obj, &obj2, &prop))
+    RootedObject obj(cx);
+    RootedObject obj2(cx);
+    RootedShape shape(cx);
+    if (!FindPropertyHelper(cx, name, false, scopeChain, &obj, &obj2, &shape))
         return false;
 
-    if (!prop) {
+    if (!shape) {
         vp->setUndefined();
         return true;
     }
@@ -4086,7 +4076,7 @@
 js::SetProperty(JSContext *cx, HandleObject obj, HandleId id, const Value &value)
 {
     Value v = value;
-    return obj->setGeneric(cx, id, &v, strict);
+    return obj->setGeneric(cx, obj, id, &v, strict);
 }
 
 template bool js::SetProperty<true> (JSContext *cx, HandleObject obj, HandleId id, const Value &value);
