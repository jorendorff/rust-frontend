--- conflicted
+++ resolved
@@ -12,12 +12,9 @@
 baldrdash = { path = "../../wasm/cranelift", optional = true }
 encoding_c = "0.9.5"
 encoding_c_mem = "0.2.4"
+frontend-rs = { path = "../../frontend-rs" }
 mozilla-central-workspace-hack = { path = "../../../../build/workspace-hack" }
-<<<<<<< HEAD
-frontend-rs = { path = "../../frontend-rs" }
-=======
 mozglue-static = { path = "../../../../mozglue/static/rust" }
->>>>>>> c7416b70
 
 [features]
 cranelift_x86 = ['baldrdash/cranelift_x86']
