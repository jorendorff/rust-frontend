/* Copyright 2018 Mozilla Foundation
 *
 * Licensed under the Apache License, Version 2.0 (the "License");
 * you may not use this file except in compliance with the License.
 * You may obtain a copy of the License at
 *
 *     http://www.apache.org/licenses/LICENSE-2.0
 *
 * Unless required by applicable law or agreed to in writing, software
 * distributed under the License is distributed on an "AS IS" BASIS,
 * WITHOUT WARRANTIES OR CONDITIONS OF ANY KIND, either express or implied.
 * See the License for the specific language governing permissions and
 * limitations under the License.
 */
#[cfg(feature = "baldrdash")]
extern crate baldrdash;

extern crate encoding_c;
extern crate encoding_c_mem;
<<<<<<< HEAD
extern crate frontend_rs;
=======
extern crate mozglue_static;
>>>>>>> c7416b70
<|MERGE_RESOLUTION|>--- conflicted
+++ resolved
@@ -17,8 +17,5 @@
 
 extern crate encoding_c;
 extern crate encoding_c_mem;
-<<<<<<< HEAD
 extern crate frontend_rs;
-=======
-extern crate mozglue_static;
->>>>>>> c7416b70
+extern crate mozglue_static;