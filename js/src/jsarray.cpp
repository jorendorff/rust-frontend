--- conflicted
+++ resolved
@@ -3225,6 +3225,9 @@
         site->returnTypes->addType(cx, (jstype) object);
     }
 
+    if (object->unknownProperties)
+        return;
+
     /* Propagate elements of the 'this' array to the result. */
     TypeSet *indexTypes = object->getProperty(cx, JSID_VOID, false);
     if (!indexTypes)
@@ -3426,6 +3429,9 @@
         return;
     if (site->returnTypes)
         site->returnTypes->addType(cx, (jstype) object);
+
+    if (object->unknownProperties)
+        return;
 
     TypeSet *indexTypes = object->getProperty(cx, JSID_VOID, true);
     if (!indexTypes)
@@ -3688,13 +3694,8 @@
     jsuint length = obj->getArrayLength();
     jsuint initlen = obj->getDenseArrayInitializedLength();
 
-<<<<<<< HEAD
-    js::AutoValueVector vector(cx);
+    AutoValueVector vector(cx);
     if (!vector.reserve(initlen))
-=======
-    AutoValueVector vector(cx);
-    if (!vector.reserve(jsvalCount))
->>>>>>> 2ff51804
         return JS_FALSE;
 
     for (jsuint i = 0; i < initlen; i++) {
