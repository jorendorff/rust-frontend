--- conflicted
+++ resolved
@@ -36,15 +36,10 @@
         dumpStackOnDebuggeeWouldRun_(false),
         werror_(false),
         strictMode_(false),
+        tryRustFrontend_(false),
         extraWarnings_(false),
-<<<<<<< HEAD
-        tryRustFrontend_(false)
-        extraWarnings_(false),
-        fuzzing_(false) {}
-=======
         fuzzing_(false) {
   }
->>>>>>> b9bd2565
 
   bool asmJS() const { return asmJS_; }
   ContextOptions& setAsmJS(bool flag) {
