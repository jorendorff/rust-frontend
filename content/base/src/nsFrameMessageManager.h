/* -*- Mode: IDL; tab-width: 2; indent-tabs-mode: nil; c-basic-offset: 2 -*- */
/* This Source Code Form is subject to the terms of the Mozilla Public
 * License, v. 2.0. If a copy of the MPL was not distributed with this
 * file, You can obtain one at http://mozilla.org/MPL/2.0/. */
#ifndef nsFrameMessageManager_h__
#define nsFrameMessageManager_h__

#include "nsIMessageManager.h"
#include "nsIObserver.h"
#include "nsCOMPtr.h"
#include "nsAutoPtr.h"
#include "nsCOMArray.h"
#include "nsTArray.h"
#include "nsIAtom.h"
#include "nsCycleCollectionParticipant.h"
#include "nsTArray.h"
#include "nsIPrincipal.h"
#include "nsIXPConnect.h"
#include "nsDataHashtable.h"
#include "mozilla/Services.h"
#include "nsIObserverService.h"
#include "nsThreadUtils.h"
#include "mozilla/Attributes.h"

namespace mozilla {
namespace dom {
class ContentParent;
struct StructuredCloneData;
}
}

class nsAXPCNativeCallContext;
struct JSContext;
struct JSObject;

struct nsMessageListenerInfo
{
  nsCOMPtr<nsIMessageListener> mListener;
  nsCOMPtr<nsIAtom> mMessage;
};

typedef bool (*nsLoadScriptCallback)(void* aCallbackData, const nsAString& aURL);
typedef bool (*nsSyncMessageCallback)(void* aCallbackData,
                                      const nsAString& aMessage,
                                      const mozilla::dom::StructuredCloneData& aData,
                                      InfallibleTArray<nsString>* aJSONRetVal);
typedef bool (*nsAsyncMessageCallback)(void* aCallbackData,
                                       const nsAString& aMessage,
                                             const mozilla::dom::StructuredCloneData& aData);

class nsFrameMessageManager MOZ_FINAL : public nsIContentFrameMessageManager,
                                        public nsIMessageBroadcaster,
                                        public nsIFrameScriptLoader
{
  typedef mozilla::dom::StructuredCloneData StructuredCloneData;
public:
  nsFrameMessageManager(bool aChrome,
                        nsSyncMessageCallback aSyncCallback,
                        nsAsyncMessageCallback aAsyncCallback,
                        nsLoadScriptCallback aLoadScriptCallback,
                        void* aCallbackData,
                        nsFrameMessageManager* aParentManager,
                        JSContext* aContext,
                        bool aGlobal = false,
                        bool aProcessManager = false,
                        bool aBroadcaster = false)
  : mChrome(aChrome),
    mGlobal(aGlobal),
    mIsProcessManager(aProcessManager),
    mIsBroadcaster(aBroadcaster),
    mHandlingMessage(false),
    mDisconnected(false),
    mParentManager(aParentManager),
    mSyncCallback(aSyncCallback),
    mAsyncCallback(aAsyncCallback),
    mLoadScriptCallback(aLoadScriptCallback),
    mCallbackData(aCallbackData),
    mContext(aContext)
  {
    NS_ASSERTION(mContext || (aChrome && !aParentManager) || aProcessManager,
                 "Should have mContext in non-global/non-process manager!");
    NS_ASSERTION(aChrome || !aParentManager, "Should not set parent manager!");
    // This is a bit hackish. When parent manager is global, we want
    // to attach the window message manager to it immediately.
    // Is it just the frame message manager which waits until the
    // content process is running.
    if (mParentManager && (mCallbackData || IsWindowLevel())) {
      mParentManager->AddChildManager(this);
    }
  }

  ~nsFrameMessageManager()
  {
    for (int32_t i = mChildManagers.Count(); i > 0; --i) {
      static_cast<nsFrameMessageManager*>(mChildManagers[i - 1])->
        Disconnect(false);
    }
    if (mIsProcessManager) {
      if (this == sParentProcessManager) {
        sParentProcessManager = nullptr;
      }
      if (this == sChildProcessManager) {
        sChildProcessManager = nullptr;
        delete sPendingSameProcessAsyncMessages;
        sPendingSameProcessAsyncMessages = nullptr;
      }
      if (this == sSameProcessParentManager) {
        sSameProcessParentManager = nullptr;
      }
    }
  }

  NS_DECL_CYCLE_COLLECTING_ISUPPORTS
  NS_DECL_CYCLE_COLLECTION_CLASS_AMBIGUOUS(nsFrameMessageManager,
                                           nsIContentFrameMessageManager)
  NS_DECL_NSIMESSAGELISTENERMANAGER
  NS_DECL_NSIMESSAGESENDER
  NS_DECL_NSIMESSAGEBROADCASTER
  NS_DECL_NSISYNCMESSAGESENDER
  NS_DECL_NSICONTENTFRAMEMESSAGEMANAGER
  NS_DECL_NSIFRAMESCRIPTLOADER

  static nsFrameMessageManager*
  NewProcessMessageManager(mozilla::dom::ContentParent* aProcess);

  nsresult ReceiveMessage(nsISupports* aTarget, const nsAString& aMessage,
                          bool aSync, const StructuredCloneData* aCloneData,
                          JSObject* aObjectsArray,
                          InfallibleTArray<nsString>* aJSONRetVal,
                          JSContext* aContext = nullptr);

  void AddChildManager(nsFrameMessageManager* aManager,
                       bool aLoadScripts = true);
  void RemoveChildManager(nsFrameMessageManager* aManager)
  {
    mChildManagers.RemoveObject(aManager);
  }

  void Disconnect(bool aRemoveFromParent = true);
  void SetCallbackData(void* aData, bool aLoadScripts = true);
  void* GetCallbackData() { return mCallbackData; }
  enum ShouldBroadcast { BROADCAST, DONT_BROADCAST };
  nsresult DispatchAsyncMessage(const nsAString& aMessageName,
                                const jsval& aObject,
                                JSContext* aCx,
<<<<<<< HEAD
                                PRUint8 aArgc,
=======
                                uint8_t aArgc,
>>>>>>> bc8aaf15
                                ShouldBroadcast aBroadcast);
  nsresult DispatchAsyncMessageInternal(const nsAString& aMessage,
                                        const StructuredCloneData& aData,
                                        ShouldBroadcast aBroadcast);
  JSContext* GetJSContext() { return mContext; }
  void SetJSContext(JSContext* aCx) { mContext = aCx; }
  void RemoveFromParent();
  nsFrameMessageManager* GetParentManager() { return mParentManager; }
  void SetParentManager(nsFrameMessageManager* aParent)
  {
    NS_ASSERTION(!mParentManager, "We have parent manager already!");
    NS_ASSERTION(mChrome, "Should not set parent manager!");
    mParentManager = aParent;
  }
  bool IsGlobal() { return mGlobal; }
  bool IsWindowLevel() { return mParentManager && mParentManager->IsGlobal(); }

  static nsFrameMessageManager* GetParentProcessManager()
  {
    return sParentProcessManager;
  }
  static nsFrameMessageManager* GetChildProcessManager()
  {
    return sChildProcessManager;
  }
protected:
  friend class MMListenerRemover;
  nsTArray<nsMessageListenerInfo> mListeners;
  nsCOMArray<nsIContentFrameMessageManager> mChildManagers;
  bool mChrome;     // true if we're in the chrome process
  bool mGlobal;     // true if 
  bool mIsProcessManager; // true if the message manager belongs to the process realm
  bool mIsBroadcaster; // true if the message manager is a broadcaster
  bool mHandlingMessage;
  bool mDisconnected;
  nsFrameMessageManager* mParentManager;
  nsSyncMessageCallback mSyncCallback;
  nsAsyncMessageCallback mAsyncCallback;
  nsLoadScriptCallback mLoadScriptCallback;
  void* mCallbackData;
  JSContext* mContext;
  nsTArray<nsString> mPendingScripts;
public:
  static nsFrameMessageManager* sParentProcessManager;
  static nsFrameMessageManager* sChildProcessManager;
  static nsFrameMessageManager* sSameProcessParentManager;
  static nsTArray<nsCOMPtr<nsIRunnable> >* sPendingSameProcessAsyncMessages;
};

void
ContentScriptErrorReporter(JSContext* aCx,
                           const char* aMessage,
                           JSErrorReport* aReport);

class nsScriptCacheCleaner;

struct nsFrameJSScriptExecutorHolder
{
  nsFrameJSScriptExecutorHolder(JSScript* aScript) : mScript(aScript)
  { MOZ_COUNT_CTOR(nsFrameJSScriptExecutorHolder); }
  ~nsFrameJSScriptExecutorHolder()
  { MOZ_COUNT_DTOR(nsFrameJSScriptExecutorHolder); }
  JSScript* mScript;
};

class nsFrameScriptExecutor
{
public:
  static void Shutdown();
protected:
  friend class nsFrameScriptCx;
  nsFrameScriptExecutor() : mCx(nullptr), mCxStackRefCnt(0),
                            mDelayedCxDestroy(false)
  { MOZ_COUNT_CTOR(nsFrameScriptExecutor); }
  ~nsFrameScriptExecutor()
  { MOZ_COUNT_DTOR(nsFrameScriptExecutor); }
  void DidCreateCx();
  // Call this when you want to destroy mCx.
  void DestroyCx();
  void LoadFrameScriptInternal(const nsAString& aURL);
  bool InitTabChildGlobalInternal(nsISupports* aScope);
  static void Traverse(nsFrameScriptExecutor *tmp,
                       nsCycleCollectionTraversalCallback &cb);
  nsCOMPtr<nsIXPConnectJSObjectHolder> mGlobal;
  JSContext* mCx;
  uint32_t mCxStackRefCnt;
  bool mDelayedCxDestroy;
  nsCOMPtr<nsIPrincipal> mPrincipal;
  static nsDataHashtable<nsStringHashKey, nsFrameJSScriptExecutorHolder*>* sCachedScripts;
  static nsRefPtr<nsScriptCacheCleaner> sScriptCacheCleaner;
};

class nsFrameScriptCx
{
public:
  nsFrameScriptCx(nsISupports* aOwner, nsFrameScriptExecutor* aExec)
  : mOwner(aOwner), mExec(aExec)
  {
    ++(mExec->mCxStackRefCnt);
  }
  ~nsFrameScriptCx()
  {
    if (--(mExec->mCxStackRefCnt) == 0 &&
        mExec->mDelayedCxDestroy) {
      mExec->DestroyCx();
    }
  }
  nsCOMPtr<nsISupports> mOwner;
  nsFrameScriptExecutor* mExec;
};

class nsScriptCacheCleaner MOZ_FINAL : public nsIObserver
{
  NS_DECL_ISUPPORTS

  nsScriptCacheCleaner()
  {
    nsCOMPtr<nsIObserverService> obsSvc = mozilla::services::GetObserverService();
    if (obsSvc)
      obsSvc->AddObserver(this, "xpcom-shutdown", false);
  }

  NS_IMETHODIMP Observe(nsISupports *aSubject,
                        const char *aTopic,
                        const PRUnichar *aData)
  {
    nsFrameScriptExecutor::Shutdown();
    return NS_OK;
  }
};

#endif<|MERGE_RESOLUTION|>--- conflicted
+++ resolved
@@ -143,11 +143,7 @@
   nsresult DispatchAsyncMessage(const nsAString& aMessageName,
                                 const jsval& aObject,
                                 JSContext* aCx,
-<<<<<<< HEAD
-                                PRUint8 aArgc,
-=======
                                 uint8_t aArgc,
->>>>>>> bc8aaf15
                                 ShouldBroadcast aBroadcast);
   nsresult DispatchAsyncMessageInternal(const nsAString& aMessage,
                                         const StructuredCloneData& aData,
