<<<<<<< HEAD
/* -*- Mode: C++; tab-width: 2; indent-tabs-mode: nil; c-basic-offset: 2 -*-
 * ***** BEGIN LICENSE BLOCK *****
 * Version: MPL 1.1/GPL 2.0/LGPL 2.1
 *
 * The contents of this file are subject to the Mozilla Public License Version
 * 1.1 (the "License"); you may not use this file except in compliance with
 * the License. You may obtain a copy of the License at
 * http://www.mozilla.org/MPL/
 *
 * Software distributed under the License is distributed on an "AS IS" basis,
 * WITHOUT WARRANTY OF ANY KIND, either express or implied. See the License
 * for the specific language governing rights and limitations under the
 * License.
 *
 * The Original Code is Mozilla Corporation code.
 *
 * The Initial Developer of the Original Code is Mozilla Foundation.
 * Portions created by the Initial Developer are Copyright (C) 2011
 * the Initial Developer. All Rights Reserved.
 *
 * Contributor(s):
 *   Robert O'Callahan <robert@ocallahan.org>
 *
 * Alternatively, the contents of this file may be used under the terms of
 * either the GNU General Public License Version 2 or later (the "GPL"), or
 * the GNU Lesser General Public License Version 2.1 or later (the "LGPL"),
 * in which case the provisions of the GPL or the LGPL are applicable instead
 * of those above. If you wish to allow use of your version of this file only
 * under the terms of either the GPL or the LGPL, and not to allow others to
 * use your version of this file under the terms of the MPL, indicate your
 * decision by deleting the provisions above and replace them with the notice
 * and other provisions required by the GPL or the LGPL. If you do not delete
 * the provisions above, a recipient may use your version of this file under
 * the terms of any one of the MPL, the GPL or the LGPL.
 *
 * ***** END LICENSE BLOCK ***** */

#include "CanvasImageCache.h"
#include "nsIImageLoadingContent.h"
#include "nsExpirationTracker.h"
#include "imgIRequest.h"
#include "gfxASurface.h"
#include "gfxPoint.h"
#include "nsIDOMElement.h"
#include "nsTHashtable.h"
#include "nsHTMLCanvasElement.h"
#include "nsContentUtils.h"

namespace mozilla {

struct ImageCacheKey {
  ImageCacheKey(nsIDOMElement* aImage, nsHTMLCanvasElement* aCanvas)
    : mImage(aImage), mCanvas(aCanvas) {}
  nsIDOMElement* mImage;
  nsHTMLCanvasElement* mCanvas;
};

struct ImageCacheEntryData {
  ImageCacheEntryData(const ImageCacheEntryData& aOther)
    : mImage(aOther.mImage)
    , mILC(aOther.mILC)
    , mCanvas(aOther.mCanvas)
    , mRequest(aOther.mRequest)
    , mSurface(aOther.mSurface)
    , mSize(aOther.mSize)
  {}
  ImageCacheEntryData(const ImageCacheKey& aKey)
    : mImage(aKey.mImage)
    , mILC(nsnull)
    , mCanvas(aKey.mCanvas)
  {}

  nsExpirationState* GetExpirationState() { return &mState; }

  // Key
  nsCOMPtr<nsIDOMElement> mImage;
  nsIImageLoadingContent* mILC;
  nsRefPtr<nsHTMLCanvasElement> mCanvas;
  // Value
  nsCOMPtr<imgIRequest> mRequest;
  nsRefPtr<gfxASurface> mSurface;
  gfxIntSize mSize;
  nsExpirationState mState;
};

class ImageCacheEntry : public PLDHashEntryHdr {
public:
  typedef ImageCacheKey KeyType;
  typedef const ImageCacheKey* KeyTypePointer;

  ImageCacheEntry(const KeyType *key) :
      mData(new ImageCacheEntryData(*key)) {}
  ImageCacheEntry(const ImageCacheEntry &toCopy) :
      mData(new ImageCacheEntryData(*toCopy.mData)) {}
  ~ImageCacheEntry() {}

  bool KeyEquals(KeyTypePointer key) const
  {
    return mData->mImage == key->mImage && mData->mCanvas == key->mCanvas;
  }

  static KeyTypePointer KeyToPointer(KeyType& key) { return &key; }
  static PLDHashNumber HashKey(KeyTypePointer key)
  {
    return (NS_PTR_TO_INT32(key->mImage) ^ NS_PTR_TO_INT32(key->mCanvas)) >> 2;
  }
  enum { ALLOW_MEMMOVE = true };

  nsAutoPtr<ImageCacheEntryData> mData;
};

class ImageCache : public nsExpirationTracker<ImageCacheEntryData,4> {
public:
  // We use 3 generations of 1 second each to get a 2-3 seconds timeout.
  enum { GENERATION_MS = 1000 };
  ImageCache()
    : nsExpirationTracker<ImageCacheEntryData,4>(GENERATION_MS)
  {
    mCache.Init();
  }
  ~ImageCache() {
    AgeAllGenerations();
  }

  virtual void NotifyExpired(ImageCacheEntryData* aObject)
  {
    RemoveObject(aObject);
    // Deleting the entry will delete aObject since the entry owns aObject
    mCache.RemoveEntry(ImageCacheKey(aObject->mImage, aObject->mCanvas));
  }

  nsTHashtable<ImageCacheEntry> mCache;
};

static ImageCache* gImageCache = nsnull;

class CanvasImageCacheShutdownObserver : public nsIObserver
{
public:
  NS_DECL_ISUPPORTS
  NS_DECL_NSIOBSERVER
};

void
CanvasImageCache::NotifyDrawImage(nsIDOMElement* aImage,
                                  nsHTMLCanvasElement* aCanvas,
                                  imgIRequest* aRequest,
                                  gfxASurface* aSurface,
                                  const gfxIntSize& aSize)
{
  if (!gImageCache) {
    gImageCache = new ImageCache();
    nsContentUtils::RegisterShutdownObserver(new CanvasImageCacheShutdownObserver());
  }

  ImageCacheEntry* entry = gImageCache->mCache.PutEntry(ImageCacheKey(aImage, aCanvas));
  if (entry) {
    if (entry->mData->mSurface) {
      // We are overwriting an existing entry.
      gImageCache->RemoveObject(entry->mData);
    }
    gImageCache->AddObject(entry->mData);

    nsCOMPtr<nsIImageLoadingContent> ilc = do_QueryInterface(aImage);
    if (ilc) {
      ilc->GetRequest(nsIImageLoadingContent::CURRENT_REQUEST,
                      getter_AddRefs(entry->mData->mRequest));
    }
    entry->mData->mILC = ilc;
    entry->mData->mSurface = aSurface;
    entry->mData->mSize = aSize;
  }
}

gfxASurface*
CanvasImageCache::Lookup(nsIDOMElement* aImage,
                         nsHTMLCanvasElement* aCanvas,
                         gfxIntSize* aSize)
{
  if (!gImageCache)
    return nsnull;

  ImageCacheEntry* entry = gImageCache->mCache.GetEntry(ImageCacheKey(aImage, aCanvas));
  if (!entry || !entry->mData->mILC)
    return nsnull;

  nsCOMPtr<imgIRequest> request;
  entry->mData->mILC->GetRequest(nsIImageLoadingContent::CURRENT_REQUEST, getter_AddRefs(request));
  if (request != entry->mData->mRequest)
    return nsnull;

  gImageCache->MarkUsed(entry->mData);

  *aSize = entry->mData->mSize;
  return entry->mData->mSurface;
}

NS_IMPL_ISUPPORTS1(CanvasImageCacheShutdownObserver, nsIObserver)

NS_IMETHODIMP
CanvasImageCacheShutdownObserver::Observe(nsISupports *aSubject,
                                          const char *aTopic,
                                          const PRUnichar *aData)
{
  if (strcmp(aTopic, NS_XPCOM_SHUTDOWN_OBSERVER_ID) == 0) {
    delete gImageCache;
    gImageCache = nsnull;

    nsContentUtils::UnregisterShutdownObserver(this);
  }

  return NS_OK;
}

=======
/* -*- Mode: C++; tab-width: 2; indent-tabs-mode: nil; c-basic-offset: 2 -*-
 * ***** BEGIN LICENSE BLOCK *****
 * Version: MPL 1.1/GPL 2.0/LGPL 2.1
 *
 * The contents of this file are subject to the Mozilla Public License Version
 * 1.1 (the "License"); you may not use this file except in compliance with
 * the License. You may obtain a copy of the License at
 * http://www.mozilla.org/MPL/
 *
 * Software distributed under the License is distributed on an "AS IS" basis,
 * WITHOUT WARRANTY OF ANY KIND, either express or implied. See the License
 * for the specific language governing rights and limitations under the
 * License.
 *
 * The Original Code is Mozilla Corporation code.
 *
 * The Initial Developer of the Original Code is Mozilla Foundation.
 * Portions created by the Initial Developer are Copyright (C) 2011
 * the Initial Developer. All Rights Reserved.
 *
 * Contributor(s):
 *   Robert O'Callahan <robert@ocallahan.org>
 *
 * Alternatively, the contents of this file may be used under the terms of
 * either the GNU General Public License Version 2 or later (the "GPL"), or
 * the GNU Lesser General Public License Version 2.1 or later (the "LGPL"),
 * in which case the provisions of the GPL or the LGPL are applicable instead
 * of those above. If you wish to allow use of your version of this file only
 * under the terms of either the GPL or the LGPL, and not to allow others to
 * use your version of this file under the terms of the MPL, indicate your
 * decision by deleting the provisions above and replace them with the notice
 * and other provisions required by the GPL or the LGPL. If you do not delete
 * the provisions above, a recipient may use your version of this file under
 * the terms of any one of the MPL, the GPL or the LGPL.
 *
 * ***** END LICENSE BLOCK ***** */

#include "CanvasImageCache.h"
#include "nsIImageLoadingContent.h"
#include "nsExpirationTracker.h"
#include "imgIRequest.h"
#include "gfxASurface.h"
#include "gfxPoint.h"
#include "nsIDOMElement.h"
#include "nsTHashtable.h"
#include "nsHTMLCanvasElement.h"
#include "nsContentUtils.h"

namespace mozilla {

struct ImageCacheKey {
  ImageCacheKey(nsIDOMElement* aImage, nsHTMLCanvasElement* aCanvas)
    : mImage(aImage), mCanvas(aCanvas) {}
  nsIDOMElement* mImage;
  nsHTMLCanvasElement* mCanvas;
};

struct ImageCacheEntryData {
  ImageCacheEntryData(const ImageCacheEntryData& aOther)
    : mImage(aOther.mImage)
    , mILC(aOther.mILC)
    , mCanvas(aOther.mCanvas)
    , mRequest(aOther.mRequest)
    , mSurface(aOther.mSurface)
    , mSize(aOther.mSize)
  {}
  ImageCacheEntryData(const ImageCacheKey& aKey)
    : mImage(aKey.mImage)
    , mILC(nsnull)
    , mCanvas(aKey.mCanvas)
  {}

  nsExpirationState* GetExpirationState() { return &mState; }

  // Key
  nsCOMPtr<nsIDOMElement> mImage;
  nsIImageLoadingContent* mILC;
  nsRefPtr<nsHTMLCanvasElement> mCanvas;
  // Value
  nsCOMPtr<imgIRequest> mRequest;
  nsRefPtr<gfxASurface> mSurface;
  gfxIntSize mSize;
  nsExpirationState mState;
};

class ImageCacheEntry : public PLDHashEntryHdr {
public:
  typedef ImageCacheKey KeyType;
  typedef const ImageCacheKey* KeyTypePointer;

  ImageCacheEntry(const KeyType *key) :
      mData(new ImageCacheEntryData(*key)) {}
  ImageCacheEntry(const ImageCacheEntry &toCopy) :
      mData(new ImageCacheEntryData(*toCopy.mData)) {}
  ~ImageCacheEntry() {}

  bool KeyEquals(KeyTypePointer key) const
  {
    return mData->mImage == key->mImage && mData->mCanvas == key->mCanvas;
  }

  static KeyTypePointer KeyToPointer(KeyType& key) { return &key; }
  static PLDHashNumber HashKey(KeyTypePointer key)
  {
    return (NS_PTR_TO_INT32(key->mImage) ^ NS_PTR_TO_INT32(key->mCanvas)) >> 2;
  }
  enum { ALLOW_MEMMOVE = true };

  nsAutoPtr<ImageCacheEntryData> mData;
};

class ImageCache MOZ_FINAL : public nsExpirationTracker<ImageCacheEntryData,4> {
public:
  // We use 3 generations of 1 second each to get a 2-3 seconds timeout.
  enum { GENERATION_MS = 1000 };
  ImageCache()
    : nsExpirationTracker<ImageCacheEntryData,4>(GENERATION_MS)
  {
    mCache.Init();
  }
  ~ImageCache() {
    AgeAllGenerations();
  }

  virtual void NotifyExpired(ImageCacheEntryData* aObject)
  {
    RemoveObject(aObject);
    // Deleting the entry will delete aObject since the entry owns aObject
    mCache.RemoveEntry(ImageCacheKey(aObject->mImage, aObject->mCanvas));
  }

  nsTHashtable<ImageCacheEntry> mCache;
};

static ImageCache* gImageCache = nsnull;

class CanvasImageCacheShutdownObserver MOZ_FINAL : public nsIObserver
{
public:
  NS_DECL_ISUPPORTS
  NS_DECL_NSIOBSERVER
};

void
CanvasImageCache::NotifyDrawImage(nsIDOMElement* aImage,
                                  nsHTMLCanvasElement* aCanvas,
                                  imgIRequest* aRequest,
                                  gfxASurface* aSurface,
                                  const gfxIntSize& aSize)
{
  if (!gImageCache) {
    gImageCache = new ImageCache();
    nsContentUtils::RegisterShutdownObserver(new CanvasImageCacheShutdownObserver());
  }

  ImageCacheEntry* entry = gImageCache->mCache.PutEntry(ImageCacheKey(aImage, aCanvas));
  if (entry) {
    if (entry->mData->mSurface) {
      // We are overwriting an existing entry.
      gImageCache->RemoveObject(entry->mData);
    }
    gImageCache->AddObject(entry->mData);

    nsCOMPtr<nsIImageLoadingContent> ilc = do_QueryInterface(aImage);
    if (ilc) {
      ilc->GetRequest(nsIImageLoadingContent::CURRENT_REQUEST,
                      getter_AddRefs(entry->mData->mRequest));
    }
    entry->mData->mILC = ilc;
    entry->mData->mSurface = aSurface;
    entry->mData->mSize = aSize;
  }
}

gfxASurface*
CanvasImageCache::Lookup(nsIDOMElement* aImage,
                         nsHTMLCanvasElement* aCanvas,
                         gfxIntSize* aSize)
{
  if (!gImageCache)
    return nsnull;

  ImageCacheEntry* entry = gImageCache->mCache.GetEntry(ImageCacheKey(aImage, aCanvas));
  if (!entry || !entry->mData->mILC)
    return nsnull;

  nsCOMPtr<imgIRequest> request;
  entry->mData->mILC->GetRequest(nsIImageLoadingContent::CURRENT_REQUEST, getter_AddRefs(request));
  if (request != entry->mData->mRequest)
    return nsnull;

  gImageCache->MarkUsed(entry->mData);

  *aSize = entry->mData->mSize;
  return entry->mData->mSurface;
}

NS_IMPL_ISUPPORTS1(CanvasImageCacheShutdownObserver, nsIObserver)

NS_IMETHODIMP
CanvasImageCacheShutdownObserver::Observe(nsISupports *aSubject,
                                          const char *aTopic,
                                          const PRUnichar *aData)
{
  if (strcmp(aTopic, NS_XPCOM_SHUTDOWN_OBSERVER_ID) == 0) {
    delete gImageCache;
    gImageCache = nsnull;

    nsContentUtils::UnregisterShutdownObserver(this);
  }

  return NS_OK;
}

>>>>>>> c0d61e2f
} // namespace mozilla<|MERGE_RESOLUTION|>--- conflicted
+++ resolved
@@ -1,4 +1,3 @@
-<<<<<<< HEAD
 /* -*- Mode: C++; tab-width: 2; indent-tabs-mode: nil; c-basic-offset: 2 -*-
  * ***** BEGIN LICENSE BLOCK *****
  * Version: MPL 1.1/GPL 2.0/LGPL 2.1
@@ -110,7 +109,7 @@
   nsAutoPtr<ImageCacheEntryData> mData;
 };
 
-class ImageCache : public nsExpirationTracker<ImageCacheEntryData,4> {
+class ImageCache MOZ_FINAL : public nsExpirationTracker<ImageCacheEntryData,4> {
 public:
   // We use 3 generations of 1 second each to get a 2-3 seconds timeout.
   enum { GENERATION_MS = 1000 };
@@ -135,7 +134,7 @@
 
 static ImageCache* gImageCache = nsnull;
 
-class CanvasImageCacheShutdownObserver : public nsIObserver
+class CanvasImageCacheShutdownObserver MOZ_FINAL : public nsIObserver
 {
 public:
   NS_DECL_ISUPPORTS
@@ -213,220 +212,4 @@
   return NS_OK;
 }
 
-=======
-/* -*- Mode: C++; tab-width: 2; indent-tabs-mode: nil; c-basic-offset: 2 -*-
- * ***** BEGIN LICENSE BLOCK *****
- * Version: MPL 1.1/GPL 2.0/LGPL 2.1
- *
- * The contents of this file are subject to the Mozilla Public License Version
- * 1.1 (the "License"); you may not use this file except in compliance with
- * the License. You may obtain a copy of the License at
- * http://www.mozilla.org/MPL/
- *
- * Software distributed under the License is distributed on an "AS IS" basis,
- * WITHOUT WARRANTY OF ANY KIND, either express or implied. See the License
- * for the specific language governing rights and limitations under the
- * License.
- *
- * The Original Code is Mozilla Corporation code.
- *
- * The Initial Developer of the Original Code is Mozilla Foundation.
- * Portions created by the Initial Developer are Copyright (C) 2011
- * the Initial Developer. All Rights Reserved.
- *
- * Contributor(s):
- *   Robert O'Callahan <robert@ocallahan.org>
- *
- * Alternatively, the contents of this file may be used under the terms of
- * either the GNU General Public License Version 2 or later (the "GPL"), or
- * the GNU Lesser General Public License Version 2.1 or later (the "LGPL"),
- * in which case the provisions of the GPL or the LGPL are applicable instead
- * of those above. If you wish to allow use of your version of this file only
- * under the terms of either the GPL or the LGPL, and not to allow others to
- * use your version of this file under the terms of the MPL, indicate your
- * decision by deleting the provisions above and replace them with the notice
- * and other provisions required by the GPL or the LGPL. If you do not delete
- * the provisions above, a recipient may use your version of this file under
- * the terms of any one of the MPL, the GPL or the LGPL.
- *
- * ***** END LICENSE BLOCK ***** */
-
-#include "CanvasImageCache.h"
-#include "nsIImageLoadingContent.h"
-#include "nsExpirationTracker.h"
-#include "imgIRequest.h"
-#include "gfxASurface.h"
-#include "gfxPoint.h"
-#include "nsIDOMElement.h"
-#include "nsTHashtable.h"
-#include "nsHTMLCanvasElement.h"
-#include "nsContentUtils.h"
-
-namespace mozilla {
-
-struct ImageCacheKey {
-  ImageCacheKey(nsIDOMElement* aImage, nsHTMLCanvasElement* aCanvas)
-    : mImage(aImage), mCanvas(aCanvas) {}
-  nsIDOMElement* mImage;
-  nsHTMLCanvasElement* mCanvas;
-};
-
-struct ImageCacheEntryData {
-  ImageCacheEntryData(const ImageCacheEntryData& aOther)
-    : mImage(aOther.mImage)
-    , mILC(aOther.mILC)
-    , mCanvas(aOther.mCanvas)
-    , mRequest(aOther.mRequest)
-    , mSurface(aOther.mSurface)
-    , mSize(aOther.mSize)
-  {}
-  ImageCacheEntryData(const ImageCacheKey& aKey)
-    : mImage(aKey.mImage)
-    , mILC(nsnull)
-    , mCanvas(aKey.mCanvas)
-  {}
-
-  nsExpirationState* GetExpirationState() { return &mState; }
-
-  // Key
-  nsCOMPtr<nsIDOMElement> mImage;
-  nsIImageLoadingContent* mILC;
-  nsRefPtr<nsHTMLCanvasElement> mCanvas;
-  // Value
-  nsCOMPtr<imgIRequest> mRequest;
-  nsRefPtr<gfxASurface> mSurface;
-  gfxIntSize mSize;
-  nsExpirationState mState;
-};
-
-class ImageCacheEntry : public PLDHashEntryHdr {
-public:
-  typedef ImageCacheKey KeyType;
-  typedef const ImageCacheKey* KeyTypePointer;
-
-  ImageCacheEntry(const KeyType *key) :
-      mData(new ImageCacheEntryData(*key)) {}
-  ImageCacheEntry(const ImageCacheEntry &toCopy) :
-      mData(new ImageCacheEntryData(*toCopy.mData)) {}
-  ~ImageCacheEntry() {}
-
-  bool KeyEquals(KeyTypePointer key) const
-  {
-    return mData->mImage == key->mImage && mData->mCanvas == key->mCanvas;
-  }
-
-  static KeyTypePointer KeyToPointer(KeyType& key) { return &key; }
-  static PLDHashNumber HashKey(KeyTypePointer key)
-  {
-    return (NS_PTR_TO_INT32(key->mImage) ^ NS_PTR_TO_INT32(key->mCanvas)) >> 2;
-  }
-  enum { ALLOW_MEMMOVE = true };
-
-  nsAutoPtr<ImageCacheEntryData> mData;
-};
-
-class ImageCache MOZ_FINAL : public nsExpirationTracker<ImageCacheEntryData,4> {
-public:
-  // We use 3 generations of 1 second each to get a 2-3 seconds timeout.
-  enum { GENERATION_MS = 1000 };
-  ImageCache()
-    : nsExpirationTracker<ImageCacheEntryData,4>(GENERATION_MS)
-  {
-    mCache.Init();
-  }
-  ~ImageCache() {
-    AgeAllGenerations();
-  }
-
-  virtual void NotifyExpired(ImageCacheEntryData* aObject)
-  {
-    RemoveObject(aObject);
-    // Deleting the entry will delete aObject since the entry owns aObject
-    mCache.RemoveEntry(ImageCacheKey(aObject->mImage, aObject->mCanvas));
-  }
-
-  nsTHashtable<ImageCacheEntry> mCache;
-};
-
-static ImageCache* gImageCache = nsnull;
-
-class CanvasImageCacheShutdownObserver MOZ_FINAL : public nsIObserver
-{
-public:
-  NS_DECL_ISUPPORTS
-  NS_DECL_NSIOBSERVER
-};
-
-void
-CanvasImageCache::NotifyDrawImage(nsIDOMElement* aImage,
-                                  nsHTMLCanvasElement* aCanvas,
-                                  imgIRequest* aRequest,
-                                  gfxASurface* aSurface,
-                                  const gfxIntSize& aSize)
-{
-  if (!gImageCache) {
-    gImageCache = new ImageCache();
-    nsContentUtils::RegisterShutdownObserver(new CanvasImageCacheShutdownObserver());
-  }
-
-  ImageCacheEntry* entry = gImageCache->mCache.PutEntry(ImageCacheKey(aImage, aCanvas));
-  if (entry) {
-    if (entry->mData->mSurface) {
-      // We are overwriting an existing entry.
-      gImageCache->RemoveObject(entry->mData);
-    }
-    gImageCache->AddObject(entry->mData);
-
-    nsCOMPtr<nsIImageLoadingContent> ilc = do_QueryInterface(aImage);
-    if (ilc) {
-      ilc->GetRequest(nsIImageLoadingContent::CURRENT_REQUEST,
-                      getter_AddRefs(entry->mData->mRequest));
-    }
-    entry->mData->mILC = ilc;
-    entry->mData->mSurface = aSurface;
-    entry->mData->mSize = aSize;
-  }
-}
-
-gfxASurface*
-CanvasImageCache::Lookup(nsIDOMElement* aImage,
-                         nsHTMLCanvasElement* aCanvas,
-                         gfxIntSize* aSize)
-{
-  if (!gImageCache)
-    return nsnull;
-
-  ImageCacheEntry* entry = gImageCache->mCache.GetEntry(ImageCacheKey(aImage, aCanvas));
-  if (!entry || !entry->mData->mILC)
-    return nsnull;
-
-  nsCOMPtr<imgIRequest> request;
-  entry->mData->mILC->GetRequest(nsIImageLoadingContent::CURRENT_REQUEST, getter_AddRefs(request));
-  if (request != entry->mData->mRequest)
-    return nsnull;
-
-  gImageCache->MarkUsed(entry->mData);
-
-  *aSize = entry->mData->mSize;
-  return entry->mData->mSurface;
-}
-
-NS_IMPL_ISUPPORTS1(CanvasImageCacheShutdownObserver, nsIObserver)
-
-NS_IMETHODIMP
-CanvasImageCacheShutdownObserver::Observe(nsISupports *aSubject,
-                                          const char *aTopic,
-                                          const PRUnichar *aData)
-{
-  if (strcmp(aTopic, NS_XPCOM_SHUTDOWN_OBSERVER_ID) == 0) {
-    delete gImageCache;
-    gImageCache = nsnull;
-
-    nsContentUtils::UnregisterShutdownObserver(this);
-  }
-
-  return NS_OK;
-}
-
->>>>>>> c0d61e2f
 } // namespace mozilla