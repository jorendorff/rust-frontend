/* ***** BEGIN LICENSE BLOCK *****
 * Version: MPL 1.1/GPL 2.0/LGPL 2.1
 *
 * The contents of this file are subject to the Mozilla Public License Version
 * 1.1 (the "License"); you may not use this file except in compliance with
 * the License. You may obtain a copy of the License at
 * http://www.mozilla.org/MPL/
 *
 * Software distributed under the License is distributed on an "AS IS" basis,
 * WITHOUT WARRANTY OF ANY KIND, either express or implied. See the License
 * for the specific language governing rights and limitations under the
 * License.
 *
 * The Original Code is Mozilla libXUL embedding.
 *
 * The Initial Developer of the Original Code is
 * Benjamin Smedberg <benjamin@smedbergs.us>
 *
 * Portions created by the Initial Developer are Copyright (C) 2005
 * the Mozilla Foundation. All Rights Reserved.
 *
 * Contributor(s):
 *
 * Alternatively, the contents of this file may be used under the terms of
 * either the GNU General Public License Version 2 or later (the "GPL"), or
 * the GNU Lesser General Public License Version 2.1 or later (the "LGPL"),
 * in which case the provisions of the GPL or the LGPL are applicable instead
 * of those above. If you wish to allow use of your version of this file only
 * under the terms of either the GPL or the LGPL, and not to allow others to
 * use your version of this file under the terms of the MPL, indicate your
 * decision by deleting the provisions above and replace them with the notice
 * and other provisions required by the GPL or the LGPL. If you do not delete
 * the provisions above, a recipient may use your version of this file under
 * the terms of any one of the MPL, the GPL or the LGPL.
 *
 * ***** END LICENSE BLOCK ***** */

#ifdef MOZ_IPC
#include "base/basictypes.h"
#endif

#include "nsXULAppAPI.h"

#include <stdlib.h>
#if defined(MOZ_WIDGET_GTK2)
#include <glib.h>
#endif

#include "prenv.h"

#include "nsIAppShell.h"
#include "nsIAppStartupNotifier.h"
#include "nsIDirectoryService.h"
#include "nsILocalFile.h"
#include "nsIToolkitChromeRegistry.h"
#include "nsIToolkitProfile.h"

#if defined(OS_LINUX)
#  define XP_LINUX
#endif

#ifdef XP_WIN
#include <process.h>
#endif

#include "nsAppDirectoryServiceDefs.h"
#include "nsAppRunner.h"
#include "nsAutoRef.h"
#include "nsDirectoryServiceDefs.h"
#include "nsExceptionHandler.h"
#include "nsStaticComponents.h"
#include "nsString.h"
#include "nsThreadUtils.h"
#include "nsWidgetsCID.h"
#include "nsXREDirProvider.h"

#ifdef MOZ_IPC
#include "nsX11ErrorHandler.h"
#include "base/at_exit.h"
#include "base/command_line.h"
#include "base/message_loop.h"
#include "base/process_util.h"
#include "chrome/common/child_process.h"
#include "chrome/common/notification_service.h"

#include "mozilla/ipc/BrowserProcessSubThread.h"
#include "mozilla/ipc/GeckoChildProcessHost.h"
#include "mozilla/ipc/IOThreadChild.h"
#include "mozilla/ipc/ProcessChild.h"
#include "ScopedXREEmbed.h"

#include "mozilla/jetpack/JetpackProcessChild.h"
#include "mozilla/plugins/PluginProcessChild.h"
#include "mozilla/dom/ContentProcessProcess.h"
#include "mozilla/dom/ContentProcessParent.h"
#include "mozilla/dom/ContentProcessChild.h"

#include "mozilla/jsipc/ContextWrapperParent.h"

#include "mozilla/ipc/TestShellParent.h"
#include "mozilla/ipc/XPCShellEnvironment.h"

#ifdef MOZ_IPDL_TESTS
#include "mozilla/_ipdltest/IPDLUnitTests.h"
#include "mozilla/_ipdltest/IPDLUnitTestProcessChild.h"

using mozilla::_ipdltest::IPDLUnitTestProcessChild;
#endif  // ifdef MOZ_IPDL_TESTS

using mozilla::ipc::BrowserProcessSubThread;
using mozilla::ipc::GeckoChildProcessHost;
using mozilla::ipc::IOThreadChild;
using mozilla::ipc::ProcessChild;
using mozilla::ipc::ScopedXREEmbed;

using mozilla::jetpack::JetpackProcessChild;
using mozilla::plugins::PluginProcessChild;
using mozilla::dom::ContentProcessProcess;
using mozilla::dom::ContentProcessParent;
using mozilla::dom::ContentProcessChild;

using mozilla::jsipc::PContextWrapperParent;
using mozilla::jsipc::ContextWrapperParent;

using mozilla::ipc::TestShellParent;
using mozilla::ipc::TestShellCommandParent;
using mozilla::ipc::XPCShellEnvironment;

using mozilla::startup::sChildProcessType;
#endif

static NS_DEFINE_CID(kAppShellCID, NS_APPSHELL_CID);

#ifdef XP_WIN
static const PRUnichar kShellLibraryName[] =  L"shell32.dll";
#endif

void
XRE_GetStaticComponents(nsStaticModuleInfo const **aStaticComponents,
                        PRUint32 *aComponentCount)
{
  *aStaticComponents = kPStaticModules;
  *aComponentCount = kStaticModuleCount;
}

nsresult
XRE_LockProfileDirectory(nsILocalFile* aDirectory,
                         nsISupports* *aLockObject)
{
  nsCOMPtr<nsIProfileLock> lock;

  nsresult rv = NS_LockProfilePath(aDirectory, nsnull, nsnull,
                                   getter_AddRefs(lock));
  if (NS_SUCCEEDED(rv))
    NS_ADDREF(*aLockObject = lock);

  return rv;
}

static nsStaticModuleInfo *sCombined;
static PRInt32 sInitCounter;

nsresult
XRE_InitEmbedding(nsILocalFile *aLibXULDirectory,
                  nsILocalFile *aAppDirectory,
                  nsIDirectoryServiceProvider *aAppDirProvider,
                  nsStaticModuleInfo const *aStaticComponents,
                  PRUint32 aStaticComponentCount)
{
  // Initialize some globals to make nsXREDirProvider happy
  static char* kNullCommandLine[] = { nsnull };
  gArgv = kNullCommandLine;
  gArgc = 0;

  NS_ENSURE_ARG(aLibXULDirectory);

  if (++sInitCounter > 1) // XXXbsmedberg is this really the right solution?
    return NS_OK;

  if (!aAppDirectory)
    aAppDirectory = aLibXULDirectory;

  nsresult rv;

  new nsXREDirProvider; // This sets gDirServiceProvider
  if (!gDirServiceProvider)
    return NS_ERROR_OUT_OF_MEMORY;

  rv = gDirServiceProvider->Initialize(aAppDirectory, aLibXULDirectory,
                                       aAppDirProvider);
  if (NS_FAILED(rv))
    return rv;

  // Combine the toolkit static components and the app components.
  PRUint32 combinedCount = kStaticModuleCount + aStaticComponentCount;

  sCombined = new nsStaticModuleInfo[combinedCount];
  if (!sCombined)
    return NS_ERROR_OUT_OF_MEMORY;

  memcpy(sCombined, kPStaticModules,
         sizeof(nsStaticModuleInfo) * kStaticModuleCount);
  memcpy(sCombined + kStaticModuleCount, aStaticComponents,
         sizeof(nsStaticModuleInfo) * aStaticComponentCount);

  rv = NS_InitXPCOM3(nsnull, aAppDirectory, gDirServiceProvider,
                     sCombined, combinedCount);
  if (NS_FAILED(rv))
    return rv;

  // We do not need to autoregister components here. The CheckCompatibility()
  // bits in nsAppRunner.cpp check for an invalidation flag in
  // compatibility.ini.
  // If the app wants to autoregister every time (for instance, if it's debug),
  // it can do so after we return from this function.

  nsCOMPtr<nsIObserver> startupNotifier
    (do_CreateInstance(NS_APPSTARTUPNOTIFIER_CONTRACTID));
  if (!startupNotifier)
    return NS_ERROR_FAILURE;

  startupNotifier->Observe(nsnull, APPSTARTUP_TOPIC, nsnull);

  return NS_OK;
}

void
XRE_NotifyProfile()
{
  NS_ASSERTION(gDirServiceProvider, "XRE_InitEmbedding was not called!");
  gDirServiceProvider->DoStartup();
}

void
XRE_TermEmbedding()
{
  if (--sInitCounter != 0)
    return;

  NS_ASSERTION(gDirServiceProvider,
               "XRE_TermEmbedding without XRE_InitEmbedding");

  gDirServiceProvider->DoShutdown();
  NS_ShutdownXPCOM(nsnull);
  delete [] sCombined;
  delete gDirServiceProvider;
}

const char*
XRE_ChildProcessTypeToString(GeckoProcessType aProcessType)
{
  return (aProcessType < GeckoProcessType_End) ?
    kGeckoProcessTypeString[aProcessType] : nsnull;
}

GeckoProcessType
XRE_StringToChildProcessType(const char* aProcessTypeString)
{
  for (int i = 0;
       i < (int) NS_ARRAY_LENGTH(kGeckoProcessTypeString);
       ++i) {
    if (!strcmp(kGeckoProcessTypeString[i], aProcessTypeString)) {
      return static_cast<GeckoProcessType>(i);
    }
  }
  return GeckoProcessType_Invalid;
}

#ifdef MOZ_IPC
namespace mozilla {
namespace startup {
GeckoProcessType sChildProcessType = GeckoProcessType_Default;
}
}

#if defined(MOZ_CRASHREPORTER)
// FIXME/bug 539522: this out-of-place function is stuck here because
// IPDL wants access to this crashreporter interface, and
// crashreporter is built in such a way to make that awkward
PRBool
XRE_TakeMinidumpForChild(PRUint32 aChildPid, nsILocalFile** aDump)
{
  return CrashReporter::TakeMinidumpForChild(aChildPid, aDump);
}

#if !defined(XP_MACOSX)
PRBool
XRE_SetRemoteExceptionHandler(const char* aPipe/*= 0*/)
{
#if defined(XP_WIN)
  return CrashReporter::SetRemoteExceptionHandler(nsDependentCString(aPipe));
#elif defined(OS_LINUX)
  return CrashReporter::SetRemoteExceptionHandler();
#else
#  error "OOP crash reporter unsupported on this platform"
#endif
}
#endif // !XP_MACOSX
#endif // if defined(MOZ_CRASHREPORTER)

#if defined(XP_WIN)
void
SetTaskbarGroupId(const nsString& aId)
{
    typedef HRESULT (WINAPI * SetCurrentProcessExplicitAppUserModelIDPtr)(PCWSTR AppID);

    SetCurrentProcessExplicitAppUserModelIDPtr funcAppUserModelID = nsnull;

    HMODULE hDLL = ::LoadLibraryW(kShellLibraryName);

    funcAppUserModelID = (SetCurrentProcessExplicitAppUserModelIDPtr)
                          GetProcAddress(hDLL, "SetCurrentProcessExplicitAppUserModelID");

    if (!funcAppUserModelID) {
        ::FreeLibrary(hDLL);
        return;
    }

    if (FAILED(funcAppUserModelID(aId.get()))) {
        NS_WARNING("SetCurrentProcessExplicitAppUserModelID failed for child process.");
    }

    if (hDLL)
        ::FreeLibrary(hDLL);
}
#endif

nsresult
XRE_InitChildProcess(int aArgc,
                     char* aArgv[],
                     GeckoProcessType aProcess)
{
  NS_ENSURE_ARG_MIN(aArgc, 2);
  NS_ENSURE_ARG_POINTER(aArgv);
  NS_ENSURE_ARG_POINTER(aArgv[0]);

  sChildProcessType = aProcess;

  gArgv = aArgv;
  gArgc = aArgc;

  SetupErrorHandling(aArgv[0]);
  
#if defined(MOZ_WIDGET_GTK2)
  g_thread_init(NULL);
#endif

  if (PR_GetEnv("MOZ_DEBUG_CHILD_PROCESS")) {
#ifdef OS_POSIX
      printf("\n\nCHILDCHILDCHILDCHILD\n  debug me @%d\n\n", getpid());
      sleep(30);
#elif defined(OS_WIN)
      printf("\n\nCHILDCHILDCHILDCHILD\n  debug me @%d\n\n", _getpid());
      Sleep(30000);
#endif
  }

  // child processes launched by GeckoChildProcessHost get this magic
  // argument appended to their command lines
  const char* const parentPIDString = aArgv[aArgc-1];
  NS_ABORT_IF_FALSE(parentPIDString, "NULL parent PID");
  --aArgc;

  char* end = 0;
  base::ProcessId parentPID = strtol(parentPIDString, &end, 10);
  NS_ABORT_IF_FALSE(!*end, "invalid parent PID");

  base::ProcessHandle parentHandle;
  bool ok = base::OpenProcessHandle(parentPID, &parentHandle);
  NS_ABORT_IF_FALSE(ok, "can't open handle to parent");

#if defined(XP_WIN)
  // On Win7+, register the application user model id passed in by
  // parent. This insures windows created by the container properly
  // group with the parent app on the Win7 taskbar.
  const char* const appModelUserId = aArgv[aArgc-1];
  --aArgc;
  if (appModelUserId) {
    // '-' implies no support
    if (*appModelUserId != '-') {
      nsString appId;
      appId.AssignWithConversion(nsDependentCString(appModelUserId));
      // The version string is encased in quotes
      appId.Trim(NS_LITERAL_CSTRING("\"").get());
      // Set the id
      SetTaskbarGroupId(appId);
    }
  }
#endif

  base::AtExitManager exitManager;
  NotificationService notificationService;

  NS_LogInit();

  int rv = XRE_InitCommandLine(aArgc, aArgv);
  if (NS_FAILED(rv)) {
    NS_LogTerm();
    return NS_ERROR_FAILURE;
  }

  MessageLoop::Type uiLoopType;
  switch (aProcess) {
  case GeckoProcessType_Content:
      // Content processes need the XPCOM/chromium frankenventloop
      uiLoopType = MessageLoop::TYPE_MOZILLA_CHILD;
      break;
  default:
      uiLoopType = MessageLoop::TYPE_UI;
      break;
  }

  // Associate this thread with a UI MessageLoop
  MessageLoop uiMessageLoop(uiLoopType);
  {
    nsAutoPtr<ProcessChild> process;

    switch (aProcess) {
    case GeckoProcessType_Default:
      NS_RUNTIMEABORT("This makes no sense");
      break;

    case GeckoProcessType_Plugin:
      process = new PluginProcessChild(parentHandle);
      break;

<<<<<<< HEAD
    case GeckoProcessType_Content:
      process = new ContentProcessProcess(parentHandle);
=======
    case GeckoProcessType_Jetpack:
      process = new JetpackProcessChild(parentHandle);
>>>>>>> 41809107
      break;

    case GeckoProcessType_IPDLUnitTest:
#ifdef MOZ_IPDL_TESTS
      process = new IPDLUnitTestProcessChild(parentHandle);
#else 
      NS_RUNTIMEABORT("rebuild with --enable-ipdl-tests");
#endif
      break;

    default:
      NS_RUNTIMEABORT("Unknown main thread class");
    }

    if (!process->Init()) {
      NS_LogTerm();
      return NS_ERROR_FAILURE;
    }

    // Run the UI event loop on the main thread.
    uiMessageLoop.MessageLoop::Run();

    // Allow ProcessChild to clean up after itself before going out of
    // scope and being deleted
    process->CleanUp();
  }

  NS_LogTerm();
  return XRE_DeinitCommandLine();
}

MessageLoop*
XRE_GetIOMessageLoop()
{
  if (sChildProcessType == GeckoProcessType_Default) {
    return BrowserProcessSubThread::GetMessageLoop(BrowserProcessSubThread::IO);
  }
  return IOThreadChild::message_loop();
}

namespace {

class MainFunctionRunnable : public nsRunnable
{
public:
  NS_DECL_NSIRUNNABLE

  MainFunctionRunnable(MainFunction aFunction,
                       void* aData)
  : mFunction(aFunction),
    mData(aData)
  { 
    NS_ASSERTION(aFunction, "Don't give me a null pointer!");
  }

private:
  MainFunction mFunction;
  void* mData;
};

} /* anonymous namespace */

NS_IMETHODIMP
MainFunctionRunnable::Run()
{
  mFunction(mData);
  return NS_OK;
}

nsresult
XRE_InitParentProcess(int aArgc,
                      char* aArgv[],
                      MainFunction aMainFunction,
                      void* aMainFunctionData)
{
  NS_ENSURE_ARG_MIN(aArgc, 1);
  NS_ENSURE_ARG_POINTER(aArgv);
  NS_ENSURE_ARG_POINTER(aArgv[0]);

  int rv = XRE_InitCommandLine(aArgc, aArgv);
  if (NS_FAILED(rv))
      return NS_ERROR_FAILURE;

  ScopedXREEmbed embed;

  {
    embed.Start();

    nsCOMPtr<nsIAppShell> appShell(do_GetService(kAppShellCID));
    NS_ENSURE_TRUE(appShell, NS_ERROR_FAILURE);

    if (aMainFunction) {
      nsCOMPtr<nsIRunnable> runnable =
        new MainFunctionRunnable(aMainFunction, aMainFunctionData);
      NS_ENSURE_TRUE(runnable, NS_ERROR_OUT_OF_MEMORY);

      nsresult rv = NS_DispatchToCurrentThread(runnable);
      NS_ENSURE_SUCCESS(rv, rv);
    }

    // Do event loop
    if (NS_FAILED(appShell->Run())) {
      NS_WARNING("Failed to run appshell");
      return NS_ERROR_FAILURE;
    }
  }

  return XRE_DeinitCommandLine();
}

#ifdef MOZ_IPDL_TESTS
//-----------------------------------------------------------------------------
// IPDL unit test

int
XRE_RunIPDLTest(int aArgc, char** aArgv)
{
    if (aArgc < 2) {
        fprintf(stderr, "TEST-UNEXPECTED-FAIL | <---> | insufficient #args, need at least 2\n");
        return 1;
    }

    void* data = reinterpret_cast<void*>(aArgv[aArgc-1]);

    nsresult rv =
        XRE_InitParentProcess(
            --aArgc, aArgv, mozilla::_ipdltest::IPDLUnitTestMain, data);
    NS_ENSURE_SUCCESS(rv, 1);

    return 0;
}
#endif  // ifdef MOZ_IPDL_TESTS

nsresult
XRE_RunAppShell()
{
    nsCOMPtr<nsIAppShell> appShell(do_GetService(kAppShellCID));
    NS_ENSURE_TRUE(appShell, NS_ERROR_FAILURE);

    return appShell->Run();
}

template<>
struct RunnableMethodTraits<ContentProcessChild>
{
    static void RetainCallee(ContentProcessChild* obj) { }
    static void ReleaseCallee(ContentProcessChild* obj) { }
};

void
XRE_ShutdownChildProcess()
{
  NS_ABORT_IF_FALSE(MessageLoopForUI::current(), "Wrong thread!");

  MessageLoop* ioLoop = XRE_GetIOMessageLoop();
  NS_ABORT_IF_FALSE(!!ioLoop, "Bad shutdown order");

  // Quit() sets off the following chain of events
  //  (1) UI loop starts quitting
  //  (2) UI loop returns from Run() in XRE_InitChildProcess()
  //  (3) ProcessChild goes out of scope and terminates the IO thread
  //  (4) ProcessChild joins the IO thread
  //  (5) exit()
  MessageLoop::current()->Quit(); 
}

namespace {
TestShellParent* gTestShellParent = nsnull;
TestShellParent* GetOrCreateTestShellParent()
{
    if (!gTestShellParent) {
        ContentProcessParent* parent = ContentProcessParent::GetSingleton();
        NS_ENSURE_TRUE(parent, nsnull);
        gTestShellParent = parent->CreateTestShell();
        NS_ENSURE_TRUE(gTestShellParent, nsnull);
    }
    return gTestShellParent;
}
}

bool
XRE_SendTestShellCommand(JSContext* aCx,
                         JSString* aCommand,
                         void* aCallback)
{
    TestShellParent* tsp = GetOrCreateTestShellParent();
    NS_ENSURE_TRUE(tsp, false);

    nsDependentString command((PRUnichar*)JS_GetStringChars(aCommand),
                              JS_GetStringLength(aCommand));
    if (!aCallback) {
        return tsp->SendExecuteCommand(command);
    }

    TestShellCommandParent* callback = static_cast<TestShellCommandParent*>(
        tsp->SendPTestShellCommandConstructor(command));
    NS_ENSURE_TRUE(callback, false);

    jsval callbackVal = *reinterpret_cast<jsval*>(aCallback);
    NS_ENSURE_TRUE(callback->SetCallback(aCx, callbackVal), false);

    return true;
}

bool
XRE_GetChildGlobalObject(JSContext* aCx, JSObject** aGlobalP)
{
    TestShellParent* tsp = GetOrCreateTestShellParent();
    return tsp && tsp->GetGlobalJSObject(aCx, aGlobalP);
}

bool
XRE_ShutdownTestShell()
{
  if (!gTestShellParent)
    return true;
  return ContentProcessParent::GetSingleton()->DestroyTestShell(gTestShellParent);
}

#ifdef MOZ_X11
void
XRE_InstallX11ErrorHandler()
{
  InstallX11ErrorHandler();
}
#endif

#endif // MOZ_IPC
<|MERGE_RESOLUTION|>--- conflicted
+++ resolved
@@ -424,13 +424,11 @@
       process = new PluginProcessChild(parentHandle);
       break;
 
-<<<<<<< HEAD
     case GeckoProcessType_Content:
       process = new ContentProcessProcess(parentHandle);
-=======
+
     case GeckoProcessType_Jetpack:
       process = new JetpackProcessChild(parentHandle);
->>>>>>> 41809107
       break;
 
     case GeckoProcessType_IPDLUnitTest:
